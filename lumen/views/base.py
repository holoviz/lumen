"""
The View classes render the data returned by a Pipeline as a Panel
object.
"""
from __future__ import annotations

import sys

from io import BytesIO, StringIO
from typing import (
    IO, TYPE_CHECKING, Any, ClassVar, Dict, List, Literal, Type,
)
from weakref import WeakKeyDictionary

import numpy as np
import panel as pn
import param  # type: ignore

from bokeh.models import NumeralTickFormatter  # type: ignore
from packaging.version import Version
from panel.io.document import immediate_dispatch
from panel.pane.base import PaneBase
from panel.pane.perspective import (
    THEMES as _PERSPECTIVE_THEMES, Plugin as _PerspectivePlugin,
)
from panel.param import Param
from panel.util import classproperty
from panel.viewable import Viewable, Viewer

from ..base import MultiTypeComponent
from ..config import _INDICATORS
from ..downloads import Download
from ..filters.base import Filter, ParamFilter
from ..pipeline import Pipeline
from ..state import state
from ..transforms.base import Transform
from ..transforms.sql import SQLTransform
from ..util import (
    VARIABLE_RE, catch_and_notify, is_ref, resolve_module_reference,
)
from ..validation import ValidationError

if TYPE_CHECKING:
    from bokeh.document import Document  # type: ignore
    from holoviews.selection import link_selections  # type: ignore

DOWNLOAD_FORMATS = ['csv', 'xlsx', 'json', 'parquet']


class View(MultiTypeComponent, Viewer):
    """
    `View` components provide a visual representation for the data returned
    by a :class:`lumen.source.base.Source` or :class:`lumen.pipeline.Pipeline`.

    The `View` must return a Panel object or an object that can be
    rendered by Panel. The base class provides methods which query the
    the provided :class:`lumen.pipeline.Pipeline`.

    Subclasses should use these methods to query the data and return
    a Viewable Panel object in the `get_panel` method.
    """

    controls = param.List(default=[], doc="""
        Parameters that should be exposed as widgets in the UI.""")

    download = param.ClassSelector(class_=Download, default=Download(), doc="""
        The download objects determines whether and how the source tables
        can be downloaded.""")

    loading_indicator = param.Boolean(default=True, constant=True, doc="""
        Whether to display a loading indicator on the View when the
        Pipeline is refreshing the data.""")

    limit = param.Integer(default=None, bounds=(0, None), doc="""
        Limits the number of rows that are rendered.""")

    pipeline = param.ClassSelector(class_=Pipeline, doc="""
        The data pipeline that drives the View.""")

    rerender = param.Event(default=False, doc="""
        An event that is triggered whenever the View requests a re-render.""")

    selection_group = param.String(default=None, doc="""
        Declares a selection group the plot is part of. This feature
        requires the separate HoloViews library.""")

    title = param.String(default=None, doc="""
        The title of the view.""")

    field = param.Selector(doc="The field being visualized.")

    view_type: ClassVar[str | None] = None

    # Panel extension to load to render this View
    _extension: ClassVar[str | None] = None

    # Parameters which reference fields in the table
    _field_params: ClassVar[List[str]] = ['field']

    # Optionally declares the Panel types used to render this View
    _panel_type: ClassVar[Type[Viewable] | None] = None

    # Whether this View can be rendered without a data source
    _requires_source: ClassVar[bool] = True

    # Internal cache of link_selections objects
    _selections: ClassVar[WeakKeyDictionary[Document, link_selections]] = WeakKeyDictionary()

    # Whether this source supports linked selections
    _supports_selections: ClassVar[bool] = False

    # Validation attributes
    _internal_params: ClassVar[List[str]] = ['name', 'rerender']
    _legacy_params: ClassVar[List[str]] = ['sql_transforms', 'source', 'table', 'transforms']
    _valid_keys: ClassVar[List[str] | Literal['params'] | None] = 'params'

    __abstract = True

    def __init__(self, **params):
        self._cache = None
        self._ls = None
        self._panel = None
        self._updates = None
        refs = params.pop('refs', {})
        self.kwargs = {k: v for k, v in params.items() if k not in self.param}

        # Populate field selector parameters
        params = {k: v for k, v in params.items() if k in self.param}
        pipeline = params.pop('pipeline', None)
        if pipeline is None:
            raise ValueError("Views must declare a Pipeline.")
        if isinstance(params.get("download"), str):
            *filenames, ext = params.get("download").split(".")
            filename = ".".join(filenames) or None
            params["download"] = type(self.download)(filename=filename, format=ext)
        fields = list(pipeline.schema)
        for fp in self._field_params:
            if isinstance(self.param[fp], param.Selector):
                self.param[fp].objects = fields
        pipeline.param.watch(self.update, 'data')
        if self.loading_indicator:
            pipeline._update_widget.param.watch(self._update_loading, 'loading')
        super().__init__(pipeline=pipeline, refs=refs, **params)
        self.param.watch(self.update, [p for p in self.param if p not in ('rerender', 'selection_expr', 'name')])
        self.download.view = self
        if self.selection_group:
            self._init_link_selections()
        self._initialized = False

    @classproperty
    def _valid_keys_(cls) -> List[str] | None:
        try:
            panel_type = cls._panel_type
        except Exception:
            panel_type = None
        if panel_type is None:
            return None
        valid = super()._valid_keys_
        return valid + list(panel_type.param)

    def __panel__(self) -> Viewable:
        if not self._initialized:
            self.update()
        bound = pn.param.ParamFunction(pn.bind(lambda e: self.panel, self.param.rerender))
        bound._internal = False
        return bound

    def _update_loading(self, event):
        if hasattr(self._panel, 'loading'):
            with immediate_dispatch():
                self._panel.loading = event.new

    def _normalize_params(self, params):
        if self._panel_type is None:
            return params
        return {p: self._panel_type.param[p].deserialize(v) for p, v in params.items()}

    def _update_ref(self, pname: str, ref: str, *events: param.parameterized.Event) -> None:
        # Note: Do not trigger update in View if Pipeline references
        # the same variable and is not set up to auto-update
        for event in events:
            if self.pipeline.auto_update:
                continue
            refs = []
            current = self.pipeline
            while current is not None:
                for ref in current.refs:
                    for subref in VARIABLE_RE.findall(ref):
                        if subref not in refs:
                            refs.append(subref)
                current = current.pipeline
            if any(ref == event.name for e in events for ref in refs):
                return
        super()._update_ref(pname, ref, *events)

    def _init_link_selections(self):
        doc = pn.state.curdoc or self.pipeline
        if self._ls is not None:
            return
        if doc not in View._selections and self.selection_group:
            View._selections[doc] = {}
        self._ls = View._selections.get(doc, {}).get(self.selection_group)
        if self._ls is None:
            from holoviews.selection import link_selections
            self._ls = link_selections.instance()
            if self.selection_group:
                View._selections[doc][self.selection_group] = self._ls
        if 'selection_expr' in self.param:
            self._ls.param.watch(self._update_selection_expr, 'selection_expr')

    def _update_selection_expr(self, event: param.parameterized.Event):
        self.selection_expr = event.new

    def __bool__(self) -> bool:
        return self._requires_source or self._cache is None or len(self._cache) > 0

    @catch_and_notify
    def _update_panel(self, *events: param.parameterized.Event):
        """
        Updates the cached Panel object and returns a boolean value
        indicating whether a rerender is required.
        """
        self._sync_refs(trigger=False)
        if self._panel is not None:
            self._cleanup()
            try:
                self._stream()
                return False
            except NotImplementedError:
                updates = self._normalize_params(self._get_params())
                if updates is not None:
                    self._panel.param.update(**updates)
                    return False
        self._panel = self.get_panel()
        return True

    @classmethod
    def _validate_filters(cls, *args, **kwargs):
        return cls._validate_list_subtypes('filters', Filter, *args, **kwargs)

    @classmethod
    def _validate_transforms(cls, *args, **kwargs):
        return cls._validate_list_subtypes('transforms', Transform, *args, **kwargs)

    @classmethod
    def _validate_sql_transforms(cls, *args, **kwargs):
        return cls._validate_list_subtypes('sql_transforms', SQLTransform, *args, **kwargs)

    @classmethod
    def _validate_pipeline(cls, *args, **kwargs):
        return cls._validate_str_or_spec('pipeline', Pipeline, *args, **kwargs)

    ##################################################################
    # Public API
    ##################################################################

    @classmethod
    def from_spec(
        cls, spec: Dict[str, Any] | str, source=None, filters=None, pipeline=None
    ) -> 'View':
        """
        Resolves a View specification given the schema of the Source
        it will be filtering on.

        Parameters
        ----------
        spec: dict
            Specification declared as a dictionary of parameter values.
        source: lumen.sources.Source
            The Source object containing the tables the View renders.
        filters: list(lumen.filters.Filter)
            A list of Filter objects which provide query values for
            the Source.
        pipeline: lumen.pipeline.Pipeline
            The Lumen pipeline driving this View. Must not be supplied
            if the spec contains a pipeline definition or reference.

        Returns
        -------
        The resolved View object.
        """
        if isinstance(spec, str):
            raise ValueError(
                "View cannot be materialized by reference. Please pass "
                "full specification for the View."
            )
        spec = spec.copy()
        resolved_spec, refs = {}, {}

        # Resolve pipeline
        if 'pipeline' in spec:
            if pipeline is not None:
                raise ValueError(
                    "Either specify the pipeline as part of the specification "
                    "or pass it in explicitly, not both."
                )
            pipeline = spec['pipeline']
            if isinstance(pipeline, str):
                resolved_spec['pipeline'] = state.pipelines[pipeline]
            else:
                resolved_spec['pipeline'] = Pipeline.from_spec(pipeline)
        else:
            overrides = {
                p: spec.pop(p) for p in Pipeline.param if p != 'name' and p in spec
            }
            for ts in ('transforms', 'sql_transforms'):
                if ts in overrides:
                    overrides[ts] = [Transform.from_spec(t) for t in overrides[ts]]
            if pipeline is None:
                if isinstance(source, str):
                    source = state.sources[source]
                pipeline = Pipeline(source=source, **overrides)
            elif 'table' in overrides and len(overrides) == 1:
                if pipeline.table != overrides['table']:
                    raise ValidationError(
                        'Table declared on view does not match table declared '
                        'on pipeline.', spec, 'table'
                    )
            elif overrides:
                pipeline = pipeline.chain(
                    filters=overrides.get('filters', []),
                    transforms=overrides.get('transforms', []),
                    sql_transforms=overrides.get('sql_transforms', []),
                    _chain_update=True
                )
            resolved_spec['pipeline'] = pipeline

        # Resolve View parameters
        view_type = View._get_type(spec.pop('type', None))
        for p, value in spec.items():
            if p in resolved_spec:
                continue
            elif p not in view_type.param:
                resolved_spec[p] = value
                continue
            parameter = view_type.param[p]
            if is_ref(value):
                refs[p] = value
                value = state.resolve_reference(value)
            if isinstance(parameter, param.ObjectSelector) and parameter.names:
                try:
                    value = parameter.names.get(value, value)
                except Exception:
                    pass
            resolved_spec[p] = value

        # Resolve download options
        download_spec = spec.pop('download', {})
        if isinstance(download_spec, str):
            *filenames, ext = download_spec.split('.')
            filename = '.'.join(filenames) or None
            download_spec = {'filename': filename, 'format': ext}
        resolved_spec['download'] = Download.from_spec(download_spec)

        view = view_type(refs=refs, **resolved_spec)

        if filters is None:
            filters = view.pipeline.traverse('filters')
            for pipeline in state.pipelines.values():
                for filt in pipeline.traverse('filters'):
                    if filt not in filters:
                        filters.append(filt)

        # Resolve ParamFilter parameters
        for filt in (filters or []):
            if isinstance(filt, ParamFilter):
                if not isinstance(filt.parameter, str):
                    continue
                name, parameter = filt.parameter.split('.')
                if name == view.name and parameter in view.param:
                    filt.parameter = view.param[parameter]
        return view

    def get_data(self):
        """
        Queries the Source for the specified table applying any
        filters and transformations specified on the View. Unlike
        `get_value` this should be used when multiple return values
        are expected.

        Returns
        -------
        DataFrame
            The queried table after filtering and transformations are
            applied.
        """
        if self._cache is not None:
            return self._cache
        if self.pipeline.data is None:
            self.pipeline._update_data()
        self._cache = data = self.pipeline.data
        if self.limit is not None:
            data = data.iloc[:self.limit]
        return data.copy()

    def get_value(self, field: str | None = None):
        """
        Queries the Source for the data associated with a particular
        field applying any filters and transformations specified on
        the View. Unlike `get_data` this method returns a single
        scalar value associated with the field and should therefore
        only be used if only a single.

        Parameters
        ----------
        field: str (optional)
            The field from the table to return; if None uses
            field defined on the View.

        Returns
        -------
        object
            A single scalar value representing the current value of
            the queried field.
        """
        data = self.get_data()
        if not len(data) or (field is not None and field not in data.columns):
            return None
        row = data.iloc[-1]
        return row[self.field if field is None else field]

    def to_spec(self, context: Dict[str, Any] | None = None) -> Dict[str, Any]:
        """
        Exports the full specification to reconstruct this component.

        Parameters
        ----------
        context: Dict[str, Any]
          Context contains the specification of all previously serialized components,
          e.g. to allow resolving of references.

        Returns
        -------
        Declarative specification of this component.
        """
        spec = super().to_spec(context)
        spec.update(self.kwargs)
        if context is None:
            return spec
        for name, pipeline in context.get('pipelines', {}).items():
            if spec.get('pipeline') == pipeline:
                spec['pipeline'] = name
                return spec
        if 'pipeline' in spec:
            if 'pipelines' not in context:
                context['pipelines'] = {}
            context['pipelines'][self.pipeline.name] = spec['pipeline']
            spec['pipeline'] = self.pipeline.name
        return spec

    def update(self, *events: param.parameterized.Event, invalidate_cache: bool=True):
        """
        Triggers an update in the View.

        Parameters
        ----------
        events: tuple
            param events that may trigger an update.
        invalidate_cache : bool
            Whether to clear the View's cache.
        """
        if invalidate_cache:
            self._cache = None
        stale = self._update_panel()
        self._initialized = True
        if stale:
            self.param.trigger('rerender')

    @property
    def control_panel(self) -> Param:
        return Param(
            self.param, parameters=self.controls, sizing_mode='stretch_width'
        )

    @property
    def panel(self) -> Viewable:
        if not self._initialized:
            self.update()
        panel = self._panel
        if isinstance(panel, PaneBase):
            if len(panel.layout) == 1 and panel._unpack:
                panel = panel.layout[0]
            else:
                panel = panel._layout
        if self.title:
            title_pane = pn.pane.HTML(
                f'<h3 align="center", style="margin-top: 0; margin-bottom: 0;">{self.title}</h3>',
                sizing_mode="stretch_width"
            )
        if self.download and self.title:
            download_pane = pn.panel(self.download)
            download_pane.sizing_mode = "fixed"
            return pn.Column(
                pn.Row(title_pane, download_pane), panel, sizing_mode=panel.sizing_mode
            )
        elif self.download:
            return pn.Column(self.download, panel, sizing_mode="stretch_both")
        elif self.title:
            return pn.Column(title_pane, panel, sizing_mode=panel.sizing_mode)
        return panel

    ##################################################################
    # Component subclassable API
    ##################################################################

    def get_panel(self) -> Viewable:
        """
        Constructs and returns a Panel object which will represent a
        view of the queried table.

        Returns
        -------
        panel.Viewable
            A Panel Viewable object representing a current
            representation of the queried table.
        """
        return pn.panel(self.get_data())

    def _get_params(self) -> Dict[str, Any] | None:
        """
        Returns a dictionary of parameter values that will update the
        parameters on the existing _panel object inplace.  If not
        implemented each update will re-render the entire object by
        calling get_panel and replacing the existing object.
        """
        return None

    def _stream(self):
        """
        Streams new data to the existing _panel object. Will only
        be called if streaming is enabled.
        """
        raise NotImplementedError('View does not implement streaming.')

    def _cleanup(self):
        """
        Implements any cleanup that has to be performed when the View
        is updated.
        """



class Panel(View):
    """
    `Panel` views provide a way to declaratively wrap a Panel component.

    The `Panel` View is a very general purpose view that allows
    expressing arbitrary Panel objects as a specification. The Panel
    specification may be arbitrarily nested making it possible to
    specify entire layouts.  Additionally the Panel specification also
    supports references, including standard source and variable
    references and a custom `$data` reference that inserts the current
    data of the `View`.

    ```
    type: panel
      spec:
       type: panel.layout.Column
       objects:
         - type: pn.pane.Markdown
           object: '# My custom title'
         - type: pn.pane.DataFrame
           object: $data
    ```
    """

    spec = param.Dict()

    view_type: ClassVar[str] = 'panel'

    _requires_source: ClassVar[bool] = False

    def _resolve_spec(self, spec):
        if not isinstance(spec, dict) or 'type' not in spec:
            return spec
        spec = self.spec.copy()
        ptype = resolve_module_reference(spec.pop('type'), Viewable)
        params = dict(self.kwargs)
        for p, v in spec.items():
            if isinstance(v, dict) and 'type' in v:
                v = self._resolve_spec(v)
            elif isinstance(v, list):
                v = [self._resolve_spec(sv) for sv in v]
            elif is_ref(v):
                if v == '$data':
                    v = self.get_data()
                else:
                    v = state.resolve_reference(v)
            params[p] = v
        return ptype(**params)

    def get_panel(self):
        return self._resolve_spec(self.spec)


class StringView(View):
    """
    `StringView` renders the latest value of the field as a HTML string.
    """

    font_size = param.String(default='24pt', doc="""
        The font size of the rendered field value.""")

    view_type: ClassVar[str] = 'string'

    _panel_type = pn.pane.HTML

    def get_panel(self) -> pn.pane.HTML:
        return pn.pane.HTML(**self._normalize_params(self._get_params()))

    def _get_params(self) -> Dict[str, Any]:
        value = self.get_value()
        params = dict(self.kwargs)
        if value is None:
            params['object'] = 'No info'
        else:
            params['object'] = f'<p style="font-size: {self.font_size}">{value}</p>'
        return params


class IndicatorView(View):
    """
    `IndicatorView` renders the latest field value as a Panel `Indicator`.
    """

    indicator = param.Selector(objects=_INDICATORS, doc="""
        The name of the panel Indicator type.""")

    label = param.String(doc="""
        A custom label to use for the Indicator.""")

    view_type = 'indicator'

    def __init__(self, **params):
        if 'indicator' in params and isinstance(params['indicator'], str):
            params['indicator'] = _INDICATORS[params['indicator']]
        super().__init__(**params)
        name = params.get('label', params.get('field', ''))
        self.kwargs['name'] = name

    @property
    def _panel_type(self):
        return self.indicator

    def get_panel(self):
        return self.indicator(**self._normalize_params(self._get_params()))

    def _get_params(self) -> Dict[str, Any]:
        params = dict(self.kwargs)
        if 'data' in self.indicator.param:
            params['data'] = self.get_data()
        else:
            value = self.get_value()
            if (not isinstance(value, (type(None), str)) and np.isnan(value)):
                value = None
            params['value'] = value
        return params


class hvPlotBaseView(View):

    kind = param.Selector(
<<<<<<< HEAD
        default="scatter", doc="The kind of plot, e.g. 'scatter' or 'line'.",
=======
        default=None, doc="The kind of plot, e.g. 'scatter' or 'line'.",
>>>>>>> b60cd1d0
        objects=[
            'area', 'bar', 'barh', 'bivariate', 'box', 'contour', 'contourf',
            'errorbars', 'hist', 'image', 'kde', 'labels',
            'line', 'scatter', 'heatmap', 'hexbin', 'ohlc', 'points', 'step', 'violin'
        ]
    )

    x = param.Selector(doc="The column to render on the x-axis.")

    y = param.Selector(doc="The column to render on the y-axis.")

    by = param.ListSelector(doc="The column(s) to facet the plot by.")

    groupby = param.ListSelector(doc="The column(s) to group by.")

    _field_params = ['x', 'y', 'by', 'groupby']

    __abstract = True

    def __init__(self, **params):
        import hvplot.pandas  # type: ignore # noqa
        if 'dask' in sys.modules:
            try:
                import hvplot.dask  # type: ignore # noqa
            except Exception:
                pass
        if 'by' in params and isinstance(params['by'], str):
            params['by'] = [params['by']]
        if 'groupby' in params and isinstance(params['groupby'], str):
            params['groupby'] = [params['groupby']]
        super().__init__(**params)

    @classproperty
    def _valid_keys_(cls):
        return None


class hvPlotUIView(hvPlotBaseView):
    """
    `hvPlotUIView` displays provides a component for exploring datasets interactively.
    """

    view_type = 'hvplot_ui'

    def _get_args(self):
        from hvplot.ui import hvPlotExplorer  # type: ignore
        params = {
            k: v for k, v in self.param.values().items()
            if k in hvPlotExplorer.param and v is not None and k != 'name'
        }
        return (self.get_data(),), dict(params, **self.kwargs)

    def __panel__(self):
        panel = self.get_panel()
        def ui(*events):
            panel._data = self.get_data()
            panel._plot()
            return panel
        return pn.bind(ui, self.param.rerender)

    def get_panel(self):
        from hvplot.ui import hvDataFrameExplorer
        args, kwargs = self._get_args()
        return hvDataFrameExplorer(*args, **kwargs)


class hvPlotView(hvPlotBaseView):
    """
    `hvPlotView` renders the queried data as a bokeh plot generated with hvPlot.

    hvPlot allows for a concise but powerful declaration of a plot via
    its simple API.
    """

    opts = param.Dict(default={}, doc="HoloViews options to apply on the plot.")

    streaming = param.Boolean(default=False, doc="""
        Whether to stream new data to the plot or rerender the plot.""")

    selection_expr = param.Parameter(doc="""
        A selection expression caputirng the current selection applied
        on the plot.""")

    view_type = 'hvplot'

    _ignore_kwargs = ['tables']

    _panel_type = pn.pane.HoloViews

    _supports_selections = True

    def __init__(self, **params):
        self._data_stream = None
        self._linked_objs = []
        super().__init__(**params)

    def get_plot(self, df):
        processed = {}
        for k, v in self.kwargs.items():
            if k in self._ignore_kwargs:
                continue
            if k.endswith('formatter') and isinstance(v, str) and '%' not in v:
                v = NumeralTickFormatter(format=v)
            processed[k] = v
        if self.streaming:
            processed['stream'] = self._data_stream
        plot = df.hvplot(
            kind=self.kind, x=self.x, y=self.y, by=self.by, groupby=self.groupby, **processed
        )
        plot = plot.opts(**self.opts) if self.opts else plot

        # Param 2 compatibility
        if Version(param.__version__) <= Version('2.0.0a2'):
            watchers = self._param_watchers
        else:
            watchers = self.param.watchers

        if self.selection_group or 'selection_expr' in watchers:
            plot = self._link_plot(plot)
        return plot

    def _link_plot(self, plot):
        self._init_link_selections()
        if self._ls is None:
            return plot
        linked_objs = list(self._ls._plot_reset_streams)
        plot = self._ls(plot)
        self._linked_objs += [
            o for o in self._ls._plot_reset_streams if o not in linked_objs
        ]
        return plot

    def _cleanup(self):
        if self._ls is None:
            return
        for obj in self._linked_objs:
            reset = self._ls._plot_reset_streams.pop(obj)
            sel_expr = self._ls._selection_expr_streams.pop(obj)
            self._ls._cross_filter_stream.input_streams.remove(sel_expr)
            sel_expr.clear()
            sel_expr.source = None
            reset.clear()
            reset.source = None
        self._linked_objs = []

    def get_panel(self):
        params = self._get_params()
        for s in ('width', 'height'):
            if f'frame_{s}' in self.kwargs:
                params[s] = self.kwargs[f'frame_{s}']
        return self._panel_type(**params)

    def _get_params(self):
        df = self.get_data()
        if self.streaming:
            from holoviews.streams import Pipe  # type: ignore
            self._data_stream = Pipe(data=df)
        return dict(object=self.get_plot(df))

    def update(self, *events, invalidate_cache=True):
        """
        Triggers an update in the View.

        Parameters
        ----------
        events: tuple
            param events that may trigger an update.
        invalidate_cache : bool
            Whether to clear the View's cache.
        """
        # Skip events triggered by a parameter change on this View
        own_parameters = [self.param[p] for p in self.param]
        own_events = events and all(
            isinstance(e.obj, ParamFilter) and
            (e.obj.parameter in own_parameters or
            e.new is self._ls.selection_expr)
            for e in events
        )
        if own_events:
            return
        if invalidate_cache:
            self._cache = None
        if not self.streaming or self._data_stream is None:
            stale = self._update_panel()
            if stale:
                self.param.trigger('rerender')
        else:
            self._data_stream.send(self.get_data())


class Table(View):
    """
    `Table` renders data using the powerful Panel `Tabulator` component.

    See https://panel.holoviz.org/reference/widgets/Tabulator.html
    """

    page_size = param.Integer(default=20, bounds=(1, None), doc="""
        Number of rows to render per page, if pagination is enabled.""")

    view_type = 'table'

    _extension = 'tabulator'

    _panel_type = pn.widgets.tables.Tabulator

    def get_panel(self):
        return self._panel_type(**self._normalize_params(self._get_params()))

    def _get_params(self):
        return dict(value=self.get_data(), disabled=True, page_size=self.page_size,
                    **self.kwargs)


class DownloadView(View):
    """
    `DownloadView` renders a button that allows downloading data as CSV, Excel, and parquet files.
    """

    filename = param.String(default='data', doc="""
      Filename of the downloaded file.""")

    format = param.ObjectSelector(default=None, objects=DOWNLOAD_FORMATS, doc="""
      The format to download the data in.""")

    kwargs = param.Dict(default={}, doc="""
      Keyword arguments passed to the serialization function, e.g.
      data.to_csv(file_obj, **kwargs).""")

    view_type = 'download'

    _panel_type = pn.widgets.FileDownload

    _required_keys = ["format"]

    def __bool__(self) -> bool:
        return True

    @catch_and_notify("Download failed")
    def _table_data(self) -> IO[Any]:
        io: IO[Any]
        if self.format in ('json', 'csv'):
            io = StringIO()
        else:
            io = BytesIO()
        data = self.get_data()
        if self.format == 'csv':
            data.to_csv(io, **self.kwargs)
        elif self.format == 'json':
            data.to_json(io, **self.kwargs)
        elif self.format == 'xlsx':
            data.to_excel(io, **self.kwargs)
        elif self.format == 'parquet':
            data.to_parquet(io, **self.kwargs)
        io.seek(0)
        return io

    def get_panel(self) -> pn.widgets.FileDownload:
        return self._panel_type(**self._normalize_params(self._get_params()))

    def _get_params(self) -> Dict[str, Any]:
        filename = f'{self.filename}.{self.format}'
        return dict(filename=filename, callback=self._table_data, **self.kwargs)



class PerspectiveView(View):
    """
    `PerspectiveView` renders data into a Perspective widget.

    See https://panel.holoviz.org/reference/panes/Perspective.html for more details.
    """

    aggregates = param.Dict(None, allow_None=True, doc="""
        How to aggregate. For example {x: "distinct count"}""")

    columns = param.ListSelector(default=None, allow_None=True, doc="""
        A list of source columns to show as columns. For example ["x", "y"]""")

    computed_columns = param.ListSelector(default=None, allow_None=True, doc="""
        A list of computed columns. For example [""x"+"index""]""")

    column_pivots = param.ListSelector(None, allow_None=True, doc="""
        A list of source columns to pivot by. For example ["x", "y"]""")

    filters = param.List(default=None, allow_None=True, doc="""
        How to filter. For example [["x", "<", 3],["y", "contains", "abc"]]""")

    row_pivots = param.ListSelector(default=None, allow_None=True, doc="""
        A list of source columns to group by. For example ["x", "y"]""")

    selectable = param.Boolean(default=True, allow_None=True, doc="""
        Whether items are selectable.""")

    sort = param.List(default=None, doc="""
        How to sort. For example[["x","desc"]]""")

    plugin = param.ObjectSelector(default=_PerspectivePlugin.GRID.value, objects=_PerspectivePlugin.options(), doc="""
        The name of a plugin to display the data. For example hypergrid or d3_xy_scatter.""")

    theme = param.ObjectSelector(default='material', objects=_PERSPECTIVE_THEMES, doc="""
        The style of the PerspectiveViewer. For example material-dark""")

    view_type = 'perspective'

    _extension = 'perspective'

    _field_params = ['columns', 'computed_columns', 'column_pivots', 'row_pivots']

    _panel_type = pn.pane.Perspective

    def _get_params(self) -> Dict[str, Any]:
        df = self.get_data()
        param_values = dict(self.param.get_param_values())
        params = set(View.param) ^ set(PerspectiveView.param)
        kwargs = dict({p: param_values[p] for p in params}, **self.kwargs)
        return dict(object=df, toggle_config=False, **kwargs)

    def get_panel(self) -> pn.pane.Perspective:
        return self._panel_type(**self._normalize_params(self._get_params()))


class AltairView(View):
    """
    `AltairView` provides a declarative way to render Altair charts.
    """

    chart = param.Dict(default={}, doc="Keyword argument for Chart.")

    x = param.Selector(doc="The column to render on the x-axis.")

    y = param.Selector(doc="The column to render on the y-axis.")

    marker = param.Selector(default='line', objects=[
        'area', 'bar', 'boxplot', 'circle', 'errorband', 'errorbar',
        'geoshape', 'image', 'line', 'point', 'rect', 'rule', 'square',
        'text', 'tick', 'trail'])

    encode = param.Dict(default={}, doc="Keyword arguments for encode.")

    mark = param.Dict(default={}, doc="Keyword arguments for mark.")

    transform = param.Dict(doc="""
        Keyword arguments for transforms, nested by the type of
        transform, e.g. {'bin': {'as_': 'binned', 'field': 'x'}}.""")

    project = param.Dict(doc="Keyword arguments for project.")

    properties = param.Dict(doc="Keyword arguments for properties.")

    view_type = 'altair'

    _extension = 'vega'

    _panel_type = pn.pane.Vega

    def _transform_encoding(self, encoding: str, value: Any) -> Any:
        import altair as alt  # type: ignore
        if isinstance(value, dict):
            value = dict(value)
            for kw, val in value.items():
                if kw == 'scale':
                    if isinstance(val, list):
                        val = alt.Scale(range=val)
                    else:
                        val = alt.Scale(**val)
                if kw == 'tooltip':
                    val = [alt.Tooltip(**v) for v in val]
                value[kw] = val
            value = getattr(alt, encoding.capitalize())(**value)
        return value

    def _get_params(self) -> Dict[str, Any]:
        import altair as alt
        df = self.get_data()
        chart = alt.Chart(df, **self.chart)
        mark = getattr(chart, f'mark_{self.marker}')(**self.mark)
        x = self._transform_encoding('x', self.x)
        y = self._transform_encoding('y', self.y)
        encode = {k: self._transform_encoding(k, v) for k, v in self.encode.items()}
        encoded = mark.encode(x=x, y=y, **encode)
        if self.transform:
            for key, kwargs in self.transform.items():
                encoded = getattr(encoded, f'transform_{key}')(**kwargs)
        if self.project:
            encoded = encoded.project(**self.project)
        if self.properties:
            encoded = encoded.properties(**self.properties)
        return dict(object=encoded, **self.kwargs)

    def get_panel(self) -> pn.pane.Vega:
        return pn.pane.Vega(**self._normalize_params(self._get_params()))


__all__ = [name for name, obj in locals().items() if isinstance(obj, type) and issubclass(obj, View)] + ["Download"]<|MERGE_RESOLUTION|>--- conflicted
+++ resolved
@@ -660,11 +660,7 @@
 class hvPlotBaseView(View):
 
     kind = param.Selector(
-<<<<<<< HEAD
-        default="scatter", doc="The kind of plot, e.g. 'scatter' or 'line'.",
-=======
         default=None, doc="The kind of plot, e.g. 'scatter' or 'line'.",
->>>>>>> b60cd1d0
         objects=[
             'area', 'bar', 'barh', 'bivariate', 'box', 'contour', 'contourf',
             'errorbars', 'hist', 'image', 'kde', 'labels',
