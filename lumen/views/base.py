--- conflicted
+++ resolved
@@ -219,21 +219,13 @@
         """
         if self._cache is not None:
             return self._cache
-<<<<<<< HEAD
-        query = {
-            filt.field: filt.query for filt in self.filters
-            if filt.query is not None and
-            not getattr(filt, 'disabled', None) and
-            (filt.table is None or filt.table == self.table)
-        }
-=======
         query = {}
         for filt in self.filters:
             filt_query = filt.query
             if (filt_query is not None and
+            not getattr(filt, 'disabled', None) and
             (filt.table is None or filt.table == self.table)):
                 query[filt.field] = filt_query
->>>>>>> cea93475
         data = self.source.get(self.table, **query)
         for transform in self.transforms:
             data = transform.apply(data)
