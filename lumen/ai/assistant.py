from __future__ import annotations

import json

from io import StringIO
from typing import Literal, Type

import param

from panel.chat import ChatInterface, ChatMessage
from panel.layout import Column, FlexBox, Tabs
from panel.pane import Markdown
from panel.viewable import Viewer
from panel.widgets import Button, FileDownload
from pydantic import create_model
from pydantic.fields import FieldInfo

from .agents import Agent, ChatAgent
from .llm import Llama, Llm
from .memory import memory
from .models import PipelineValidity

GETTING_STARTED_SUGGESTIONS = [
    "What datasets do you have?",
    "Tell me about the dataset.",
    "Create a plot of the dataset.",
    "Find the min and max of the values.",
]

GETTING_STARTED_SUGGESTIONS = [
    "What datasets do you have?",
    "Tell me about the dataset.",
    "Create a plot of the dataset.",
    "Find the min and max of the values.",
]


class Assistant(Viewer):
    """
    An Assistant handles multiple agents.
    """

    agents = param.List(default=[ChatAgent])

    llm = param.ClassSelector(class_=Llm, default=Llama(model="default"))

    interface = param.ClassSelector(class_=ChatInterface)

    def __init__(
        self,
        llm: Llm | None = None,
        interface: ChatInterface | None = None,
        agents: list[Agent | Type[Agent]] | None = None,
        **params,
    ):
        def download_messages():
            def filter_by_reactions(messages):
                return [
                    message for message in messages if "favorite" in message.reactions
                ]

            messages = self.interface.serialize(filter_by=filter_by_reactions)
            if len(messages) == 0:
                messages = self.interface.serialize()
            if len(messages) == 0:
                raise ValueError("No messages to download.")
            return StringIO(json.dumps(messages))

        if interface is None:
            interface = ChatInterface(callback=self._chat_invoke)
        else:
            interface.callback = self._chat_invoke
        interface.callback_exception = "raise"

        llm = llm or self.llm
        instantiated = []
        for agent in agents or self.agents:
            if not isinstance(agent, Agent):
                kwargs = {"llm": llm} if agent.llm is None else {}
                agent = agent(interface=interface, **kwargs)
            instantiated.append(agent)
        super().__init__(llm=llm, agents=instantiated, interface=interface, **params)
        interface.send(
            "Welcome to LumenAI; get started by clicking a suggestion or type your own query below!", user="Help", respond=False
        )
        interface.button_properties={
            "suggest": {"callback": self._create_suggestion, "icon": "wand"}
        }
        self._add_suggestions_to_footer(GETTING_STARTED_SUGGESTIONS)

        self._current_agent = Markdown("## No agent active", margin=0)
        download_button = FileDownload(
            icon="download",
            button_type="success",
            callback=download_messages,
            filename="favorited_messages.json",
            sizing_mode="stretch_width",
        )
        self._controls = Column(download_button, self._current_agent, Tabs(("Memory", memory)))

    def _add_suggestions_to_footer(self, suggestions: list[str], inplace: bool = True):
        def use_suggestion(event):
            contents = event.obj.name
            suggestion_buttons.visible = False
            self.interface.send(contents)

        suggestion_buttons = FlexBox(
            *[
                Button(
                    name=suggestion,
                    button_style="outline",
                    on_click=use_suggestion,
                    margin=5,
                )
                for suggestion in suggestions
            ],
            margin=(5, 5),
        )

        message = self.interface.objects[-1]
        message = ChatMessage(
            footer_objects=[suggestion_buttons],
            user=message.user,
            object=message.object,
        )
        if inplace:
            self.interface.objects[-1] = message
        return message

    def _create_suggestion(self, instance, event):
        messages = self.interface.serialize(custom_serializer=self._serialize)[-3:-1]
        string = self.llm.stream(
            messages,
            system="Generate a follow-up question that a user might ask; ask from the user POV",
            model="gpt-3.5-turbo",
            allow_partial=True,
        )
        try:
            self.interface.disabled = True
            for chunk in string:
                self.interface.active_widget.value_input = chunk
        finally:
            self.interface.disabled = False

    async def _invalidate_pipeline(self, messages):
        pipeline = memory.get("current_pipeline")
        if not pipeline:
            return
        system = f"""
        Based on the latest user's query, does the pipeline include all the necessary datasets or columns
        to answer the user's query? If an does the SQL transform is included, do those
        transformations contain all the necessary columns to answer the user's query?
        FOCUS only on the columns, and **disregard** everything else,
        like whether the pipeline contains visualization or not.

        ### Current Pipeline:
        ```
        {pipeline.to_spec()}
        ```
        """
        validity = await self.llm.invoke(
            messages=messages,
            system=system,
            response_model=PipelineValidity,
            allow_partial=False,
            model="gpt-4-turbo-preview",
        )
        if not validity.valid:
            memory.pop("current_pipeline", None)
            memory.pop("current_sql", None)
            memory.pop("current_transform", None)
        print(f"Current memory: {memory.keys()}")

    def _add_suggestions_to_footer(self, suggestions: list[str], inplace: bool = True):
        def use_suggestion(event):
            contents = event.obj.name
            suggestion_buttons.visible = False
            self.interface.send(contents)

        suggestion_buttons = FlexBox(
            *[
                Button(
                    name=suggestion,
                    button_style="outline",
                    on_click=use_suggestion,
                    margin=5,
                )
                for suggestion in suggestions
            ],
            margin=(5, 5),
        )

        message = self.interface.objects[-1]
        message = ChatMessage(
            footer_objects=[suggestion_buttons],
            user=message.user,
            object=message.object,
        )
        if inplace:
            self.interface.objects[-1] = message
        return message

    def _create_suggestion(self, instance, event):
        messages = self.interface.serialize(custom_serializer=self._serialize)[-3:-1]
        string = self.llm.stream(
            messages,
            system="Generate a follow-up question that a user might ask; ask from the user POV",
            model="gpt-3.5-turbo",
            allow_partial=True,
        )
        try:
            self.interface.disabled = True
            for chunk in string:
                self.interface.active_widget.value_input = chunk
        finally:
            self.interface.disabled = False

    def _generate_picker_prompt(self, agents):
        # prompt = f'Current you have the following items in memory: {list(memory)}'
        prompt = (
<<<<<<< HEAD
            "\nYou are a world-class contracting agency who has a lot of agents at your disposal. "
            "Select most relevant agent for the user's query:\n'''\n"
=======
            "\nYou are a world-class leader who has a lot of agents at your disposal. "
            "Select most relevant agent for the user's query:\n'''"
>>>>>>> 58d2941c
            + "\n".join(
                f"- `{agent.name[:-5]}`: {' '.join(agent.__doc__.strip().split())}"
                for agent in agents
            )
            + f"\n'''\nIf possible, build off the prior agent: {memory.get('current_agent')!r}"
        )
        if "current_agent" in memory:
            prompt += f"If possible, continue using the existing agent to perform the query: {self._current_agent.object}"
        return prompt

    async def _chat_invoke(self, contents: list | str, user: str, instance: ChatInterface):
<<<<<<< HEAD
        print("NEW" + "-" * 100)
=======
        print("-" * 50)
>>>>>>> 58d2941c
        await self.invoke(contents)

    async def _choose_agent(self, messages: list | str, agents: list[Agent]):
        agent_names = tuple(sagent.name[:-5] for sagent in agents)
        if len(agent_names) == 0:
            raise ValueError("No agents available to choose from.")
        if len(agent_names) == 1:
            return agent_names[0]
        agent_model = create_model(
            "Agent",
            chain_of_thought=(
                str,
                FieldInfo(
                    description=(
<<<<<<< HEAD
                        "Concise thoughts focused on application and how it could be useful to the user, "
                        "specifically focusing on the prior messages and the user's query. Brevity is key."
=======
                        "Thoughts focused on application and how it could be useful to the user, "
                        "specifically focusing on the prior messages and the user's query."
>>>>>>> 58d2941c
                    )
                ),
            ),
            agent=(Literal[agent_names], ...),
        )
        self._current_agent.object = "## **Current Agent**: Lumen.ai"
        for _ in range(3):
            out = await self.llm.invoke(
                messages=messages,
                system=self._generate_picker_prompt(agents),
                response_model=agent_model,
                allow_partial=False,
                model="gpt-4-turbo-preview",
            )
            if out:
                return out.agent

    async def _get_agent(self, messages: list | str):
        if len(self.agents) == 1:
            return self.agents[0]
        agent_types = tuple(agent.name[:-5] for agent in self.agents)
        agents = {agent.name[:-5]: agent for agent in self.agents}
        if len(agent_types) == 1:
            agent = agent_types[0]
        else:
            agent = await self._choose_agent(messages, self.agents)
        print(
            f"Assistant decided on {agent} between the available options: {agent_types}"
        )
        selected = subagent = agents[agent]
        agent_chain = []
        while unmet_dependencies := tuple(
            r for r in subagent.requires if r not in memory
        ):
            print(f"Unmet dependencies: {unmet_dependencies}")
            subagents = [
                agent
                for agent in self.agents
                if any(ur in agent.provides for ur in unmet_dependencies)
            ]
            subagent_name = await self._choose_agent(messages, subagents)
            if subagent_name is None:
                continue
            subagent = agents[subagent_name]
            agent_chain.append((subagent, unmet_dependencies))
            if not (
                unmet_dependencies := tuple(
                    r for r in subagent.requires if r not in memory
                )
            ):
                break
        for subagent, deps in agent_chain[::-1]:
            print(f"Assistant decided the {subagent} will provide {deps}.")
            self._current_agent.object = f"## **Current Agent**: {subagent.name[:-5]}"
            await subagent.answer(messages)
        return selected

    def _serialize(self, obj):
        if isinstance(obj, (Tabs, Column)):
            return self._serialize(obj[0])
        if hasattr(obj, "object"):
            return obj.object
        elif hasattr(obj, "value"):
            return obj.value
        return str(obj)

    async def invoke(self, messages: list | str) -> str:
<<<<<<< HEAD
        messages = self.interface.serialize(custom_serializer=self._serialize)[-4:]
        await self._invalidate_pipeline(messages[-2:])
        agent = await self._get_agent(messages[-2:])
        self._current_agent.object = f"## **Current Agent**: {agent.name[:-5]}"

        for message in messages:
            print(f"{message['role']!r}: {message['content']}")
            print("ENTRY" + "-" * 10)

        result = await agent.invoke(messages[-2:])
=======
        agent = await self._get_agent(messages)
        self._current_agent.object = f"## **Current Agent**: {agent.name[:-5]}"
        memory["current_agent"] = agent
        messages = self.interface.serialize(custom_serializer=self._serialize)[-5:]

        for message in messages:
            print(f"{message['role']!r}: {message['content']}")
            print("---")

        result = await agent.invoke(messages)
>>>>>>> 58d2941c
        self._current_agent.object = "## No agent active"
        print("DONE", "\n\n")
        return result

    def controls(self):
        return self._controls

    def __panel__(self):
        return self.interface<|MERGE_RESOLUTION|>--- conflicted
+++ resolved
@@ -218,13 +218,8 @@
     def _generate_picker_prompt(self, agents):
         # prompt = f'Current you have the following items in memory: {list(memory)}'
         prompt = (
-<<<<<<< HEAD
             "\nYou are a world-class contracting agency who has a lot of agents at your disposal. "
             "Select most relevant agent for the user's query:\n'''\n"
-=======
-            "\nYou are a world-class leader who has a lot of agents at your disposal. "
-            "Select most relevant agent for the user's query:\n'''"
->>>>>>> 58d2941c
             + "\n".join(
                 f"- `{agent.name[:-5]}`: {' '.join(agent.__doc__.strip().split())}"
                 for agent in agents
@@ -236,11 +231,7 @@
         return prompt
 
     async def _chat_invoke(self, contents: list | str, user: str, instance: ChatInterface):
-<<<<<<< HEAD
         print("NEW" + "-" * 100)
-=======
-        print("-" * 50)
->>>>>>> 58d2941c
         await self.invoke(contents)
 
     async def _choose_agent(self, messages: list | str, agents: list[Agent]):
@@ -255,13 +246,8 @@
                 str,
                 FieldInfo(
                     description=(
-<<<<<<< HEAD
                         "Concise thoughts focused on application and how it could be useful to the user, "
                         "specifically focusing on the prior messages and the user's query. Brevity is key."
-=======
-                        "Thoughts focused on application and how it could be useful to the user, "
-                        "specifically focusing on the prior messages and the user's query."
->>>>>>> 58d2941c
                     )
                 ),
             ),
@@ -329,7 +315,6 @@
         return str(obj)
 
     async def invoke(self, messages: list | str) -> str:
-<<<<<<< HEAD
         messages = self.interface.serialize(custom_serializer=self._serialize)[-4:]
         await self._invalidate_pipeline(messages[-2:])
         agent = await self._get_agent(messages[-2:])
@@ -340,18 +325,6 @@
             print("ENTRY" + "-" * 10)
 
         result = await agent.invoke(messages[-2:])
-=======
-        agent = await self._get_agent(messages)
-        self._current_agent.object = f"## **Current Agent**: {agent.name[:-5]}"
-        memory["current_agent"] = agent
-        messages = self.interface.serialize(custom_serializer=self._serialize)[-5:]
-
-        for message in messages:
-            print(f"{message['role']!r}: {message['content']}")
-            print("---")
-
-        result = await agent.invoke(messages)
->>>>>>> 58d2941c
         self._current_agent.object = "## No agent active"
         print("DONE", "\n\n")
         return result
