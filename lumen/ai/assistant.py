--- conflicted
+++ resolved
@@ -213,28 +213,9 @@
         if not table:
             return
 
-<<<<<<< HEAD
-        system = f"""
-        Based on the latest user's query, is the table relevant?
-        If not, return invalid_key='table'.
-
-        ### Current Table:
-        ```
-        {table}
-        ```
-        """
-        if "current_data" in memory:
-            current_data = memory["current_data"]
-            if isinstance(current_data, dict):
-                columns = list(current_data["stats"].keys())
-            else:
-                columns = list(current_data.columns)
-            system += f"""
-        ### Current Columns:
-        ```
-        {columns}
-        ```
-        """
+        source = memory.get("current_source")
+        spec = get_schema(source, table=table)
+        system = render_template("check_validity.jinja2", table=table, spec=spec)
         with self.interface.add_step(title="Checking table relevancy...", user="Assistant") as step:
             validity = await self.llm.invoke(
                 messages=messages,
@@ -242,22 +223,11 @@
                 response_model=Validity,
                 allow_partial=False,
             )
+            print(system)
             if validity.chain_of_thought:
                 step.stream(validity.chain_of_thought)
             step.success_title = "Table needs refresh" if validity.is_invalid else "Table is still valid"
 
-=======
-        source = memory.get("current_source")
-        spec = get_schema(source, table=table)
-        system = render_template("check_validity.jinja2", table=table, spec=spec)
-        validity = await self.llm.invoke(
-            messages=messages,
-            system=system,
-            response_model=Validity,
-            allow_partial=False,
-        )
-        print(system)
->>>>>>> 33085ecb
         if validity and validity.is_invalid:
             memory.pop("current_table", None)
             memory.pop("current_data", None)
