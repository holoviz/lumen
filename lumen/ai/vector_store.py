import json

from abc import abstractmethod

import duckdb
import numpy as np
import param

from .embeddings import Embeddings, NumpyEmbeddings


class VectorStore(param.Parameterized):
    """Abstract base class for a vector store."""

    embeddings = param.ClassSelector(
        class_=Embeddings,
        default=NumpyEmbeddings(),
        doc="Embeddings object for text processing.",
    )

    vocab_size = param.Integer(
        default=1536,
        doc="The size of the embeddings vector. Must match the embeddings model.",
    )

    chunk_size = param.Integer(
        default=512, doc="Maximum size of text chunks to split documents into."
    )

    def _format_metadata_value(self, value) -> str:
        """Format a metadata value appropriately based on its type.

        Args:
            value: The metadata value to format.

        Returns:
            A string representation of the metadata value.
        """
        if isinstance(value, (list, tuple)):
            return f"[{', '.join(str(v) for v in value)}]"
        return str(value)

    def _get_content_and_text_and_metadata(
        self, text: str, metadata: dict
    ) -> tuple[str, str]:
        """Get separate text strings for content and metadata.

        Args:
            text: The main content text.
            metadata: A dictionary of metadata associated with the text.

        Returns:
            A tuple containing the content text and the formatted metadata text.
        """
        metadata_items = [
            f"({key}: {self._format_metadata_value(value)})"
            for key, value in metadata.items()
        ]
        text_and_metadata = " ".join(metadata_items)
        return text, text_and_metadata

    def _chunk_text(self, text: str) -> list[str]:
        """Split text into chunks of size up to self.chunk_size.

        Args:
            text: The text to split.

        Returns:
            List of text chunks.
        """
        if self.chunk_size is None or len(text) <= self.chunk_size:
            return [text]

        words = text.split()
        chunks = []
        current_chunk = ""

        for word in words:
            if len(current_chunk) + len(word) + 1 <= self.chunk_size:
                current_chunk += (" " + word) if current_chunk else word
            else:
                chunks.append(current_chunk)
                current_chunk = word

        if current_chunk:
            chunks.append(current_chunk)
        return chunks

    @abstractmethod
    def add(self, items: list[dict]) -> list[int]:
        """
        Add items to the vector store.

        Args:
            items: List of dictionaries containing 'text' and optional 'metadata'.

        Returns:
            List of assigned IDs for the added items.
        """

    @abstractmethod
    def query(
        self,
        text: str,
        top_k: int = 5,
        filters: dict | None = None,
        threshold: float = 0.0,
        query_with_metadata: bool = True,
    ) -> list[dict]:
        """
        Query the vector store for similar items.

        Args:
            text: The query text.
            top_k: Number of top results to return.
            filters: Optional metadata filters.
            threshold: Minimum similarity score required for a result to be included.
            query_with_metadata: Whether to additionally query by metadata, i.e. include metadata in the text for querying.

        Returns:
            List of results with 'id', 'text', 'metadata', 'text_and_metadata', and 'similarity' score.
        """

    @abstractmethod
    def filter_by(
        self, filters: dict, limit: int | None = None, offset: int = 0
    ) -> list[dict]:
        """
        Filter items by metadata without using embeddings similarity.

        Args:
            filters: Dictionary of metadata key-value pairs to filter by.
            limit: Maximum number of results to return. If None, returns all matches.
            offset: Number of results to skip (for pagination).

        Returns:
            List of results with 'id', 'text', 'metadata', and 'text_and_metadata'.
        """

    @abstractmethod
    def delete(self, ids: list[int]) -> None:
        """
        Delete items from the vector store by their IDs.

        Args:
            ids: List of IDs to delete.
        """

    @abstractmethod
    def clear(self) -> None:
        """Clear all items from the vector store."""


class NumpyVectorStore(VectorStore):
    """Vector store implementation using NumPy for in-memory storage."""

    def __init__(self, **params):
        super().__init__(**params)
        self.content_vectors = np.empty((0, self.vocab_size), dtype=np.float32)
        self.text_and_metadata_vectors = np.empty((0, self.vocab_size), dtype=np.float32)
        self.texts: list[str] = []
        self.text_and_metadatas: list[str] = []
        self.metadata: list[dict] = []
        self.ids: list[int] = []
        self._current_id: int = 0

    def _get_next_id(self) -> int:
        """Generate the next available ID.

        Returns:
            The next unique ID.
        """
        self._current_id += 1
        return self._current_id

    def _cosine_similarity(
        self, query_vector: np.ndarray, vectors: np.ndarray
    ) -> np.ndarray:
        """Calculate cosine similarity between query vector and stored vectors.

        Args:
            query_vector: Query embedding of shape (vocab_size,).
            vectors: Stored embeddings to compare against.

        Returns:
            Array of similarity scores.
        """
        query_norm = np.linalg.norm(query_vector)
        if query_norm == 0:
            return np.zeros(len(vectors))

        query_normalized = query_vector / query_norm

        if len(vectors) > 0:
            vectors_norm = np.linalg.norm(vectors, axis=1, keepdims=True)
            vectors_norm[vectors_norm == 0] = 1
            vectors_normalized = vectors / vectors_norm
            similarities = np.dot(vectors_normalized, query_normalized)
        else:
            similarities = np.array([])

        return similarities

    def add(self, items: list[dict]) -> list[int]:
        """
        Add items to the vector store.

        Args:
            items: List of dictionaries containing 'text' and optional 'metadata'.

        Returns:
            List of assigned IDs for the added items.
        """
        all_texts = []
        all_text_and_metadatas = []
        all_metadata = []

        for item in items:
            text = item["text"]
            metadata = item.get("metadata", {}) or {}
            content_text, text_and_metadata = self._get_content_and_text_and_metadata(
                text, metadata
            )

            content_chunks = self._chunk_text(content_text)
            for chunk in content_chunks:
                all_texts.append(chunk)
                all_text_and_metadatas.append(text_and_metadata)
                all_metadata.append(metadata)

        content_embeddings = np.array(
            self.embeddings.embed(all_texts), dtype=np.float32
        )
        text_and_metadata_embeddings = np.array(
            self.embeddings.embed(all_text_and_metadatas), dtype=np.float32
        )

        new_ids = [self._get_next_id() for _ in all_texts]

        self.content_vectors = (
            np.vstack([self.content_vectors, content_embeddings])
            if len(self.content_vectors) > 0
            else content_embeddings
        )
        self.text_and_metadata_vectors = (
            np.vstack([self.text_and_metadata_vectors, text_and_metadata_embeddings])
            if len(self.text_and_metadata_vectors) > 0
            else text_and_metadata_embeddings
        )
        self.texts.extend(all_texts)
        self.text_and_metadatas.extend(all_text_and_metadatas)
        self.metadata.extend(all_metadata)
        self.ids.extend(new_ids)

        return new_ids

    def query(
        self,
        text: str,
        top_k: int = 5,
        filters: dict | None = None,
        threshold: float = 0.0,
        query_with_metadata: bool = True,
    ) -> list[dict]:
        """
        Query the vector store for similar items.

        Args:
            text: The query text.
            top_k: Number of top results to return.
            filters: Optional metadata filters.
            threshold: Minimum similarity score required for a result to be included.
            query_with_metadata: Whether to additionally query by metadata, i.e. include metadata in the text for querying.

        Returns:
            List of results with 'id', 'text', 'metadata', 'text_and_metadata', and 'similarity' score.
        """
        query_embedding = np.array(self.embeddings.embed([text])[0], dtype=np.float32)
        vectors = self.text_and_metadata_vectors if query_with_metadata else self.content_vectors
        similarities = self._cosine_similarity(query_embedding, vectors)

        if filters and len(vectors) > 0:
            mask = np.ones(len(vectors), dtype=bool)
            for key, value in filters.items():
                mask &= np.array([item.get(key) == value for item in self.metadata])
            similarities = similarities * mask

        results = []
        if len(similarities) > 0:
            sorted_indices = np.argsort(similarities)[::-1]
            for idx in sorted_indices:
                similarity = similarities[idx]
                if similarity <= threshold:
                    continue
                results.append(
                    {
                        "id": self.ids[idx],
                        "text": self.texts[idx],
                        "metadata": self.metadata[idx],
                        "text_and_metadata": self.text_and_metadatas[idx],
                        "similarity": float(similarity),
                    }
                )
                if len(results) >= top_k:
                    break

        return results

    def filter_by(
        self, filters: dict, limit: int | None = None, offset: int = 0
    ) -> list[dict]:
        """
        Filter items by metadata without using embeddings similarity.

        Args:
            filters: Dictionary of metadata key-value pairs to filter by.
            limit: Maximum number of results to return. If None, returns all matches.
            offset: Number of results to skip (for pagination).

        Returns:
            List of results with 'id', 'text', 'metadata', and 'text_and_metadata'.
        """
        if not self.metadata:
            return []

        mask = np.ones(len(self.metadata), dtype=bool)
        for key, value in filters.items():
            mask &= np.array([item.get(key) == value for item in self.metadata])

        matching_indices = np.where(mask)[0]

        if offset:
            matching_indices = matching_indices[offset:]
        if limit is not None:
            matching_indices = matching_indices[:limit]

        return [
            {
                "id": self.ids[idx],
                "text": self.texts[idx],
                "metadata": self.metadata[idx],
                "text_and_metadata": self.text_and_metadatas[idx],
            }
            for idx in matching_indices
        ]

    def delete(self, ids: list[int]) -> None:
        """
        Delete items from the vector store by their IDs.

        Args:
            ids: List of IDs to delete.
        """
        if not ids:
            return

        keep_mask = np.ones(len(self.content_vectors), dtype=bool)
        id_set = set(ids)
        for idx, item_id in enumerate(self.ids):
            if item_id in id_set:
                keep_mask[idx] = False

        self.content_vectors = self.content_vectors[keep_mask]
        self.text_and_metadata_vectors = self.text_and_metadata_vectors[keep_mask]
        self.texts = [text for i, text in enumerate(self.texts) if keep_mask[i]]
        self.text_and_metadatas = [
            text for i, text in enumerate(self.text_and_metadatas) if keep_mask[i]
        ]
        self.metadata = [meta for i, meta in enumerate(self.metadata) if keep_mask[i]]
        self.ids = [id_ for i, id_ in enumerate(self.ids) if keep_mask[i]]

    def clear(self) -> None:
        """Clear all items from the vector store."""
        self.content_vectors = np.empty((0, self.vocab_size), dtype=np.float32)
        self.text_and_metadata_vectors = np.empty((0, self.vocab_size), dtype=np.float32)
        self.texts = []
        self.text_and_metadatas = []
        self.metadata = []
        self.ids = []
        self._current_id = 0


class DuckDBVectorStore(VectorStore):
    """Vector store implementation using DuckDB for persistent storage."""

    uri = param.String(doc="The URI of the DuckDB database")

    def __init__(self, **params):
        super().__init__(**params)
        self.connection = duckdb.connect(database=self.uri)
        self._setup_database()

    def _setup_database(self) -> None:
        """Set up the DuckDB database with necessary tables and indexes."""
        self.connection.execute("INSTALL 'vss';")
        self.connection.execute("LOAD 'vss';")
<<<<<<< HEAD
=======
        self.connection.execute("SET hnsw_enable_experimental_persistence = true;")
>>>>>>> 9efa0665
        self.connection.execute("CREATE SEQUENCE IF NOT EXISTS documents_id_seq;")

        self.connection.execute(
            f"""
            CREATE TABLE IF NOT EXISTS documents (
                id BIGINT DEFAULT NEXTVAL('documents_id_seq') PRIMARY KEY,
                text VARCHAR,
                text_and_metadata VARCHAR,
                content_embedding FLOAT[{self.vocab_size}],
                metadata_embedding FLOAT[{self.vocab_size}],
                metadata JSON
            );
        """
        )

        self.connection.execute(
            """
            CREATE INDEX IF NOT EXISTS content_embedding_index
            ON documents USING HNSW (content_embedding) WITH (metric = 'cosine');
        """
        )

        self.connection.execute(
            """
            CREATE INDEX IF NOT EXISTS metadata_embedding_index
            ON documents USING HNSW (metadata_embedding) WITH (metric = 'cosine');
        """
        )

    def add(self, items: list[dict]) -> list[int]:
        """
        Add items to the DuckDB vector store.

        Args:
            items: List of dictionaries containing 'text' and optional 'metadata'.

        Returns:
            List of assigned IDs for the added items.
        """
        all_texts = []
        all_text_and_metadatas = []
        all_metadata = []

        for item in items:
            text = item["text"]
            metadata = item.get("metadata", {}) or {}
            content_text, text_and_metadata = self._get_content_and_text_and_metadata(
                text, metadata
            )

            content_chunks = self._chunk_text(content_text)
            for chunk in content_chunks:
                all_texts.append(chunk)
                all_text_and_metadatas.append(text_and_metadata)
                all_metadata.append(metadata)

        content_embeddings = self.embeddings.embed(all_texts)
        text_and_metadata_embeddings = self.embeddings.embed(all_text_and_metadatas)

        text_ids = []
        for i in range(len(all_texts)):
            result = self.connection.execute(
                """
                INSERT INTO documents (text, text_and_metadata, content_embedding, metadata_embedding, metadata)
                VALUES (?, ?, ?, ?, ?::JSON) RETURNING id;
                """,
                [
                    all_texts[i],
                    all_text_and_metadatas[i],
                    np.array(content_embeddings[i], dtype=np.float32).tolist(),
                    np.array(text_and_metadata_embeddings[i], dtype=np.float32).tolist(),
                    json.dumps(all_metadata[i]),
                ],
            )
            fetched = result.fetchone()
            if fetched:
                text_ids.append(fetched[0])
            else:
                raise ValueError("Failed to insert item into DuckDB.")

        return text_ids

    def query(
        self,
        text: str,
        top_k: int = 5,
        filters: dict | None = None,
        threshold: float = 0.0,
        query_with_metadata: bool = True,
    ) -> list[dict]:
        """
        Query the DuckDB vector store for similar items.

        Args:
            text: The query text.
            top_k: Number of top results to return.
            filters: Optional metadata filters.
            threshold: Minimum similarity score required for a result to be included.
            query_with_metadata: Whether to additionally query by metadata, i.e. include metadata in the text for querying.

        Returns:
            List of results with 'id', 'text', 'text_and_metadata', 'metadata', and 'similarity' score.
        """
        query_embedding = np.array(
            self.embeddings.embed([text])[0], dtype=np.float32
        ).tolist()
        embedding_column = (
            "metadata_embedding" if query_with_metadata else "content_embedding"
        )

        base_query = f"""
<<<<<<< HEAD
            SELECT id, text, text_and_metadata, metadata,
                   1 - array_distance({embedding_column}, ?::FLOAT[{self.vocab_size}], 'cosine') AS similarity
=======
            SELECT id, text, metadata,
                array_cosine_similarity(embedding, ?::REAL[{self.vocab_size}]) AS similarity
>>>>>>> 9efa0665
            FROM documents
            WHERE 1=1
        """
        params = [query_embedding]

        if filters:
            for key, value in filters.items():
<<<<<<< HEAD
                base_query += f" AND json_extract_string(metadata, '$.{key}') = ?"
                params.append(str(value))

        base_query += f" AND 1 - array_distance({embedding_column}, ?::FLOAT[{self.vocab_size}], 'cosine') >= ?"
=======
                if isinstance(value, list):
                    if not all(isinstance(v, (str,int,float)) for v in value):
                        print(f"Invalid value in filter {key}. Can only filter by string, integer or float.")
                        return []
                    placeholders = ", ".join("?" for _ in value)
                    base_query += (
                        f" AND json_extract_string(metadata, '$.{key}') IS NOT NULL "
                        f"AND json_extract_string(metadata, '$.{key}') IN ({placeholders})"
                    )
                    params.extend([str(v) for v in value])
                elif isinstance(value, (str,int,float)):
                    # Single value equality check
                    base_query += (
                        f" AND json_extract_string(metadata, '$.{key}') IS NOT NULL "
                        f"AND json_extract_string(metadata, '$.{key}') = ?"
                    )
                    params.append(str(value))
                else:
                    print(f"Invalid value in filter {key}. Can only filter by string, integer or float.")
                    return []


        base_query += f" AND array_cosine_similarity(embedding, ?::REAL[{self.vocab_size}]) >= ?"
>>>>>>> 9efa0665
        params.extend([query_embedding, threshold])

        base_query += """
            ORDER BY similarity DESC
            LIMIT ?;
        """
        params.append(top_k)

        try:
            result = self.connection.execute(base_query, params).fetchall()

<<<<<<< HEAD
        return [
            {
                "id": row[0],
                "text": row[1],
                "text_and_metadata": row[2],
                "metadata": json.loads(row[3]),
                "similarity": row[4],
            }
            for row in result
        ]
=======
            return [
                {
                    "id": row[0],
                    "text": row[1],
                    "metadata": json.loads(row[2]),
                    "similarity": row[3],
                }
                for row in result
            ]
        except duckdb.Error as e:
            print(f"Error during query: {e}")
            return []
>>>>>>> 9efa0665

    def filter_by(
        self, filters: dict, limit: int | None = None, offset: int = 0
    ) -> list[dict]:
        """
        Filter items by metadata without using embeddings similarity.

        Args:
            filters: Dictionary of metadata key-value pairs to filter by.
            limit: Maximum number of results to return. If None, returns all matches.
            offset: Number of results to skip (for pagination).

        Returns:
            List of results with 'id', 'text', 'text_and_metadata', and 'metadata'.
        """
        base_query = """
            SELECT id, text, text_and_metadata, metadata
            FROM documents
            WHERE 1=1
        """
        params = []

        for key, value in filters.items():
            base_query += f" AND json_extract_string(metadata, '$.{key}') = ?"
            params.append(str(value))

        if offset:
            base_query += " OFFSET ?"
            params.append(offset)

        if limit is not None:
            base_query += " LIMIT ?"
            params.append(limit)

        base_query += ";"

        result = self.connection.execute(base_query, params).fetchall()

        return [
            {
                "id": row[0],
                "text": row[1],
                "text_and_metadata": row[2],
                "metadata": json.loads(row[3]),
            }
            for row in result
        ]

    def delete(self, ids: list[int]) -> None:
        """
        Delete items from the DuckDB vector store by their IDs.

        Args:
            ids: List of IDs to delete.
        """
        if not ids:
            return

        placeholders = ", ".join(["?"] * len(ids))
        query = f"DELETE FROM documents WHERE id IN ({placeholders});"
        self.connection.execute(query, ids)

    def clear(self) -> None:
        """
        Clear all entries from both tables and reset sequence by dropping/recreating everything.
        """
        self.connection.execute("DROP TABLE IF EXISTS metadata_embeddings;")
        self.connection.execute("DROP TABLE IF EXISTS documents;")
        self.connection.execute("DROP SEQUENCE IF EXISTS documents_id_seq;")
        self._setup_database()<|MERGE_RESOLUTION|>--- conflicted
+++ resolved
@@ -394,10 +394,7 @@
         """Set up the DuckDB database with necessary tables and indexes."""
         self.connection.execute("INSTALL 'vss';")
         self.connection.execute("LOAD 'vss';")
-<<<<<<< HEAD
-=======
         self.connection.execute("SET hnsw_enable_experimental_persistence = true;")
->>>>>>> 9efa0665
         self.connection.execute("CREATE SEQUENCE IF NOT EXISTS documents_id_seq;")
 
         self.connection.execute(
@@ -499,7 +496,7 @@
             query_with_metadata: Whether to additionally query by metadata, i.e. include metadata in the text for querying.
 
         Returns:
-            List of results with 'id', 'text', 'text_and_metadata', 'metadata', and 'similarity' score.
+            List of results with 'id', 'text', 'metadata', and 'similarity' score.
         """
         query_embedding = np.array(
             self.embeddings.embed([text])[0], dtype=np.float32
@@ -509,13 +506,8 @@
         )
 
         base_query = f"""
-<<<<<<< HEAD
-            SELECT id, text, text_and_metadata, metadata,
-                   1 - array_distance({embedding_column}, ?::FLOAT[{self.vocab_size}], 'cosine') AS similarity
-=======
             SELECT id, text, metadata,
                 array_cosine_similarity(embedding, ?::REAL[{self.vocab_size}]) AS similarity
->>>>>>> 9efa0665
             FROM documents
             WHERE 1=1
         """
@@ -523,12 +515,6 @@
 
         if filters:
             for key, value in filters.items():
-<<<<<<< HEAD
-                base_query += f" AND json_extract_string(metadata, '$.{key}') = ?"
-                params.append(str(value))
-
-        base_query += f" AND 1 - array_distance({embedding_column}, ?::FLOAT[{self.vocab_size}], 'cosine') >= ?"
-=======
                 if isinstance(value, list):
                     if not all(isinstance(v, (str,int,float)) for v in value):
                         print(f"Invalid value in filter {key}. Can only filter by string, integer or float.")
@@ -552,7 +538,6 @@
 
 
         base_query += f" AND array_cosine_similarity(embedding, ?::REAL[{self.vocab_size}]) >= ?"
->>>>>>> 9efa0665
         params.extend([query_embedding, threshold])
 
         base_query += """
@@ -563,19 +548,6 @@
 
         try:
             result = self.connection.execute(base_query, params).fetchall()
-
-<<<<<<< HEAD
-        return [
-            {
-                "id": row[0],
-                "text": row[1],
-                "text_and_metadata": row[2],
-                "metadata": json.loads(row[3]),
-                "similarity": row[4],
-            }
-            for row in result
-        ]
-=======
             return [
                 {
                     "id": row[0],
@@ -588,7 +560,6 @@
         except duckdb.Error as e:
             print(f"Error during query: {e}")
             return []
->>>>>>> 9efa0665
 
     def filter_by(
         self, filters: dict, limit: int | None = None, offset: int = 0
