from __future__ import annotations

import asyncio
import html
import inspect
import json
import math
import re
import time
import traceback

from functools import wraps
from pathlib import Path
from shutil import get_terminal_size
from textwrap import dedent
from typing import TYPE_CHECKING, Any, Literal
from urllib.parse import parse_qs

import pandas as pd

from jinja2 import (
    ChoiceLoader, DictLoader, Environment, FileSystemLoader, StrictUndefined,
)
from markupsafe import escape

from lumen.pipeline import Pipeline

from ..util import log
from .components import Details
from .config import (
    PROMPTS_DIR, SOURCE_TABLE_SEPARATOR, UNRECOVERABLE_ERRORS,
    RetriesExceededError,
)

if TYPE_CHECKING:
    from panel.chat.step import ChatStep

    from lumen.sources.base import Source


def format_float(num):
    if pd.isna(num) or math.isinf(num):
        return num
    # if is integer, round to 0 decimals
    if num == int(num):
        return f"{int(num)}"
    elif 0.01 <= abs(num) < 100:
        return f"{num:.1f}"  # Regular floating-point notation with one decimal
    else:
        return f"{num:.1e}"  # Exponential notation with one decimal


def fuse_messages(messages: list[dict], max_user_messages: int = 2) -> list[dict]:
    """
    Fuses the chat history into a single system message, followed by the last user message.
    This function is reusable across different components that need to combine
    multiple messages into a simplified format for LLM processing.

    Parameters
    ----------
    messages : list[dict]
        List of message dictionaries with 'role' and 'content' keys
    max_user_messages : int
        Maximum number of user messages to include in the history

    Returns
    -------
    list[dict]
        Processed messages with the chat history as a system message
    """
    user_indices = [i for i, msg in enumerate(messages) if msg['role'] == 'user']
    if user_indices:
        first_user_index = user_indices[0] if len(user_indices) <= max_user_messages else user_indices[-max_user_messages]
        last_user_index = user_indices[-1]
        last_user_message = messages[last_user_index]
    else:
        first_user_index = 0
        last_user_index = -1
    history_messages = messages[first_user_index:last_user_index]
    if not history_messages:
        return [last_user_message] if user_indices else []
    formatted_history = "\n\n".join(
        f"{msg['role'].capitalize()}: {msg['content']}" for msg in history_messages if msg['content'].strip()
    )
    system_prompt = {
        "role": "system",
        "content": f"<Chat History>\n{formatted_history}\n<\\Chat History>"
    }
    return [system_prompt] if last_user_index == -1 else [system_prompt, last_user_message]


def render_template(template_path: Path, overrides: dict | None = None, relative_to: Path = PROMPTS_DIR, **context):
    try:
        template_path = template_path.relative_to(relative_to).as_posix()
    except ValueError:
        pass
    fs_loader = FileSystemLoader(relative_to)

    if overrides:
        # Dynamically create block definitions based on dictionary keys with proper escaping
        block_definitions = "\n".join(
            f"{{% block {escape(key)} %}}{escape(value)}{{% endblock %}}"
            for key, value in overrides.items()
        )
        # Create the dynamic template content by extending the base template and adding blocks
        dynamic_template_content = dedent(
            f"""
            {{% extends "{template_path}" %}}
            {block_definitions}
            """
        )
        dynamic_loader = DictLoader({"dynamic_template": dynamic_template_content})
        choice_loader = ChoiceLoader([dynamic_loader, fs_loader])
        env = Environment(loader=choice_loader, undefined=StrictUndefined)
        template_name = "dynamic_template"
    else:
        env = Environment(loader=fs_loader, undefined=StrictUndefined)
        template_name = str(template_path)

    template = env.get_template(template_name)
    return template.render(**context)


def warn_on_unused_variables(string, kwargs, prompt_label):
    used_keys = set()

    for key in kwargs:
        pattern = r'\b' + re.escape(key) + r'\b'
        if re.search(pattern, string):
            used_keys.add(key)

    unused_keys = set(kwargs.keys()) - used_keys
    if unused_keys:
        # TODO: reword this concisely... what do you call those variables for formatting?
        log.warning(
            f"The prompt template, {prompt_label}, is missing keys, "
            f"which could mean the LLM is lacking the context provided "
            f"from these variables: {unused_keys}. If this is unintended, "
            f"please create a template that contains those keys."
        )


def retry_llm_output(retries=3, sleep=1):
    """
    Retry a function that returns a response from the LLM API.
    If the function raises an exception, retry it up to `retries` times.
    If `sleep` is provided, wait that many seconds between retries.
    If an error occurs, pass the error message into kwargs for the function
    to manually handle by including it.
    """

    def decorator(func):
        if inspect.iscoroutinefunction(func):

            @wraps(func)
            async def async_wrapper(*args, **kwargs):
                errors = []
                for i in range(retries):
                    if i > 0:
                        log_debug(f"Retrying LLM function {func.__name__} ({i} / {retries})...")
                    if errors:
                        kwargs["errors"] = errors
                    try:
                        output = await func(*args, **kwargs)
                        if not output:
                            raise Exception("No valid output from LLM.")
                        return output
                    except Exception as e:
                        if isinstance(e, UNRECOVERABLE_ERRORS):
                            log_debug(f"LLM encountered unrecoverable error: {e}")
                            raise e
                        elif i == retries - 1:
                            raise RetriesExceededError("Maximum number of retries exceeded.") from e
                        errors.append(str(e))
                        traceback.print_exc()
                        if sleep:
                            await asyncio.sleep(sleep)

            return async_wrapper
        else:

            @wraps(func)
            def sync_wrapper(*args, **kwargs):
                errors = []
                for i in range(retries):
                    if i > 0:
                        log_debug(f"Retrying LLM function {func.__name__} ({i} / {retries})...")
                    if errors:
                        kwargs["errors"] = errors
                    try:
                        output = func(*args, **kwargs)
                        if not output:
                            raise Exception("No valid output from LLM.")
                        return output
                    except Exception as e:
                        if isinstance(e, UNRECOVERABLE_ERRORS):
                            log_debug(f"LLM encountered unrecoverable error: {e}")
                            raise e
                        elif i == retries - 1:
                            raise RetriesExceededError("Maximum number of retries exceeded.") from e
                        errors.append(str(e))
                        traceback.print_exc()
                        if sleep:
                            time.sleep(sleep)

            return sync_wrapper

    return decorator


async def get_schema(
    source: Source | Pipeline,
    table: str | None = None,
    include_type: bool = True,
    include_min_max: bool = True,
    include_enum: bool = True,
    include_count: bool = False,
    include_null_types: bool = False,
    include_nans: bool = False,
    shuffle: bool = True,
    **get_kwargs
):
    if isinstance(source, Pipeline):
        schema = await asyncio.to_thread(source.get_schema)
    else:
        if "limit" not in get_kwargs:
            get_kwargs["limit"] = 100
        schema = await asyncio.to_thread(source.get_schema, table, shuffle=shuffle, **get_kwargs)
    schema = dict(schema)

    # first pop regardless to prevent
    # argument of type 'numpy.int64' is not iterable
    count = schema.pop("__len__", None)

    if not include_type:
        for field, spec in schema.items():
            if "type" in spec:
                spec.pop("type")

    if include_min_max:
        for field, spec in schema.items():
            if "inclusiveMinimum" in spec:
                min_val = spec.pop("inclusiveMinimum")
                if isinstance(min_val, (int, float)):
                    min_val = format_float(min_val)
                if include_nans or not pd.isna(min_val):
                    spec["min"] = min_val
            if "inclusiveMaximum" in spec:
                max_val = spec.pop("inclusiveMaximum")
                if isinstance(max_val, (int, float)):
                    max_val = format_float(max_val)
                if include_nans or not pd.isna(max_val):
                    spec["max"] = max_val
    else:
        for field, spec in schema.items():
            if "inclusiveMinimum" in spec:
                spec.pop("inclusiveMinimum")
            if "inclusiveMaximum" in spec:
                spec.pop("inclusiveMaximum")
            if "min" in spec:
                spec.pop("min")
            if "max" in spec:
                spec.pop("max")

    num_cols = len(schema)
    for field, spec in schema.items():
        if "type" in spec:
            if not include_null_types and spec["type"] is None:
                spec.pop("type")
                continue
            if spec["type"] == "string":
                spec["type"] = "str"
            elif spec["type"] == "integer":
                spec["type"] = "int"
            elif spec["type"] == "number":
                spec["type"] = "num"
            elif spec["type"] == "boolean":
                spec["type"] = "bool"

        if "enum" not in spec:
            continue

        limit = get_kwargs.get("limit")
        # scale the number of enums based on the number of columns
        max_enums = max(2, min(10, int(10 * math.exp(-0.1 * max(0, num_cols - 10)))))
        truncate_limit = min(limit or 5, max_enums)
        if not include_enum or len(spec["enum"]) == 0:
            spec.pop("enum")
            continue
        elif len(spec["enum"]) > max_enums:
            # if there are only 10 enums, fine; let's keep them all
            # else, that assumes this column is like glasbey 100+ categories vs category10
            # so truncate to 5 and add "..."
            spec["enum"] = spec["enum"][:truncate_limit] + ["..."]
        elif limit and len(spec["enum"]) == 1 and spec["enum"][0] is None:
            spec["enum"] = [f"(unknown; truncated to {limit} rows)"]
            continue

        # truncate each enum to 100 characters
        spec["enum"] = [
            enum if enum is None or not isinstance(enum, str) or len(enum) < 100 else f"{enum[:100]} ..."
            for enum in spec["enum"]
        ]

    # Format any other numeric values in the schema
    for field, spec in schema.items():
        for key, value in spec.items():
            if isinstance(value, (int, float)) and key not in ['type']:
                spec[key] = format_float(value)

    if count is not None and include_count:
        schema["__len__"] = count
    return schema


async def fetch_table_sql_info(sources: dict[str, Source], table_slug: str, view_definition: str = "", **get_schema_kwargs) -> dict:
    """
    Fetch the schema for a single table from a data source.

    Parameters
    ----------
    table_slug : str
        Table name in format "source_name{SEP}table_name"
    view_definition : str
        Optional view definition for the table to override the schema
    **get_schema_kwargs
        Additional keyword arguments to pass to the get_schema method

    Returns
    -------
    tuple
        (table_slug, schema_data) where table_slug is the normalized table name
        and schema_data is a dict with the schema information
    """
    if SOURCE_TABLE_SEPARATOR in table_slug:
        source_name, table_name = table_slug.split(SOURCE_TABLE_SEPARATOR, maxsplit=1)
        source_obj = sources.get(source_name)
    else:
        source_obj = next(iter(sources.values()))
        table_name = table_slug
        table_slug = f"{source_obj.name}{SOURCE_TABLE_SEPARATOR}{table_name}"

    if view_definition:
        schema = {"view_definition": view_definition}
    else:
        schema = await get_schema(source_obj, table_name, **get_schema_kwargs)
    normalized_table_name = source_obj.normalize_table(table_name)
    result = {
        "schema": schema,
        "source": source_obj.name,
        "sql_table": normalized_table_name,
        "sql": source_obj.get_sql_expr(normalized_table_name),
    }
    return result


async def get_pipeline(**kwargs):
    """
    A wrapper be able to use asyncio.to_thread and not
    block the main thread when calling Pipeline
    """
    def get_pipeline_sync():
        return Pipeline(**kwargs)
    return await asyncio.to_thread(get_pipeline_sync)


async def get_data(pipeline):
    """
    A wrapper be able to use asyncio.to_thread and not
    block the main thread when calling pipeline.data
    """
    def get_data_sync():
        return pipeline.data
    return await asyncio.to_thread(get_data_sync)


async def describe_data(df: pd.DataFrame) -> str:
    def describe_data_sync(df):
        size = df.size
        shape = df.shape
        if size < 250:
            return df

        is_summarized = False
        if shape[0] > 5000:
            is_summarized = True
            df = df.sample(5000)

        df = df.sort_index()

        for col in df.columns:
            if isinstance(df[col].iloc[0], pd.Timestamp):
                df[col] = pd.to_datetime(df[col])

        sampled_columns = False
        if len(df.columns) > 10:
            df = df[df.columns[:10]]
            sampled_columns = True

        describe_df = df.describe(percentiles=[])
        columns_to_drop = ["min", "max"] # present if any numeric
        columns_to_drop = [col for col in columns_to_drop if col in describe_df.columns]
        df_describe_dict = describe_df.drop(columns=columns_to_drop).to_dict()

        for col in df.select_dtypes(include=["object"]).columns:
            if col not in df_describe_dict:
                df_describe_dict[col] = {}
            try:
                df_describe_dict[col]["nunique"] = df[col].nunique()
            except Exception:
                df_describe_dict[col]["nunique"] = 'unknown'
            try:
                df_describe_dict[col]["lengths"] = {
                    "max": df[col].str.len().max(),
                    "min": df[col].str.len().min(),
                    "mean": float(df[col].str.len().mean()),
                }
            except AttributeError:
                pass

        for col in df.columns:
            if col not in df_describe_dict:
                df_describe_dict[col] = {}
            nulls = int(df[col].isnull().sum())
            if nulls > 0:
                df_describe_dict[col]["nulls"] = nulls

        # select datetime64 columns
        for col in df.select_dtypes(include=["datetime64"]).columns:
            for key in df_describe_dict[col]:
                df_describe_dict[col][key] = str(df_describe_dict[col][key])
            df[col] = df[col].astype(str)  # shorten output

        # select all numeric columns and round
        for col in df.select_dtypes(include=["int64", "float64"]).columns:
            for key in df_describe_dict[col]:
                df_describe_dict[col][key] = format_float(df_describe_dict[col][key])

        for col in df.select_dtypes(include=["float64"]).columns:
            df[col] = df[col].apply(format_float)

        return {
            "summary": {
                "total_table_cells": size,
                "total_shape": shape,
                "sampled_columns": sampled_columns,
                "is_summarized": is_summarized,
            },
            "stats": df_describe_dict,
        }

    return await asyncio.to_thread(describe_data_sync, df)


def clean_sql(sql_expr):
    """
    Cleans up a SQL expression generated by an LLM by removing
    backticks, fencing and extraneous space and semi-colons.
    """
    return sql_expr.replace("```sql", "").replace("```", "").replace('`', '"').strip().rstrip(";")


def report_error(exc: Exception, step: ChatStep, language: str = "python", context: str = ""):
    error_msg = str(exc)
    stream_details(f'\n\n```{language}\n{error_msg}\n```\n', step, title="Error")
    if context:
        step.stream(context)
    if len(error_msg) > 50:
        error_msg = error_msg[:50] + "..."
    step.failed_title = error_msg
    step.status = "failed"


def stream_details(content: Any, step: Any, title: str = "Expand for details", auto: bool = True, **stream_kwargs) -> str:
    """
    Process content to place code blocks inside collapsible details elements

    Parameters
    ----------
    content : str
        The content to format
    step : Any
        The chat step to stream the formatted content to, or NullStep if interface is None
    title : str
        The title of the details component
    auto : bool
        Whether to automatically determine what to put in details or all.
        If False, all of content will be placed in details components.

    Returns
    -------
    str
        The formatted content with code blocks in details components
    """
    if not hasattr(step, 'stream') or not hasattr(step, 'append'):
        # If the step is a NullStep without append method, just log the content
        log_debug(content)
        return content

    pattern = r'```([\w-]*)\n(.*?)```'
    last_end = 0
    if not auto:
        details = Details(content, title=title, collapsed=True, margin=(0, 20, 5, 20), sizing_mode="stretch_width")
        step.append(details, **stream_kwargs)
        return content

    for match in re.finditer(pattern, content, re.DOTALL):
        if match.start() > last_end:
            step.stream(content[last_end:match.start()], **stream_kwargs)

        language = match.group(1)
        code = match.group(2)

        details = Details(
            f"```{language}\n\n{code}\n\n```",
            title=title,
            collapsed=True,
            margin=(0, 20, 5, 20),
            sizing_mode="stretch_width",
        )
        step.append(details)
        last_end = match.end()

    if last_end < len(content):
        step.stream(content[last_end:], **stream_kwargs)
    return content


def log_debug(msg: str | list, offset: int = 24, prefix: str = "", suffix: str = "", show_sep: Literal["above", "below"] | None = None, show_length: bool = False):
    """
    Log a debug message with a separator line above and below.
    """
    terminal_cols, _ = get_terminal_size()
    terminal_cols -= offset  # Account for the timestamp and log level
    delimiter = "_" * terminal_cols
    if show_sep == "above":
        log.debug(f"\033[90m{delimiter}\033[0m")
    if prefix:
        log.debug(prefix)

    if isinstance(msg, list):
        for m in msg:
            log.debug(m)
    else:
        log.debug(msg)
    if show_length:
        log.debug(f"Characters: \033[94m{len(msg)}\033[0m")
    if suffix:
        log.debug(suffix)
    if show_sep == "below":
        log.debug(f"\033[90m{delimiter}\033[0m")


def mutate_user_message(content: str, messages: list[dict[str, str]], suffix: bool = True, wrap: bool | str = False, inplace: bool = True):
    """
    Helper to mutate the last user message in a list of messages. Suffixes the content by default, else prefixes.
    """
    mutated = False
    new = []
    for message in messages[::-1]:
        if message["role"] == "user" and not mutated:
            user_message = message["content"]
            if isinstance(wrap, bool):
                user_message = f"{user_message!r}"
            elif isinstance(wrap, str):
                user_message = f"{wrap}{user_message}{wrap}"

            if suffix:
                user_message += " " + content
            else:
                user_message = content + user_message
            mutated = True
            if inplace:
                message["content"] = user_message
                break
            else:
                message = dict(message, content=user_message)
        new.append(message)
    return messages if inplace else new[::-1]


def format_exception(exc: Exception, limit: int = 0) -> str:
    """
    Format and return a string representation of an exception.

    Parameters
    ----------
    exc : Exception
        The exception to be formatted.
    limit : int
        The maximum number of layers of traceback to include in the output.
        Default is 0.

    Returns
    -------
    str
        A formatted string describing the exception and its traceback.
    """
    e_msg = str(exc).replace('\033[1m', '<b>').replace('\033[0m', '</b>')
    tb = html.escape('\n'.join(traceback.format_exception(exc, limit=limit))).replace('\033[1m', '<b>').replace('\033[0m', '</b>')
    return f'<b>{type(exc).__name__}</b>: {e_msg}\n<pre style="overflow-y: auto">{tb}</pre>'


def cast_value(value):
    if len(value) == 1:
        value = value[0]
        if ',' in value and value.replace(',', '').isdigit():
            return [cast_value(v) for v in value.split(",")]
        try:
            return json.loads(value)
        except json.JSONDecodeError:
            return value
    return [cast_value(v) for v in value]


def parse_huggingface_url(url: str) -> tuple[str, str, dict]:
    """Parse a HuggingFace URL to extract repo, model file, and model_kwargs.

    Args:
        url: HuggingFace URL in format https://huggingface.co/org/repo/blob/main/file.gguf?param1=value1&param2=value2

    Returns:
        tuple: (repo, model_file, model_kwargs)

    Raises:
        ValueError: If URL format is invalid
    """
    parts = url.split('/')
    hf_index = parts.index('huggingface.co')
    if len(parts) < hf_index + 4:  # Need at least org/repo after huggingface.co
        raise ValueError
    repo = f"{parts[hf_index+1]}/{parts[hf_index+2]}"
    model_file = parts[-1]  # Last component is the filename

    # Parse query parameters
    model_kwargs = {}
    if "?" in model_file:
        model_file, query_params = model_file.split('?')
        for key, value in parse_qs(query_params).items():
            model_kwargs[key] = cast_value(value)
    return repo, model_file, model_kwargs


def load_json(json_spec: str) -> dict:
    """
    Load a JSON string, handling unicode escape sequences.
    """
    return json.loads(json_spec.encode().decode('unicode_escape'))


def parse_table_slug(table: str, sources: dict[str, Source], normalize: bool = True) -> tuple[Source | None, str]:
    if SOURCE_TABLE_SEPARATOR in table:
        a_source_name, a_table = table.split(SOURCE_TABLE_SEPARATOR, maxsplit=1)
        a_source_obj = sources.get(a_source_name)
    else:
        a_source_obj = next(iter(sources.values()))
        a_table = table
    if normalize:
        a_table = a_source_obj.normalize_table(a_table)
    return a_source_obj, a_table


def truncate_string(s, max_length=20, ellipsis="..."):
    if len(s) <= max_length:
        return s
    part_length = (max_length - len(ellipsis)) // 2
    return f"{s[:part_length]}{ellipsis}{s[-part_length:]}"


<<<<<<< HEAD
def create_tables_sql_context(tables_vector_info: dict, tables_sql_data: dict) -> str:
    context = "Below are the relevant tables:\n"
    for table_slug, table_vector_info in tables_vector_info.items():
        if table_slug not in tables_sql_data:
            continue
        table_description = table_vector_info.get("description", "")
        context += f"\n{table_slug} (Similarity: {table_vector_info['similarity']:.3f}) {table_description}"
        sql = tables_sql_data[table_slug].get("sql", "")
        if sql:
            context += f"\n```sql\n{sql}\n```"
        schema = tables_sql_data.get(table_slug, {}).get("schema", {})
=======
def format_info(tables_vector_info: dict, tables_sql_info: dict) -> str:
    context = "Below are the relevant tables:\n"
    for table_slug, table_vector_info in tables_vector_info.items():
        if table_slug not in tables_sql_info:
            continue
        table_description = table_vector_info.get("description", "")
        context += f"\n{table_slug} (Similarity: {table_vector_info['similarity']:.3f}) {table_description}"
        sql = tables_sql_info[table_slug].get("sql", "")
        if sql:
            context += f"\n  SQL:\n```sql\n{sql}\n```"
        schema = tables_sql_info.get(table_slug, {}).get("schema", {})
>>>>>>> 682b1bb6
        if "view_definition" in schema:
            context += f"\n  View definition:\n```sql\n{schema['view_definition']}\n```"
            return context

        for col, col_description in table_vector_info.get("columns_description", {}).items():
            context += f"\n- {col}{col_description}"
            if col in schema:
                context += f": {schema[col]}"
    return context<|MERGE_RESOLUTION|>--- conflicted
+++ resolved
@@ -667,7 +667,6 @@
     return f"{s[:part_length]}{ellipsis}{s[-part_length:]}"
 
 
-<<<<<<< HEAD
 def create_tables_sql_context(tables_vector_info: dict, tables_sql_data: dict) -> str:
     context = "Below are the relevant tables:\n"
     for table_slug, table_vector_info in tables_vector_info.items():
@@ -679,19 +678,7 @@
         if sql:
             context += f"\n```sql\n{sql}\n```"
         schema = tables_sql_data.get(table_slug, {}).get("schema", {})
-=======
-def format_info(tables_vector_info: dict, tables_sql_info: dict) -> str:
-    context = "Below are the relevant tables:\n"
-    for table_slug, table_vector_info in tables_vector_info.items():
-        if table_slug not in tables_sql_info:
-            continue
-        table_description = table_vector_info.get("description", "")
-        context += f"\n{table_slug} (Similarity: {table_vector_info['similarity']:.3f}) {table_description}"
-        sql = tables_sql_info[table_slug].get("sql", "")
-        if sql:
-            context += f"\n  SQL:\n```sql\n{sql}\n```"
-        schema = tables_sql_info.get(table_slug, {}).get("schema", {})
->>>>>>> 682b1bb6
+
         if "view_definition" in schema:
             context += f"\n  View definition:\n```sql\n{schema['view_definition']}\n```"
             return context
