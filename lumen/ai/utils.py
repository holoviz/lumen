from __future__ import annotations

import asyncio
import html
import inspect
import math
import re
import time
import traceback

from functools import wraps
from pathlib import Path
from shutil import get_terminal_size
from textwrap import dedent
from typing import TYPE_CHECKING

import pandas as pd
import yaml

from jinja2 import (
    ChoiceLoader, DictLoader, Environment, FileSystemLoader, StrictUndefined,
)
from markupsafe import escape

from lumen.ai.config import SOURCE_TABLE_SEPARATOR
from lumen.pipeline import Pipeline
from lumen.sources.base import Source
from lumen.sources.duckdb import DuckDBSource

from ..util import log
from .config import (
<<<<<<< HEAD
    PROMPTS_DIR, PROVIDED_SOURCE_NAME, UNRECOVERABLE_ERRORS,
    RetriesExceededError,
=======
    PROMPTS_DIR, PROVIDED_SOURCE_NAME, SOURCE_TABLE_SEPARATOR,
    UNRECOVERABLE_ERRORS, RetriesExceededError,
>>>>>>> 60ea02f1
)

if TYPE_CHECKING:
    from panel.chat.step import ChatStep


def render_template(template_path: Path, overrides: dict | None = None, relative_to: Path = PROMPTS_DIR, **context):
    try:
        template_path = template_path.relative_to(relative_to).as_posix()
    except ValueError:
        pass
    fs_loader = FileSystemLoader(relative_to)

    if overrides:
        # Dynamically create block definitions based on dictionary keys with proper escaping
        block_definitions = "\n".join(
            f"{{% block {escape(key)} %}}{escape(value)}{{% endblock %}}"
            for key, value in overrides.items()
        )
        # Create the dynamic template content by extending the base template and adding blocks
        dynamic_template_content = dedent(
            f"""
            {{% extends "{template_path}" %}}
            {block_definitions}
            """
        )
        dynamic_loader = DictLoader({"dynamic_template": dynamic_template_content})
        choice_loader = ChoiceLoader([dynamic_loader, fs_loader])
        env = Environment(loader=choice_loader, undefined=StrictUndefined)
        template_name = "dynamic_template"
    else:
        env = Environment(loader=fs_loader, undefined=StrictUndefined)
        template_name = str(template_path)

    template = env.get_template(template_name)
    return template.render(**context)


def warn_on_unused_variables(string, kwargs, prompt_label):
    used_keys = set()

    for key in kwargs:
        pattern = r'\b' + re.escape(key) + r'\b'
        if re.search(pattern, string):
            used_keys.add(key)

    unused_keys = set(kwargs.keys()) - used_keys
    if unused_keys:
        # TODO: reword this concisely... what do you call those variables for formatting?
        log.warning(
            f"The prompt template, {prompt_label}, is missing keys, "
            f"which could mean the LLM is lacking the context provided "
            f"from these variables: {unused_keys}. If this is unintended, "
            f"please create a template that contains those keys."
        )


def retry_llm_output(retries=3, sleep=1):
    """
    Retry a function that returns a response from the LLM API.
    If the function raises an exception, retry it up to `retries` times.
    If `sleep` is provided, wait that many seconds between retries.
    If an error occurs, pass the error message into kwargs for the function
    to manually handle by including it.
    """

    def decorator(func):
        if inspect.iscoroutinefunction(func):

            @wraps(func)
            async def async_wrapper(*args, **kwargs):
                errors = []
                for i in range(retries):
                    if errors:
                        kwargs["errors"] = errors
                    try:
                        output = await func(*args, **kwargs)
                        if not output:
                            raise Exception("No valid output from LLM.")
                        return output
                    except Exception as e:
                        if isinstance(e, UNRECOVERABLE_ERRORS):
                            raise e
                        elif i == retries - 1:
                            raise RetriesExceededError("Maximum number of retries exceeded.") from e
                        errors.append(str(e))
                        if sleep:
                            await asyncio.sleep(sleep)

            return async_wrapper
        else:

            @wraps(func)
            def sync_wrapper(*args, **kwargs):
                errors = []
                for i in range(retries):
                    if errors:
                        kwargs["errors"] = errors
                    try:
                        output = func(*args, **kwargs)
                        if not output:
                            raise Exception("No valid output from LLM.")
                        return output
                    except Exception as e:
                        if isinstance(e, UNRECOVERABLE_ERRORS):
                            raise e
                        elif i == retries - 1:
                            raise RetriesExceededError("Maximum number of retries exceeded.") from e
                        errors.append(str(e))
                        if sleep:
                            time.sleep(sleep)

            return sync_wrapper

    return decorator


async def get_schema(
    source: Source | Pipeline,
    table: str | None = None,
    include_min_max: bool = True,
    include_enum: bool = True,
    include_count: bool = False,
    **get_kwargs
):
    if isinstance(source, Pipeline):
        schema = await asyncio.to_thread(source.get_schema)
    else:
        if "limit" not in get_kwargs:
            get_kwargs["limit"] = 100
        schema = await asyncio.to_thread(source.get_schema, table, **get_kwargs)
    schema = dict(schema)

    # first pop regardless to prevent
    # argument of type 'numpy.int64' is not iterable
    count = schema.pop("__len__", None)

    if include_min_max:
        for field, spec in schema.items():
            if "inclusiveMinimum" in spec:
                spec["min"] = spec.pop("inclusiveMinimum")
            if "inclusiveMaximum" in spec:
                spec["max"] = spec.pop("inclusiveMaximum")
    else:
        for field, spec in schema.items():
            if "inclusiveMinimum" in spec:
                spec.pop("inclusiveMinimum")
            if "inclusiveMaximum" in spec:
                spec.pop("inclusiveMaximum")
            if "min" in spec:
                spec.pop("min")
            if "max" in spec:
                spec.pop("max")

    for field, spec in schema.items():
        if "type" in spec:
            if spec["type"] == "string":
                spec["type"] = "str"
            elif spec["type"] == "integer":
                spec["type"] = "int"
            elif spec["type"] == "number":
                spec["type"] = "num"
            elif spec["type"] == "boolean":
                spec["type"] = "bool"

        if "enum" not in spec:
            continue

        limit = get_kwargs.get("limit")
        truncate_limit = min(limit or 5, 5)
        if not include_enum:
            spec.pop("enum")
            continue
        elif len(spec["enum"]) > truncate_limit:
            spec["enum"] = spec["enum"][:truncate_limit] + ["..."]
        elif limit and len(spec["enum"]) == 1 and spec["enum"][0] is None:
            spec["enum"] = [
                enum
                if (
                    enum is None
                    or not isinstance(enum, str)
                    or len(enum) < 100
                )
                else f"{enum[:100]} ..."
                for enum in spec["enum"]
            ]
        # truncate each enum to 100 characters
        spec["enum"] = [
            enum if enum is None or not isinstance(enum, str) or len(enum) < 100 else f"{enum[:100]} ..."
            for enum in spec["enum"]
        ]

    if count and include_count:
        schema["__len__"] = count
    return schema


async def get_pipeline(**kwargs):
    """
    A wrapper be able to use asyncio.to_thread and not
    block the main thread when calling Pipeline
    """
    def get_pipeline_sync():
        return Pipeline(**kwargs)
    return await asyncio.to_thread(get_pipeline_sync)


async def get_data(pipeline):
    """
    A wrapper be able to use asyncio.to_thread and not
    block the main thread when calling pipeline.data
    """
    def get_data_sync():
        return pipeline.data
    return await asyncio.to_thread(get_data_sync)


async def describe_data(df: pd.DataFrame) -> str:
    def format_float(num):
        if pd.isna(num) or math.isinf(num):
            return num
        # if is integer, round to 0 decimals
        if num == int(num):
            return f"{int(num)}"
        elif 0.01 <= abs(num) < 100:
            return f"{num:.1f}"  # Regular floating-point notation with two decimals
        else:
            return f"{num:.1e}"  # Exponential notation with two decimals

    def describe_data_sync(df):
        size = df.size
        shape = df.shape
        if size < 250:
            return df

        is_summarized = False
        if shape[0] > 5000:
            is_summarized = True
            df = df.sample(5000)

        df = df.sort_index()

        for col in df.columns:
            if isinstance(df[col].iloc[0], pd.Timestamp):
                df[col] = pd.to_datetime(df[col])

        describe_df = df.describe(percentiles=[])
        columns_to_drop = ["min", "max"] # present if any numeric
        columns_to_drop = [col for col in columns_to_drop if col in describe_df.columns]
        df_describe_dict = describe_df.drop(columns=columns_to_drop).to_dict()

        for col in df.select_dtypes(include=["object"]).columns:
            if col not in df_describe_dict:
                df_describe_dict[col] = {}
            try:
                df_describe_dict[col]["nunique"] = df[col].nunique()
            except Exception:
                df_describe_dict[col]["nunique"] = 'unknown'
            try:
                df_describe_dict[col]["lengths"] = {
                    "max": df[col].str.len().max(),
                    "min": df[col].str.len().min(),
                    "mean": float(df[col].str.len().mean()),
                }
            except AttributeError:
                pass

        for col in df.columns:
            if col not in df_describe_dict:
                df_describe_dict[col] = {}
            df_describe_dict[col]["nulls"] = int(df[col].isnull().sum())

        # select datetime64 columns
        for col in df.select_dtypes(include=["datetime64"]).columns:
            for key in df_describe_dict[col]:
                df_describe_dict[col][key] = str(df_describe_dict[col][key])
            df[col] = df[col].astype(str)  # shorten output

        # select all numeric columns and round
        for col in df.select_dtypes(include=["int64", "float64"]).columns:
            for key in df_describe_dict[col]:
                df_describe_dict[col][key] = format_float(df_describe_dict[col][key])

        for col in df.select_dtypes(include=["float64"]).columns:
            df[col] = df[col].apply(format_float)

        return {
            "summary": {
                "total_table_cells": size,
                "total_shape": shape,
                "is_summarized": is_summarized,
            },
            "stats": df_describe_dict,
        }

    return await asyncio.to_thread(describe_data_sync, df)


def clean_sql(sql_expr):
    """
    Cleans up a SQL expression generated by an LLM by removing
    backticks, fencing and extraneous space and semi-colons.
    """
    return sql_expr.replace("```sql", "").replace("```", "").replace('`', '"').strip().rstrip(";")


def report_error(exc: Exception, step: ChatStep):
    error_msg = str(exc)
    step.stream(f'\n```python\n{error_msg}\n```')
    if len(error_msg) > 50:
        error_msg = error_msg[:50] + "..."
    step.failed_title = error_msg
    step.status = "failed"


async def gather_table_sources(sources: list[Source], include_provided: bool = True, include_sep: bool = False) -> tuple[dict[str, Source], str]:
    """
    Get a dictionary of tables to their respective sources
    and a markdown string of the tables and their schemas.
<<<<<<< HEAD

=======
>>>>>>> 60ea02f1
    Parameters
    ----------
    sources : list[Source]
        A list of sources to gather tables from.
    include_provided : bool
        Whether to include the provided source in the string; will always be included in the dictionary.
    include_sep : bool
        Whether to include the source separator in the string.
    """
    tables_to_source = {}
    tables_schema_str = ""
    for source in sources:
        for table in source.get_tables():
            tables_to_source[table] = source
            if source.name == PROVIDED_SOURCE_NAME and not include_provided:
                continue
            label = f"{SOURCE_TABLE_SEPARATOR}{source}{SOURCE_TABLE_SEPARATOR}{table}" if include_sep else table
            if isinstance(source, DuckDBSource) and source.ephemeral or "Provided" in source.name:
                sql = source.get_sql_expr(table)
                schema = await get_schema(source, table, include_min_max=False, include_enum=True, limit=3)
                tables_schema_str += f"- {label}\nSchema:\n```yaml\n{yaml.dump(schema)}```\nSQL:\n```sql\n{sql}\n```\n\n"
            else:
                tables_schema_str += f"- {label}\n\n"
    return tables_to_source, tables_schema_str.strip()


def log_debug(msg: str | list, offset: int = 24, prefix: str = "", suffix: str = "", show_sep: bool = False, show_length: bool = False):
    """
    Log a debug message with a separator line above and below.
    """
    terminal_cols, _ = get_terminal_size()
    terminal_cols -= offset  # Account for the timestamp and log level
    delimiter = "*" * terminal_cols
    if show_sep:
        log.debug(f"\033[91m{delimiter}\033[0m")
    if prefix:
        log.debug(prefix)

    if isinstance(msg, list):
        for m in msg:
            log.debug(m)
    else:
        log.debug(msg)
    if show_length:
        log.debug(f"Length is \033[94m{len(msg)}\033[0m")
    if suffix:
        log.debug(suffix)


def mutate_user_message(content: str, messages: list[dict[str, str]], suffix: bool = True, wrap: bool | str = False, inplace: bool = True):
    """
    Helper to mutate the last user message in a list of messages. Suffixes the content by default, else prefixes.
    """
    mutated = False
    new = []
    for message in messages[::-1]:
        if message["role"] == "user" and not mutated:
            user_message = message["content"]
            if isinstance(wrap, bool):
                user_message = f"{user_message!r}"
            elif isinstance(wrap, str):
                user_message = f"{wrap}{user_message}{wrap}"

            if suffix:
                user_message += " " + content
            else:
                user_message = content + user_message
            mutated = True
            if inplace:
                message["content"] = user_message
                break
            else:
                message = dict(message, content=user_message)
        new.append(message)
    return messages if inplace else new[::-1]


def format_exception(exc: Exception, limit: int = 0) -> str:
    """
    Format and return a string representation of an exception.

    Parameters
    ----------
    exc : Exception
        The exception to be formatted.
    limit : int
        The maximum number of layers of traceback to include in the output.
        Default is 0.

    Returns
    -------
    str
        A formatted string describing the exception and its traceback.
    """
    e_msg = str(exc).replace('\033[1m', '<b>').replace('\033[0m', '</b>')
    tb = html.escape('\n'.join(traceback.format_exception(exc, limit=limit))).replace('\033[1m', '<b>').replace('\033[0m', '</b>')
    return f'<b>{type(exc).__name__}</b>: {e_msg}\n<pre style="overflow-y: auto">{tb}</pre>'<|MERGE_RESOLUTION|>--- conflicted
+++ resolved
@@ -29,13 +29,8 @@
 
 from ..util import log
 from .config import (
-<<<<<<< HEAD
-    PROMPTS_DIR, PROVIDED_SOURCE_NAME, UNRECOVERABLE_ERRORS,
-    RetriesExceededError,
-=======
     PROMPTS_DIR, PROVIDED_SOURCE_NAME, SOURCE_TABLE_SEPARATOR,
     UNRECOVERABLE_ERRORS, RetriesExceededError,
->>>>>>> 60ea02f1
 )
 
 if TYPE_CHECKING:
@@ -355,10 +350,7 @@
     """
     Get a dictionary of tables to their respective sources
     and a markdown string of the tables and their schemas.
-<<<<<<< HEAD
-
-=======
->>>>>>> 60ea02f1
+
     Parameters
     ----------
     sources : list[Source]
