from __future__ import annotations

import asyncio
import inspect
import math
import re
import time

from functools import wraps
from pathlib import Path
from shutil import get_terminal_size
from textwrap import dedent
from typing import TYPE_CHECKING

import pandas as pd
import yaml

from jinja2 import (
    ChoiceLoader, DictLoader, Environment, FileSystemLoader, StrictUndefined,
)
from markupsafe import escape

from lumen.pipeline import Pipeline
from lumen.sources.base import Source
from lumen.sources.duckdb import DuckDBSource

from ..util import log
from .config import PROMPTS_DIR, UNRECOVERABLE_ERRORS

if TYPE_CHECKING:
    from panel.chat.step import ChatStep


def render_template(template_path: Path, overrides: dict | None = None, relative_to: Path = PROMPTS_DIR, **context):
    try:
        template_path = template_path.relative_to(relative_to).as_posix()
    except ValueError:
        pass
    fs_loader = FileSystemLoader(relative_to)

    if overrides:
        # Dynamically create block definitions based on dictionary keys with proper escaping
        block_definitions = "\n".join(
            f"{{% block {escape(key)} %}}{escape(value)}{{% endblock %}}"
            for key, value in overrides.items()
        )
        # Create the dynamic template content by extending the base template and adding blocks
        dynamic_template_content = dedent(
            f"""
            {{% extends "{template_path}" %}}
            {block_definitions}
            """
        )
        dynamic_loader = DictLoader({"dynamic_template": dynamic_template_content})
        choice_loader = ChoiceLoader([dynamic_loader, fs_loader])
        env = Environment(loader=choice_loader, undefined=StrictUndefined)
        template_name = "dynamic_template"
    else:
        env = Environment(loader=fs_loader, undefined=StrictUndefined)
        template_name = str(template_path)

    template = env.get_template(template_name)
    return template.render(**context)


def warn_on_unused_variables(string, kwargs, prompt_label):
    used_keys = set()

    for key in kwargs:
        pattern = r'\b' + re.escape(key) + r'\b'
        if re.search(pattern, string):
            used_keys.add(key)

    unused_keys = set(kwargs.keys()) - used_keys
    if unused_keys:
        # TODO: reword this concisely... what do you call those variables for formatting?
        log.warning(
            f"The prompt template, {prompt_label}, is missing keys, "
            f"which could mean the LLM is lacking the context provided "
            f"from these variables: {unused_keys}. If this is unintended, "
            f"please create a template that contains those keys."
        )


def retry_llm_output(retries=3, sleep=1):
    """
    Retry a function that returns a response from the LLM API.
    If the function raises an exception, retry it up to `retries` times.
    If `sleep` is provided, wait that many seconds between retries.
    If an error occurs, pass the error message into kwargs for the function
    to manually handle by including it.
    """

    def decorator(func):
        if inspect.iscoroutinefunction(func):

            @wraps(func)
            async def async_wrapper(*args, **kwargs):
                errors = []
                for i in range(retries):
                    if errors:
                        kwargs["errors"] = errors

                    try:
                        output = await func(*args, **kwargs)
                        if not output:
                            raise Exception("No valid output from LLM.")
                        return output
                    except Exception as e:
                        if isinstance(e, UNRECOVERABLE_ERRORS) or i == retries - 1:
                            raise
                        errors.append(str(e))
                        if sleep:
                            await asyncio.sleep(sleep)

            return async_wrapper
        else:

            @wraps(func)
            def sync_wrapper(*args, **kwargs):
                errors = []
                for i in range(retries):
                    if errors:
                        kwargs["errors"] = errors
                    try:
                        output = func(*args, **kwargs)
                        if not output:
                            raise Exception("No valid output from LLM.")
                        return output
                    except Exception as e:
                        if isinstance(e, UNRECOVERABLE_ERRORS) or i == retries - 1:
                            raise
                        errors.append(str(e))
                        if sleep:
                            time.sleep(sleep)

            return sync_wrapper

    return decorator


async def get_schema(
    source: Source | Pipeline,
    table: str | None = None,
    include_min_max: bool = True,
    include_enum: bool = True,
    include_count: bool = False,
    **get_kwargs
):
    if isinstance(source, Pipeline):
        schema = await asyncio.to_thread(source.get_schema)
    else:
        if "limit" not in get_kwargs:
            get_kwargs["limit"] = 100
        schema = await asyncio.to_thread(source.get_schema, table, **get_kwargs)
    schema = dict(schema)

    # first pop regardless to prevent
    # argument of type 'numpy.int64' is not iterable
    count = schema.pop("count", None)

    if include_min_max:
        for field, spec in schema.items():
            if "inclusiveMinimum" in spec:
                spec["min"] = spec.pop("inclusiveMinimum")
            if "inclusiveMaximum" in spec:
                spec["max"] = spec.pop("inclusiveMaximum")
    else:
        for field, spec in schema.items():
            if "inclusiveMinimum" in spec:
                spec.pop("inclusiveMinimum")
            if "inclusiveMaximum" in spec:
                spec.pop("inclusiveMaximum")
            if "min" in spec:
                spec.pop("min")
            if "max" in spec:
                spec.pop("max")

    for field, spec in schema.items():
        if "type" in spec:
            if spec["type"] == "string":
                spec["type"] = "str"
            elif spec["type"] == "integer":
                spec["type"] = "int"
            elif spec["type"] == "number":
                spec["type"] = "num"
            elif spec["type"] == "boolean":
                spec["type"] = "bool"

        if "enum" not in spec:
            continue

        limit = get_kwargs.get("limit")
<<<<<<< HEAD
        truncate_limit = min(limit or 10, 10)
=======
        truncate_limit = min(limit or 5, 5)
>>>>>>> 41c02ec7
        if not include_enum:
            spec.pop("enum")
            continue
        elif limit and len(spec["enum"]) > truncate_limit:
            spec["enum"] = spec["enum"][:truncate_limit] + ["..."]
        elif limit and len(spec["enum"]) == 1 and spec["enum"][0] is None:
            spec["enum"] = [f"(unknown; truncated to {get_kwargs['limit']} rows)"]
        # truncate each enum to 100 characters
        spec["enum"] = [enum if enum is None or len(enum) < 100 else f"{enum[:100]} ..." for enum in spec["enum"]]

    if count and include_count:
        schema["count"] = count
    return schema


async def get_pipeline(**kwargs):
    """
    A wrapper be able to use asyncio.to_thread and not
    block the main thread when calling Pipeline
    """
    def get_pipeline_sync():
        return Pipeline(**kwargs)
    return await asyncio.to_thread(get_pipeline_sync)


async def get_data(pipeline):
    """
    A wrapper be able to use asyncio.to_thread and not
    block the main thread when calling pipeline.data
    """
    def get_data_sync():
        return pipeline.data
    return await asyncio.to_thread(get_data_sync)


async def describe_data(df: pd.DataFrame) -> str:
    def format_float(num):
        if pd.isna(num) or math.isinf(num):
            return num
        # if is integer, round to 0 decimals
        if num == int(num):
            return f"{int(num)}"
        elif 0.01 <= abs(num) < 100:
            return f"{num:.1f}"  # Regular floating-point notation with two decimals
        else:
            return f"{num:.1e}"  # Exponential notation with two decimals

    def describe_data_sync(df):
        size = df.size
        shape = df.shape
        if size < 250:
            return df

        is_summarized = False
        if shape[0] > 5000:
            is_summarized = True
            df = df.sample(5000)

        df = df.sort_index()

        for col in df.columns:
            if isinstance(df[col].iloc[0], pd.Timestamp):
                df[col] = pd.to_datetime(df[col])

        describe_df = df.describe(percentiles=[])
        columns_to_drop = ["min", "max"] # present if any numeric
        columns_to_drop = [col for col in columns_to_drop if col in describe_df.columns]
        df_describe_dict = describe_df.drop(columns=columns_to_drop).to_dict()

        for col in df.select_dtypes(include=["object"]).columns:
            if col not in df_describe_dict:
                df_describe_dict[col] = {}
            try:
                df_describe_dict[col]["nunique"] = df[col].nunique()
            except Exception:
                df_describe_dict[col]["nunique"] = 'unknown'
            try:
                df_describe_dict[col]["lengths"] = {
                    "max": df[col].str.len().max(),
                    "min": df[col].str.len().min(),
                    "mean": float(df[col].str.len().mean()),
                }
            except AttributeError:
                pass

        for col in df.columns:
            if col not in df_describe_dict:
                df_describe_dict[col] = {}
            df_describe_dict[col]["nulls"] = int(df[col].isnull().sum())

        # select datetime64 columns
        for col in df.select_dtypes(include=["datetime64"]).columns:
            for key in df_describe_dict[col]:
                df_describe_dict[col][key] = str(df_describe_dict[col][key])
            df[col] = df[col].astype(str)  # shorten output

        # select all numeric columns and round
        for col in df.select_dtypes(include=["int64", "float64"]).columns:
            for key in df_describe_dict[col]:
                df_describe_dict[col][key] = format_float(df_describe_dict[col][key])

        for col in df.select_dtypes(include=["float64"]).columns:
            df[col] = df[col].apply(format_float)

        return {
            "summary": {
                "total_table_cells": size,
                "total_shape": shape,
                "is_summarized": is_summarized,
            },
            "stats": df_describe_dict,
        }

    return await asyncio.to_thread(describe_data_sync, df)


def clean_sql(sql_expr):
    """
    Cleans up a SQL expression generated by an LLM by removing
    backticks, fencing and extraneous space and semi-colons.
    """
    return sql_expr.replace("```sql", "").replace("```", "").replace('`', '"').strip().rstrip(";")


def report_error(exc: Exception, step: ChatStep):
    error_msg = str(exc)
    step.stream(f'\n```python\n{error_msg}\n```')
    if len(error_msg) > 50:
        error_msg = error_msg[:50] + "..."
    step.failed_title = error_msg
    step.status = "failed"


async def gather_table_sources(sources: list[Source]) -> tuple[dict[str, Source], str]:
    """
    Get a dictionary of tables to their respective sources
    and a markdown string of the tables and their schemas.
    """
    tables_to_source = {}
    tables_schema_str = "\nHere are the tables\n"
    for source in sources:
        for table in source.get_tables():
            tables_to_source[table] = source
            if isinstance(source, DuckDBSource) and source.ephemeral:
                schema = await get_schema(source, table, include_min_max=False, include_enum=True, limit=1)
                tables_schema_str += f"### {table}\nSchema:\n```yaml\n{yaml.dump(schema)}```\n"
            else:
                tables_schema_str += f"### {table}\n"
    return tables_to_source, tables_schema_str


def log_debug(msg: str | list, offset: int = 24, prefix: str = "", suffix: str = "", show_sep: bool = False, show_length: bool = False):
    """
    Log a debug message with a separator line above and below.
    """
    terminal_cols, _ = get_terminal_size()
    terminal_cols -= offset  # Account for the timestamp and log level
    delimiter = "*" * terminal_cols
    if show_sep:
        log.debug(f"\033[90m{delimiter}\033[0m")
    if prefix:
        log.debug(prefix)

    if isinstance(msg, list):
        for m in msg:
            log.debug(m)
    else:
        log.debug(msg)
    if show_length:
        log.debug(f"Length is \033[94m{len(msg)}\033[0m")
    if suffix:
        log.debug(suffix)


def mutate_user_message(content: str, messages: list[dict[str, str]], suffix: bool = True, wrap: bool = False):
    """
    Helper to mutate the last user message in a list of messages. Suffixes the content by default, else prefixes.
    """
    for message in messages[::-1]:
        if message["role"] == "user":
            user_message = message["content"]
            if wrap:
                user_message = f"{user_message!r}"

            if suffix:
                user_message += " " + content
            else:
                user_message = content + user_message
            message["content"] = user_message
            break
    return messages<|MERGE_RESOLUTION|>--- conflicted
+++ resolved
@@ -191,11 +191,7 @@
             continue
 
         limit = get_kwargs.get("limit")
-<<<<<<< HEAD
-        truncate_limit = min(limit or 10, 10)
-=======
         truncate_limit = min(limit or 5, 5)
->>>>>>> 41c02ec7
         if not include_enum:
             spec.pop("enum")
             continue
