import asyncio
import inspect
import time

from functools import wraps
from pathlib import Path

import jinja2
import pandas as pd

from lumen.pipeline import Pipeline
from lumen.sources.base import Source

THIS_DIR = Path(__file__).parent


def render_template(template, **context):
    template_path = Path(template)
    if not template_path.exists():
        template_path = THIS_DIR / "prompts" / template
    template_contents = template_path.read_text()
    template = jinja2.Template(template_contents, undefined=jinja2.StrictUndefined)
    # raise if missing keys in context for template
    return template.render(context).strip()


def retry_llm_output(retries=3, sleep=1):
    """
    Retry a function that returns a response from the LLM API.
    If the function raises an exception, retry it up to `retries` times.
    If `sleep` is provided, wait that many seconds between retries.
    If an error occurs, pass the error message into kwargs for the function
    to manually handle by including it.
    """
    def decorator(func):
        if inspect.iscoroutinefunction(func):

            @wraps(func)
            async def async_wrapper(*args, **kwargs):
                errors = []
                for i in range(retries):
                    if errors:
                        kwargs["errors"] = errors
                    try:
                        return await func(*args, **kwargs)
                    except Exception as e:
                        if i == retries - 1:
                            return "" # do not re-raise due to outer exception handler
                        errors.append(str(e))
                        if sleep:
                            await asyncio.sleep(sleep)

            return async_wrapper
        else:

            @wraps(func)
            def sync_wrapper(*args, **kwargs):
                errors = []
                for i in range(retries):
                    if errors:
                        kwargs["errors"] = errors
                    try:
                        return func(*args, **kwargs)
                    except Exception as e:
                        if i == retries - 1:
                            return "" # do not re-raise due to outer exception handler
                        errors.append(str(e))
                        if sleep:
                            time.sleep(sleep)

            return sync_wrapper

    return decorator


def format_schema(schema):
    formatted = {}
    for field, spec in schema.items():
        if "enum" in spec and len(spec["enum"]) > 5:
            spec["enum"] = spec["enum"][:5] + ["..."]
        formatted[field] = spec
    return formatted


def get_schema(
    source: Source | Pipeline, table: str = None, include_min_max: bool = True
):
    if isinstance(source, Pipeline):
        schema = source.get_schema()
    else:
        schema = source.get_schema(table, limit=100)
    schema = dict(schema)

    if include_min_max:
        for field, spec in schema.items():
            if "inclusiveMinimum" in spec:
                spec["min"] = spec.pop("inclusiveMinimum")
            if "inclusiveMaximum" in spec:
                spec["max"] = spec.pop("inclusiveMaximum")
    else:
        for field, spec in schema.items():
            if "inclusiveMinimum" in spec:
                spec.pop("inclusiveMinimum")
            if "inclusiveMaximum" in spec:
                spec.pop("inclusiveMaximum")
    schema = format_schema(schema)
    return schema


def describe_data(df: pd.DataFrame) -> str:
    def format_float(num):
        if pd.isna(num):
            return num
        # if is integer, round to 0 decimals
        if num == int(num):
            return f"{int(num)}"
        elif 0.01 <= abs(num) < 100:
            return f"{num:.1f}"  # Regular floating-point notation with two decimals
        else:
            return f"{num:.1e}"  # Exponential notation with two decimals

    size = df.size
    shape = df.shape
    if size < 250:
        return df

    is_summarized = False
    if shape[0] > 5000:
        is_summarized = True
        df = df.sample(5000)

    df = df.sort_index()

    for col in df.columns:
        if isinstance(df[col].iloc[0], pd.Timestamp):
            df[col] = pd.to_datetime(df[col])

<<<<<<< HEAD
    df_describe_dict = df.describe(percentiles=[]).drop(
        ["min", "max"], errors="ignore").to_dict()
=======
    describe_df = df.describe(percentiles=[])
    columns_to_drop = ["min", "max"] # present if any numeric
    columns_to_drop = [col for col in columns_to_drop if col in describe_df.columns]
    df_describe_dict = describe_df.drop(columns=columns_to_drop).to_dict()
>>>>>>> f3e56096

    for col in df.select_dtypes(include=["object"]).columns:
        if col not in df_describe_dict:
            df_describe_dict[col] = {}
        df_describe_dict[col]["nunique"] = df[col].nunique()
        try:
            df_describe_dict[col]["lengths"] = {
                "max": df[col].str.len().max(),
                "min": df[col].str.len().min(),
                "mean": float(df[col].str.len().mean()),
            }
        except AttributeError:
            pass

    for col in df.columns:
        if col not in df_describe_dict:
            df_describe_dict[col] = {}
        df_describe_dict[col]["nulls"] = int(df[col].isnull().sum())

    # select datetime64 columns
    for col in df.select_dtypes(include=["datetime64"]).columns:
        for key in df_describe_dict[col]:
            df_describe_dict[col][key] = str(df_describe_dict[col][key])
        df[col] = df[col].astype(str)  # shorten output

    # select all numeric columns and round
    for col in df.select_dtypes(include=["int64", "float64"]).columns:
        for key in df_describe_dict[col]:
            df_describe_dict[col][key] = format_float(df_describe_dict[col][key])

    for col in df.select_dtypes(include=["float64"]).columns:
        df[col] = df[col].apply(format_float)

    data = {
        "summary": {
            "total_table_cells": size,
            "total_shape": shape,
            "is_summarized": is_summarized,
        },
        "stats": df_describe_dict,
    }
    return data<|MERGE_RESOLUTION|>--- conflicted
+++ resolved
@@ -135,15 +135,10 @@
         if isinstance(df[col].iloc[0], pd.Timestamp):
             df[col] = pd.to_datetime(df[col])
 
-<<<<<<< HEAD
-    df_describe_dict = df.describe(percentiles=[]).drop(
-        ["min", "max"], errors="ignore").to_dict()
-=======
     describe_df = df.describe(percentiles=[])
     columns_to_drop = ["min", "max"] # present if any numeric
     columns_to_drop = [col for col in columns_to_drop if col in describe_df.columns]
     df_describe_dict = describe_df.drop(columns=columns_to_drop).to_dict()
->>>>>>> f3e56096
 
     for col in df.select_dtypes(include=["object"]).columns:
         if col not in df_describe_dict:
