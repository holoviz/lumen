from __future__ import annotations

import asyncio
import inspect
import math
import time

from functools import wraps
from pathlib import Path
from shutil import get_terminal_size
from textwrap import dedent
from typing import TYPE_CHECKING

import pandas as pd
import yaml

from jinja2 import (
    ChoiceLoader, DictLoader, Environment, FileSystemLoader, StrictUndefined,
)
from markupsafe import escape

from lumen.pipeline import Pipeline
from lumen.sources.base import Source
from lumen.sources.duckdb import DuckDBSource

from ..util import log
from .config import PROMPTS_DIR, UNRECOVERABLE_ERRORS

if TYPE_CHECKING:
    from panel.chat.step import ChatStep


<<<<<<< HEAD
def render_template(template_path: Path, overrides: dict | None = None, relative_to: Path = PROMPTS_DIR, **context):
=======
def render_template(template_path: Path, prompt_overrides: dict, relative_to: Path = PROMPTS_DIR, **context):
>>>>>>> 9ce5c2a3
    try:
        template_path = template_path.relative_to(relative_to).as_posix()
    except ValueError:
        pass
    fs_loader = FileSystemLoader(relative_to)

    if overrides:
        # Dynamically create block definitions based on dictionary keys with proper escaping
        block_definitions = "\n".join(
            f"{{% block {escape(key)} %}}{escape(value)}{{% endblock %}}"
            for key, value in overrides.items()
        )
        # Create the dynamic template content by extending the base template and adding blocks
        dynamic_template_content = dedent(
            f"""
            {{% extends "{template_path}" %}}
            {block_definitions}
            """
        )
        dynamic_loader = DictLoader({"dynamic_template": dynamic_template_content})
        choice_loader = ChoiceLoader([dynamic_loader, fs_loader])
        env = Environment(loader=choice_loader, undefined=StrictUndefined)
        template_name = "dynamic_template"
    else:
        env = Environment(loader=fs_loader, undefined=StrictUndefined)
        template_name = str(template_path)

    template = env.get_template(template_name)
    return template.render(**context)

def retry_llm_output(retries=3, sleep=1):
    """
    Retry a function that returns a response from the LLM API.
    If the function raises an exception, retry it up to `retries` times.
    If `sleep` is provided, wait that many seconds between retries.
    If an error occurs, pass the error message into kwargs for the function
    to manually handle by including it.
    """

    def decorator(func):
        if inspect.iscoroutinefunction(func):

            @wraps(func)
            async def async_wrapper(*args, **kwargs):
                errors = []
                for i in range(retries):
                    if errors:
                        kwargs["errors"] = errors

                    try:
                        output = await func(*args, **kwargs)
                        if not output:
                            raise Exception("No valid output from LLM.")
                        return output
                    except Exception as e:
                        if isinstance(e, UNRECOVERABLE_ERRORS) or i == retries - 1:
                            raise
                        errors.append(str(e))
                        if sleep:
                            await asyncio.sleep(sleep)

            return async_wrapper
        else:

            @wraps(func)
            def sync_wrapper(*args, **kwargs):
                errors = []
                for i in range(retries):
                    if errors:
                        kwargs["errors"] = errors
                    try:
                        output = func(*args, **kwargs)
                        if not output:
                            raise Exception("No valid output from LLM.")
                        return output
                    except Exception as e:
                        if isinstance(e, UNRECOVERABLE_ERRORS) or i == retries - 1:
                            raise
                        errors.append(str(e))
                        if sleep:
                            time.sleep(sleep)

            return sync_wrapper

    return decorator


def format_schema(schema):
    formatted = {}
    for field, spec in schema.items():
        if "enum" in spec and len(spec["enum"]) > 5:
            spec["enum"] = spec["enum"][:5] + ["..."]
        if "type" in spec:
            if spec["type"] == "string":
                spec["type"] = "str"
            elif spec["type"] == "integer":
                spec["type"] = "int"
            elif spec["type"] == "number":
                spec["type"] = "num"
            elif spec["type"] == "boolean":
                spec["type"] = "bool"
        formatted[field] = spec
    return formatted


async def get_schema(
    source: Source | Pipeline,
    table: str | None = None,
    include_min_max: bool = True,
    include_enum: bool = True,
    include_count: bool = False,
    **get_kwargs
):
    if isinstance(source, Pipeline):
        schema = await asyncio.to_thread(source.get_schema)
    else:
        if "limit" not in get_kwargs:
            get_kwargs["limit"] = 100
        schema = await asyncio.to_thread(source.get_schema, table, **get_kwargs)
    schema = dict(schema)

    # first pop regardless to prevent
    # argument of type 'numpy.int64' is not iterable
    count = schema.pop("count", None)

    if include_min_max:
        for field, spec in schema.items():
            if "inclusiveMinimum" in spec:
                spec["min"] = spec.pop("inclusiveMinimum")
            if "inclusiveMaximum" in spec:
                spec["max"] = spec.pop("inclusiveMaximum")
    else:
        for field, spec in schema.items():
            if "inclusiveMinimum" in spec:
                spec.pop("inclusiveMinimum")
            if "inclusiveMaximum" in spec:
                spec.pop("inclusiveMaximum")
            if "min" in spec:
                spec.pop("min")
            if "max" in spec:
                spec.pop("max")

    for field, spec in schema.items():
        if "enum" not in spec:
            continue

        limit = get_kwargs.get("limit")
        if not include_enum:
            spec.pop("enum")
        elif limit and len(spec["enum"]) > limit:
            spec["enum"].append("...")
        elif limit and len(spec["enum"]) == 1 and spec["enum"][0] is None:
            spec["enum"] = [f"(unknown; truncated to {get_kwargs['limit']} rows)"]

    schema = format_schema(schema)

    if count and include_count:
        schema["count"] = count

    return schema


async def get_pipeline(**kwargs):
    """
    A wrapper be able to use asyncio.to_thread and not
    block the main thread when calling Pipeline
    """
    def get_pipeline_sync():
        return Pipeline(**kwargs)
    return await asyncio.to_thread(get_pipeline_sync)


async def get_data(pipeline):
    """
    A wrapper be able to use asyncio.to_thread and not
    block the main thread when calling pipeline.data
    """
    def get_data_sync():
        return pipeline.data
    return await asyncio.to_thread(get_data_sync)


async def describe_data(df: pd.DataFrame) -> str:
    def format_float(num):
        if pd.isna(num) or math.isinf(num):
            return num
        # if is integer, round to 0 decimals
        if num == int(num):
            return f"{int(num)}"
        elif 0.01 <= abs(num) < 100:
            return f"{num:.1f}"  # Regular floating-point notation with two decimals
        else:
            return f"{num:.1e}"  # Exponential notation with two decimals

    def describe_data_sync(df):
        size = df.size
        shape = df.shape
        if size < 250:
            return df

        is_summarized = False
        if shape[0] > 5000:
            is_summarized = True
            df = df.sample(5000)

        df = df.sort_index()

        for col in df.columns:
            if isinstance(df[col].iloc[0], pd.Timestamp):
                df[col] = pd.to_datetime(df[col])

        describe_df = df.describe(percentiles=[])
        columns_to_drop = ["min", "max"] # present if any numeric
        columns_to_drop = [col for col in columns_to_drop if col in describe_df.columns]
        df_describe_dict = describe_df.drop(columns=columns_to_drop).to_dict()

        for col in df.select_dtypes(include=["object"]).columns:
            if col not in df_describe_dict:
                df_describe_dict[col] = {}
            try:
                df_describe_dict[col]["nunique"] = df[col].nunique()
            except Exception:
                df_describe_dict[col]["nunique"] = 'unknown'
            try:
                df_describe_dict[col]["lengths"] = {
                    "max": df[col].str.len().max(),
                    "min": df[col].str.len().min(),
                    "mean": float(df[col].str.len().mean()),
                }
            except AttributeError:
                pass

        for col in df.columns:
            if col not in df_describe_dict:
                df_describe_dict[col] = {}
            df_describe_dict[col]["nulls"] = int(df[col].isnull().sum())

        # select datetime64 columns
        for col in df.select_dtypes(include=["datetime64"]).columns:
            for key in df_describe_dict[col]:
                df_describe_dict[col][key] = str(df_describe_dict[col][key])
            df[col] = df[col].astype(str)  # shorten output

        # select all numeric columns and round
        for col in df.select_dtypes(include=["int64", "float64"]).columns:
            for key in df_describe_dict[col]:
                df_describe_dict[col][key] = format_float(df_describe_dict[col][key])

        for col in df.select_dtypes(include=["float64"]).columns:
            df[col] = df[col].apply(format_float)

        return {
            "summary": {
                "total_table_cells": size,
                "total_shape": shape,
                "is_summarized": is_summarized,
            },
            "stats": df_describe_dict,
        }

    return await asyncio.to_thread(describe_data_sync, df)


def clean_sql(sql_expr):
    """
    Cleans up a SQL expression generated by an LLM by removing
    backticks, fencing and extraneous space and semi-colons.
    """
    return sql_expr.replace("```sql", "").replace("```", "").replace('`', '"').strip().rstrip(";")


def report_error(exc: Exception, step: ChatStep):
    error_msg = str(exc)
    step.stream(f'\n```python\n{error_msg}\n```')
    if len(error_msg) > 50:
        error_msg = error_msg[:50] + "..."
    step.failed_title = error_msg
    step.status = "failed"


async def gather_table_sources(available_sources: list[Source]) -> tuple[dict[str, Source], str]:
    """
    Get a dictionary of tables to their respective sources
    and a markdown string of the tables and their schemas.
    """
    tables_to_source = {}
    tables_schema_str = "\nHere are the tables\n"
    for source in available_sources:
        for table in source.get_tables():
            tables_to_source[table] = source
            if isinstance(source, DuckDBSource) and source.ephemeral:
                schema = await get_schema(source, table, include_min_max=False, include_enum=True, limit=1)
                tables_schema_str += f"### {table}\nSchema:\n```yaml\n{yaml.dump(schema)}```\n"
            else:
                tables_schema_str += f"### {table}\n"
    return tables_to_source, tables_schema_str


def log_debug(msg: str, sep: bool = True, offset: int = 24):
    """
    Log a debug message with a separator line above and below.
    """
    terminal_cols, _ = get_terminal_size()
    terminal_cols -= offset  # Account for the timestamp and log level
    delimiter = "*" * terminal_cols
    if sep:
        log.debug(f"\033[95m{delimiter}\033[0m")
    log.debug(msg)
    if sep:
        log.debug(f"\033[90m{delimiter}\033[0m")<|MERGE_RESOLUTION|>--- conflicted
+++ resolved
@@ -30,11 +30,7 @@
     from panel.chat.step import ChatStep
 
 
-<<<<<<< HEAD
 def render_template(template_path: Path, overrides: dict | None = None, relative_to: Path = PROMPTS_DIR, **context):
-=======
-def render_template(template_path: Path, prompt_overrides: dict, relative_to: Path = PROMPTS_DIR, **context):
->>>>>>> 9ce5c2a3
     try:
         template_path = template_path.relative_to(relative_to).as_posix()
     except ValueError:
