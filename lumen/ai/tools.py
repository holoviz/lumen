--- conflicted
+++ resolved
@@ -789,136 +789,6 @@
                 self._cleanup_sources_in_progress(vector_store_id, processed_sources)
 
 
-<<<<<<< HEAD
-        except Exception as e:
-            # On any error, be safe and reselect columns
-            with self._add_step(title="Column Revalidation Error") as step:
-                step.stream(f"Error checking if column selection should be rerun: {e}")
-                step.status = "failed"
-            return True
-
-    async def _should_select_columns(self, messages: list[dict[str, str]]) -> bool:
-        """
-        Determine if columns should be subset based on the user query.
-
-        This function uses a YesNo model to check if the user is asking for specific information
-        that would benefit from column subsetting, or if they're simply asking about available
-        datasets/tables, in which case we want to show all columns.
-
-        For example:
-        - "What tables do you have?" -> False (don't subset columns)
-        - "What columns are in the users table?" -> False (don't subset columns)
-        - "Show me the correlation between age and income" -> True (subset columns)
-
-        Parameters
-        ----------
-        messages: list[dict[str, str]]
-            The user query messages
-
-        Returns
-        -------
-        bool
-            True if columns should be subset, False otherwise
-        """
-        if not self.enable_select_columns:
-            return False
-
-        cols_lengths = set()
-        if "vector_metaset" in self._memory:
-            vector_metaset = self._memory["vector_metaset"]
-            if vector_metaset.selected_columns:
-                table_slugs = list(vector_metaset.selected_columns)
-            else:
-                table_slugs = None
-            for vector_metadata in vector_metaset.vector_metadata_map.values():
-                if table_slugs and vector_metadata.table_slug not in table_slugs:
-                    continue
-                cols_lengths.add(len(vector_metadata.columns))
-
-        if not cols_lengths or (max(cols_lengths) <= 30 and sum(cols_lengths) <= 70):
-            return False
-
-        try:
-            # Use the YesNo prompt to check if we should subset columns
-            result = await self._invoke_prompt(
-                "should_select_columns",
-                messages,
-                previous_state=self._previous_state,
-            )
-
-            return result.yes
-
-        except Exception as e:
-            with self._add_step(title="Column Subsetting Check Error") as step:
-                step.stream(f"Error checking if columns should be subset: {e}")
-                step.status = "failed"
-            # Default to True (subset columns) in case of error
-            return True
-
-    @retry_llm_output()
-    async def _select_columns(self, messages: list[dict[str, str]], errors: list | None = None) -> None:
-        """
-        Select relevant columns from tables based on the user query.
-        This runs after _gather_info and before _format_context.
-        """
-        if not self.enable_select_columns:
-            return
-
-        vector_metaset: VectorMetaset = self._memory.get("vector_metaset")
-        needs_reselection = await self._should_refresh_columns(messages)
-        if not needs_reselection and vector_metaset.selected_columns:
-            with self._add_step(title="Column Selection (Cached)") as step:
-                step.stream("Reusing previous column selection as the query intent is similar.")
-                for table_slug, column_names in vector_metaset.selected_columns.items():
-                    if table_slug in vector_metaset.selected_columns:
-                        table_name = table_slug.split(SOURCE_TABLE_SEPARATOR)[-1]
-                        stream_details('\n\n'.join(column_names), step, title=f"Selected columns for {table_name}")
-            return vector_metaset.selected_columns
-
-        try:
-            with self._add_step(title="Column Selection", steps_layout=self.steps_layout) as step:
-                selected_columns = {}
-                vector_metadata_map = vector_metaset.vector_metadata_map
-                table_slugs = list(vector_metaset.vector_metadata_map)
-                if self._previous_state:
-                    table_slugs += list(self._previous_state.selected_columns)
-                async for output_chunk in self._stream_prompt(
-                    "select_columns",
-                    messages,
-                    separator=SOURCE_TABLE_SEPARATOR,
-                    table_slugs=table_slugs,
-                    previous_state=self._previous_state,
-                    errors=errors,
-                ):
-                    # Convert indices to column names and store by table
-                    if output_chunk.chain_of_thought:
-                        step.stream(output_chunk.chain_of_thought, replace=True)
-
-                tables_columns_indices = output_chunk.tables_columns_indices
-                selected_indices = {
-                    obj.table_slug: obj.column_indices
-                    for obj in tables_columns_indices
-                }
-                for table_slug, indices in selected_indices.items():
-                    if table_slug not in vector_metadata_map:
-                        continue
-                    table = vector_metadata_map[table_slug]
-                    all_columns = [col.name for col in table.columns]
-                    column_names = [all_columns[idx] for idx in indices if idx < len(all_columns)]
-                    selected_columns[table_slug] = column_names
-                    table_name = table_slug.split(SOURCE_TABLE_SEPARATOR)[-1]
-                    stream_details('\n\n'.join(column_names), step, title=f"Selected columns for {table_name}", auto=False)
-                vector_metaset.selected_columns = selected_columns
-            return selected_columns
-        except Exception as e:
-            with self._add_step(title="Column Selection Error") as step:
-                traceback.print_exc()
-                step.stream(f"Error selecting columns: {e}")
-                step.status = "failed"
-            raise e
-=======
->>>>>>> 42a32811
-
     async def _gather_info(self, messages: list[dict[str, str]]) -> dict:
         """Gather relevant information about the tables based on the user query."""
         query = messages[-1]["content"]
@@ -1002,26 +872,7 @@
         """
         # Run the process to build schema objects
         await self._gather_info(messages)
-<<<<<<< HEAD
-
-        should_select = await self._should_select_columns(messages)
-        if should_select:
-            try:
-                await self._select_columns(messages)
-            except Exception:
-                log_debug("Failed to select columns, skipping column selection.")
-        else:
-            with self._add_step(title="Column Selection Skipped", steps_layout=self.steps_layout) as step:
-                step.stream("Column subsetting skipped")
-
-        self._previous_state = PreviousState(
-            query=messages[-1]["content"],
-            selected_columns=self._memory.get("vector_metaset", {}).selected_columns,
-        )
-=======
->>>>>>> 42a32811
         return self._format_context()
-
 
 
 class IterativeTableLookup(TableLookup):
