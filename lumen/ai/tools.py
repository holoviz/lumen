from __future__ import annotations

import asyncio
import traceback

from functools import partial
from types import FunctionType
from typing import Any

import param

<<<<<<< HEAD
from panel.chat import ChatFeed
from panel.io import state
=======
from panel.io.state import state
>>>>>>> 7468b99e
from panel.viewable import Viewable

from ..sources.duckdb import DuckDBSource
from ..views.base import View
from .actor import Actor, ContextProvider
from .config import PROMPTS_DIR, SOURCE_TABLE_SEPARATOR
from .embeddings import NumpyEmbeddings
from .llm import Message
from .models import (
    YesNo, make_columns_selection, make_iterative_selection_model,
    make_refined_query_model,
)
from .schemas import (
    Column, DbtslMetadata, DbtslMetaset, PreviousState, SQLMetadata,
    SQLMetaset, VectorMetadata, VectorMetaset,
)
from .services import DbtslMixin
from .translate import function_to_model
from .utils import (
    get_schema, log_debug, process_enums, retry_llm_output, stream_details,
    truncate_string,
)
from .vector_store import NumpyVectorStore, VectorStore


class ToolUser(Actor):
    """
    ToolUser is a mixin class for actors that use tools.
    """

    tools = param.List(default=[], doc="""
        List of tools to use.""")

    def __init__(self, **params):
        super().__init__(**params)
        self._tools = {}
        for prompt_name in self.prompts:
            self._tools[prompt_name] = self._initialize_tools_for_prompt(prompt_name, **params)

    def _get_tool_kwargs(self, tool, prompt_tools, **params):
        """
        Get kwargs for initializing a tool.
        Subclasses can override to provide additional kwargs.

        Parameters
        ----------
        tool : object
            The tool (class or instance) being initialized
        prompt_tools : list
            List of all tools for this prompt

        Returns
        -------
        dict
            Keyword arguments for tool initialization
        """
        return {"llm": self.llm or params.get("llm"), "interface": self.interface or params.get("interface")}

    def _initialize_tools_for_prompt(self, tools_or_key: str | list, **params) -> list:
        """
        Initialize tools for a specific prompt.

        Parameters
        ----------
        tools : str | list
            The list of tools to initialize. If None, tools are looked up from the prompt.
        **params : dict
            Additional parameters for tool initialization

        Returns
        -------
        list
            List of instantiated tools
        """
        if isinstance(tools_or_key, str):
            prompt_tools = self._lookup_prompt_key(tools_or_key, "tools")
        else:
            prompt_tools = tools_or_key
        instantiated_tools = []

        # Initialize each tool
        for tool in prompt_tools:
            if isinstance(tool, Actor):
                # For already instantiated Actors, set properties directly
                if tool.llm is None:
                    tool.llm = self.llm or params.get("llm")
                if tool.interface is None:
                    tool.interface = self.interface or params.get("interface")

                # Apply any additional configuration from subclasses
                tool_kwargs = self._get_tool_kwargs(tool, prompt_tools, **params)
                for key, value in tool_kwargs.items():
                    if key not in ('llm', 'interface') and hasattr(tool, key):
                        setattr(tool, key, value)

                instantiated_tools.append(tool)
            elif isinstance(tool, FunctionType):
                # Function tools only get basic kwargs
                tool_kwargs = self._get_tool_kwargs(tool, prompt_tools, **params)
                instantiated_tools.append(FunctionTool(tool, **tool_kwargs))
            else:
                # For classes that need to be instantiated
                tool_kwargs = self._get_tool_kwargs(tool, prompt_tools, **params)
                instantiated_tools.append(tool(**tool_kwargs))

        return instantiated_tools

    async def _use_tools(self, prompt_name: str, messages: list[Message]) -> str:
        tools_context = ""
        for tool in self._tools.get(prompt_name, []):
            if all(requirement in self._memory for requirement in tool.requires):
                with tool.param.update(memory=self.memory):
                    tool_context = await tool.respond(messages)
                    if tool_context:
                        tools_context += f"\n{tool_context}"
        return tools_context


class VectorLookupToolUser(ToolUser):
    """
    VectorLookupToolUser is a mixin class for actors that use vector lookup tools.
    """

    vector_store = param.ClassSelector(
        class_=VectorStore, default=None, doc="""
        The vector store to use for the tools. If not provided, a new one will be created
        or inferred from the tools provided."""
    )

    def _get_tool_kwargs(self, tool, prompt_tools, **params):
        """
        Override to provide vector_store to applicable tools.

        Parameters
        ----------
        tool : object
            The tool (class or instance) being initialized
        prompt_tools : list
            List of all tools for this prompt
        **params : dict
            Additional parameters for tool initialization

        Returns
        -------
        dict
            Keyword arguments for tool initialization including vector_store if applicable
        """
        # Get base kwargs from parent
        kwargs = super()._get_tool_kwargs(tool, prompt_tools, **params)

        # Find vector store from tools if any
        vector_store = next(
            (t.vector_store for t in prompt_tools
             if isinstance(t, VectorLookupTool)),
            None
        ) or self.vector_store or params.get("vector_store")

        if hasattr(tool, "vector_store") and vector_store is not None:
            kwargs["vector_store"] = vector_store

        return kwargs


class Tool(Actor, ContextProvider):
    """
    A Tool can be invoked by another Actor to provide additional
    context or respond to a question. Unlike an Agent they never
    interact with or on behalf of a user directly.
    """

    always_use = param.Boolean(default=False, doc="""
        Whether to always use this tool, even if it is not explicitly
        required by the current context.""")

    interface = param.ClassSelector(class_=ChatFeed, allow_None=True, doc="""
        The interface to report progress to.""")


class VectorLookupTool(Tool):
    """
    Baseclass for tools that search a vector database for relevant
    chunks.
    """
    enable_query_refinement = param.Boolean(default=True, doc="""
        Whether to enable query refinement for improving search results.""")

    min_similarity = param.Number(default=0.05, doc="""
        The minimum similarity to include a document.""")

    n = param.Integer(default=10, bounds=(1, None), doc="""
        The number of document results to return.""")

    prompts = param.Dict(
        default={
            "refine_query": {
                "template": PROMPTS_DIR / "VectorLookupTool" / "refine_query.jinja2",
                "response_model": make_refined_query_model,
            },
            "select_columns": {
                "template": PROMPTS_DIR / "TableLookup" / "select_columns.jinja2",
                "response_model": make_columns_selection,
            },
            "should_refresh_columns": {
                "template": PROMPTS_DIR / "TableLookup" / "should_refresh_columns.jinja2",
                "response_model": YesNo,
            },
            "should_refresh_tables": {
                "template": PROMPTS_DIR / "TableLookup" / "should_refresh_tables.jinja2",
                "response_model": YesNo,
            },
            "should_select_columns": {
                "template": PROMPTS_DIR / "TableLookup" / "should_select_columns.jinja2",
                "response_model": YesNo,
            },
            "main": {
                "template": PROMPTS_DIR / "DbtslLookup" / "main.jinja2",
                "response_model": YesNo,
            },
        },
        doc="Dictionary of available prompts for the tool."
    )

    refinement_similarity_threshold = param.Number(default=0.3, bounds=(0, 1), doc="""
        Similarity threshold below which query refinement is triggered.""")

    max_refinement_iterations = param.Integer(default=3, bounds=(1, 10), doc="""
        Maximum number of refinement iterations to perform.""")

    min_refinement_improvement = param.Number(default=0.05, bounds=(0, 1), doc="""
        Minimum improvement in similarity score required to keep refining.""")

    vector_store = param.ClassSelector(class_=VectorStore, constant=True, doc="""
        Vector store object which is queried to provide additional context
        before responding.""")

    _item_type_name: str = "items"

    __abstract = True

    def __init__(self, **params):
        if 'vector_store' not in params:
            params['vector_store'] = NumpyVectorStore(embeddings=NumpyEmbeddings())
        super().__init__(**params)

    def _format_results_for_refinement(self, results: list[dict[str, Any]]) -> str:
        """
        Format search results for inclusion in the refinement prompt.

        Subclasses can override this to provide more specific formatting.

        Parameters
        ----------
        results: list[dict[str, Any]]
            The search results from vector_store.query

        Returns
        -------
        str
            Formatted description of results
        """
        return "\n".join(
            f"- {result.get('text', 'No text')} (Similarity: {result.get('similarity', 0):.3f})"
            for i, result in enumerate(results)
        )

    async def _refine_query(
        self,
        original_query: str,
        results: list[dict[str, Any]]
    ) -> str:
        """
        Refines the search query based on initial search results.

        Parameters
        ----------
        original_query: str
            The original user query
        results: list[dict[str, Any]]
            The initial search results

        Returns
        -------
        str
            A refined search query
        """
        results_description = self._format_results_for_refinement(results)

        messages = [{"role": "user", "content": original_query}]

        try:
            refined_query_model = self._get_model("refine_query", item_type_name=self._item_type_name)
            system_prompt = await self._render_prompt(
                "refine_query",
                messages,
                results=results,
                results_description=results_description,
                original_query=original_query,
                item_type=self._item_type_name
            )

            model_spec = self.prompts["refine_query"].get("llm_spec", self.llm_spec_key)
            output = await self.llm.invoke(
                messages=messages,
                system=system_prompt,
                model_spec=model_spec,
                response_model=refined_query_model
            )

            return output.refined_search_query
        except Exception as e:
            with self._add_step(title="Query refinement error") as step:
                step.stream(f"Error refining query: {e}")
                step.status = "failed"
            return original_query

    async def _perform_search_with_refinement(self, query: str, **kwargs) -> list[dict[str, Any]]:
        """
        Performs a vector search with optional query refinement.

        Parameters
        ----------
        query: str
            The search query
        **kwargs:
            Additional arguments for vector_store.query

        Returns
        -------
        list[dict[str, Any]]
            The search results
        """
        final_query = query
        current_query = query
        iteration = 0

        filters = kwargs.pop("filters", {})
        if "type" not in filters:
            filters["type"] = self._item_type_name
        results = self.vector_store.query(query, top_k=self.n, filters=filters, **kwargs)
        # check if all metadata is the same; if so, skip
        if all(result.get('metadata') == results[0].get('metadata') for result in results) or self.llm is None:
            return results

        with self._add_step(title="Vector Search with Refinement") as step:
            best_similarity = max([result.get('similarity', 0) for result in results], default=0)
            best_results = results
            step.stream(f"Initial search found {len(results)} chunks with best similarity: {best_similarity:.3f}\n\n")
            stream_details("\n".join(
                f'```\n{result["text"]} (Similarity: {result.get("similarity", 0):.3f})\n\n{result["metadata"]}\n```'
                for result in results
            ), step, title=f"{len(results)} chunks", auto=False)

            refinement_history = []
            if not self.enable_query_refinement or best_similarity >= self.refinement_similarity_threshold or len(results) == 1:
                step.stream("Search complete - no refinement needed.")
                return best_results

            step.stream(f"Attempting to refine query (similarity {best_similarity:.3f} below threshold {self.refinement_similarity_threshold:.3f})\n\n")
            while iteration < self.max_refinement_iterations and best_similarity < self.refinement_similarity_threshold:
                iteration += 1
                step.stream(f"Processing refinement iteration {iteration}/{self.max_refinement_iterations}\n\n")

                refined_query = await self._refine_query(current_query, results)

                if refined_query == current_query:
                    step.stream("Refinement returned unchanged query, stopping iterations.")
                    break

                current_query = refined_query
                new_results = self.vector_store.query(refined_query, top_k=self.n, **kwargs)
                new_best_similarity = max([result.get('similarity', 0) for result in new_results], default=0)

                improvement = new_best_similarity - best_similarity
                refinement_history.append({
                    "iteration": iteration,
                    "query": refined_query,
                    "similarity": new_best_similarity,
                    "improvement": improvement
                })

                # Build combined details message
                details_msg = f"Query refined:\n\n{refined_query}\n\nRefined search found {len(new_results)} results with best similarity: {new_best_similarity:.3f} (improvement: {improvement:.3f})\n"

                if new_best_similarity > best_similarity + self.min_refinement_improvement:
                    details_msg += f"\nImproved results (iteration {iteration}) with similarity {new_best_similarity:.3f}"
                    best_similarity = new_best_similarity
                    best_results = new_results
                    final_query = refined_query
                    results = new_results  # Update results for next iteration's refinement
                else:
                    details_msg += f"\nInsufficient improvement ({improvement:.3f} < {self.min_refinement_improvement:.3f}), stopping iterations"
                    stream_details(details_msg, step, title=f"Refinement iteration {iteration}", auto=False)
                    break

                # Break if we've reached an acceptable similarity
                if best_similarity >= self.refinement_similarity_threshold:
                    details_msg += f"\nReached acceptable similarity threshold: {best_similarity:.3f}"
                    stream_details(details_msg, step, title=f"Refinement iteration {iteration}", auto=False)
                    break

            if refinement_history:
                stream_details(f"Final query after {iteration} iterations: '{final_query}' with similarity {best_similarity:.3f}\n", step, auto=False)

        return best_results


class DocumentLookup(VectorLookupTool):
    """
    The DocumentLookup tool creates a vector store of all available documents
    and responds with a list of the most relevant documents given the user query.
    Always use this for more context.
    """

    purpose = param.String(default="""
        Looks up relevant documents based on the user query.""")

    requires = param.List(default=["document_sources"], readonly=True, doc="""
        List of context that this Tool requires to be run.""")

    sync_sources = param.Boolean(default=True, doc="""
<<<<<<< HEAD
        Sync with sources in memory.""")
=======
        Whether to automatically sync newly added document sources to the vector store.""")
>>>>>>> 7468b99e

    # Override the item type name
    _item_type_name = "documents"

    def __init__(self, **params):
        super().__init__(**params)
        if self.sync_sources:
            self._memory.on_change('document_sources', self._update_vector_store)
<<<<<<< HEAD
=======
        if "document_sources" in self._memory:
            state.execute(partial(self._update_vector_store, None, None, self._memory['document_sources']))
>>>>>>> 7468b99e

    def _format_results_for_refinement(self, results: list[dict[str, Any]]) -> str:
        """
        Format document search results for inclusion in the refinement prompt.

        Parameters
        ----------
        results: list[dict[str, Any]]
            The search results from vector_store.query

        Returns
        -------
        str
            Formatted description of document results
        """
        formatted_results = []
        for i, result in enumerate(results):
            metadata = result.get('metadata', {})
            filename = metadata.get('filename', 'Unknown document')
            text_preview = truncate_string(result.get('text', ''), max_length=150)

            description = f"- {filename} (Similarity: {result.get('similarity', 0):.3f})"
            if text_preview:
                description += f"\n  Preview: {text_preview}"

            formatted_results.append(description)

        return "\n".join(formatted_results)

    def _handle_ready_task_done(self, task):
        """Properly handle exceptions from the ready task."""
        try:
            # This will re-raise the exception if one occurred
            if task.exception():
                raise task.exception()
        except Exception as e:
            log_debug(f"Error in ready task: {type(e).__name__} - {e!s}")
            traceback.print_exc()

    async def _update_vector_store(self, _, __, sources):
        # Build a list of document items for a single upsert operation
        items_to_upsert = []
        for source in sources:
            metadata = source.get("metadata", {})
            metadata["type"] = self._item_type_name
            items_to_upsert.append({"text": source["text"], "metadata": metadata})

        # Make a single upsert call with all documents
        if items_to_upsert:
            self.vector_store.upsert(items_to_upsert)

    async def respond(self, messages: list[Message], **kwargs: Any) -> str:
        query = messages[-1]["content"]

        # Perform search with refinement
        results = await self._perform_search_with_refinement(query)
        closest_doc_chunks = [
            f"{result['text']} (Relevance: {result['similarity']:.1f} - "
            f"Metadata: {result['metadata']})"
            for result in results
            if result['similarity'] >= self.min_similarity
        ]

        if not closest_doc_chunks:
            return ""

        message = "Please augment your response with the following context if relevant:\n"
        message += "\n".join(f"- {doc}" for doc in closest_doc_chunks)
        return message


class TableLookup(VectorLookupTool):
    """
    TableLookup tool that creates a vector store of all available tables
    and responds with relevant tables for user queries.
    """

    purpose = param.String(default="""
        Looks up and is able to query additional tables and columns based on the user query with a vector store.
        Useful for quickly gathering information about tables and their columns
        to chat about.""")

    requires = param.List(default=["sources"], readonly=True, doc="""
        List of context that this Tool requires to be run.""")

    provides = param.List(default=["vector_metaset"], readonly=True, doc="""
        List of context values this Tool provides to current working memory.""")

    enable_select_columns = param.Boolean(default=True, doc="""
        Whether to enable column subsetting to filter out irrelevant columns.""")

    enable_table_validation = param.Boolean(default=True, doc="""
        Whether to enable validation of tables between queries to determine
        if the full TableLookup process needs to be rerun.""")

    include_metadata = param.Boolean(default=True, doc="""
        Whether to include table descriptions in the embeddings and responses.""")

    include_columns = param.Boolean(default=True, doc="""
        Whether to include column names and descriptions in the embeddings.""")

    include_misc = param.Boolean(default=False, doc="""
        Whether to include miscellaneous metadata in the embeddings,
        besides table and column descriptions.""")

    max_concurrent = param.Integer(default=1, doc="""
        Maximum number of concurrent metadata fetch operations.""")

    sync_sources = param.Boolean(default=True, doc="""
<<<<<<< HEAD
        Sync with sources in memory.""")

    _item_type_name = "database tables"
=======
        Whether to automatically sync newly added data sources to the vector store.""")
>>>>>>> 7468b99e

    _item_type_name = "tables"

    _ready = param.Boolean(default=False, allow_None=True, doc="""
        Whether the vector store is ready.""")

    def __init__(self, **params):
        super().__init__(**params)
        self._tables_metadata = {}  # used for storing table metadata for LLM
        self._raw_metadata = {}
        self._semaphore = asyncio.Semaphore(self.max_concurrent)
        self._previous_state = None  # used for tracking previous state for _should...
        if self.sync_sources:
            self._memory.on_change('sources', self._update_vector_store)
        if "sources" in self._memory:
            state.execute(partial(self._update_vector_store, None, None, self._memory['sources']))

    def _format_results_for_refinement(self, results: list[dict[str, Any]]) -> str:
        """
        Format table search results for inclusion in the refinement prompt.

        Parameters
        ----------
        results: list[dict[str, Any]]
            The search results from vector_store.query

        Returns
        -------
        str
            Formatted description of table results
        """
        formatted_results = []
        for i, result in enumerate(results):
            source_name = result['metadata'].get("source", "unknown")
            table_name = result['metadata'].get("table_name", "unknown")
            text = result["text"]
            table_slug = f"{source_name}{SOURCE_TABLE_SEPARATOR}{table_name}"

            description = f"- {text} {table_slug} (Similarity: {result.get('similarity', 0):.3f})"
            if tables_vector_data := self._tables_metadata.get(table_slug):
                if table_description := tables_vector_data.get("description"):
                    description += f"\n  Info: {table_description}"
            formatted_results.append(description)
        return "\n".join(formatted_results)

    def _handle_ready_task_done(self, task):
        """Properly handle exceptions from the ready task."""
        try:
            # This will re-raise the exception if one occurred
            if task.exception():
                raise task.exception()
        except Exception as e:
            log_debug(f"Error in ready task: {type(e).__name__} - {e!s}")
            traceback.print_exc()

    async def _enrich_metadata(self, source, table_name: str):
        """Fetch metadata for a table and return enriched entry for batch processing."""
        async with self._semaphore:
            source_metadata = self._raw_metadata[source.name]
            if isinstance(source_metadata, asyncio.Task):
                source_metadata = await source_metadata
                self._raw_metadata[source.name] = source_metadata

        table_name_key = next((
            key for key in (table_name.upper(), table_name.lower(), table_name)
            if key in source_metadata), None
        )
        if not table_name_key:
            return None
        table_name = table_name_key
        vector_info = dict(source_metadata[table_name])

        # IMPORTANT: re-insert using table slug
        # we need to store a copy of tables_vector_data so it can be used to inject context into the LLM
        table_slug = f"{source.name}{SOURCE_TABLE_SEPARATOR}{table_name}"
        self._tables_metadata[table_slug] = vector_info.copy()
        self._tables_metadata[table_slug]["source_name"] = source.name  # need this to rebuild the slug

        # Create column schema objects
        columns = []
        if self.include_columns and (vector_columns := vector_info.get('columns', {})):
            for col_name, col_info in vector_columns.items():
                col_desc = col_info.pop("description", "")
                column = Column(
                    name=col_name,
                    description=col_desc,
                    metadata=col_info.copy() if isinstance(col_info, dict) else {}
                )
                columns.append(column)

        vector_metadata = {"source": source.name, "table_name": table_name, "type": self._item_type_name}
        # the following is for the embeddings/vector store use only (i.e. filter from 1000s of tables)
        enriched_text = f"Table: {table_name}"
        if description := vector_info.pop('description', ''):
            enriched_text += f"\nInfo: {description}"
        if self.include_columns and (vector_columns := vector_info.pop('columns', {})):
            enriched_text += "\nCols:"
            for col_name, col_info in vector_columns.items():
                col_text = f"\n- {col_name}"
                if col_info.get("description"):
                    col_text += f": {col_info['description']}"
                enriched_text += col_text
            enriched_text += "\n"
        if self.include_misc:
            enriched_text += "\nMiscellaneous:"
            for key, value in vector_info.items():
                if key == "enriched":
                    continue
                enriched_text += f"\n- {key}: {value}"

        # Return the entry instead of upserting directly
        return {"text": enriched_text, "metadata": vector_metadata}

    async def _update_vector_store(self, _, __, sources):
        await asyncio.sleep(0.5)  # allow main thread time to load UI first
        tasks = []
        for source in sources:
            if self.include_metadata and self._raw_metadata.get(source.name) is None:
                if isinstance(source, DuckDBSource):
                    self._raw_metadata[source.name] = source.get_metadata()
                else:
                    metadata_task = asyncio.create_task(
                        asyncio.to_thread(source.get_metadata)
                    )
                    self._raw_metadata[source.name] = metadata_task
                    tasks.append(metadata_task)

            tables = source.get_tables()

            if self.include_metadata:
                for table in tables:
                    task = asyncio.create_task(self._enrich_metadata(source, table))
                    tasks.append(task)
            else:
                self.vector_store.upsert([
                    {"text": table_name, "metadata": {"source": source.name, "table_name": table_name, "type": "table"}}
                    for table_name in tables
                ])

        if tasks:
            ready_task = asyncio.create_task(self._mark_ready_when_done(tasks))
            ready_task.add_done_callback(self._handle_ready_task_done)

    async def _mark_ready_when_done(self, tasks):
        """Wait for all tasks to complete, collect results for batch upsert, and mark the tool as ready."""
        enriched_entries = [
            result for result in await asyncio.gather(*tasks, return_exceptions=True)
            if isinstance(result, dict) and "text" in result
        ]
        if enriched_entries:
            log_debug(f"Enriching {len(enriched_entries)} table metadata entries.")
            self.vector_store.upsert(enriched_entries)
        log_debug("All table metadata tasks completed.")
        self._ready = True

    async def _should_refresh_tables(self, messages: list[dict[str, str]]) -> bool:
        """
        Determine if we should rerun the entire TableLookup process based on the new query.
        """
        # If no previous table info exists, we definitely need to run the full query
        if self._previous_state is None:
            return True

        try:
            result = await self._invoke_prompt(
                "should_refresh_tables",
                messages,
                previous_state=self._previous_state,
            )
            return result.yes

        except Exception as e:
            # On any error, be safe and requery tables
            with self._add_step(title="Table Validation Error") as step:
                step.stream(f"Error checking if tables need to be requeried: {e}")
                step.status = "failed"
            return True

    async def _should_refresh_columns(self, messages: list[dict[str, str]]) -> bool:
        """
        Determine if we should rerun the column selection based on the new query.
        """
        # If no previous selection exists, we definitely need to run it
        if self._previous_state is None:
            return True

        try:
            # Use convenience method to render prompt and invoke LLM
            result = await self._invoke_prompt(
                "should_refresh_columns",
                messages,
                previous_state=self._previous_state,
            )

            return result.yes

        except Exception as e:
            # On any error, be safe and reselect columns
            with self._add_step(title="Column Revalidation Error") as step:
                step.stream(f"Error checking if column selection should be rerun: {e}")
                step.status = "failed"
            return True

    async def _should_select_columns(self, messages: list[dict[str, str]]) -> bool:
        """
        Determine if columns should be subset based on the user query.

        This function uses a YesNo model to check if the user is asking for specific information
        that would benefit from column subsetting, or if they're simply asking about available
        datasets/tables, in which case we want to show all columns.

        For example:
        - "What tables do you have?" -> False (don't subset columns)
        - "What columns are in the users table?" -> False (don't subset columns)
        - "Show me the correlation between age and income" -> True (subset columns)

        Parameters
        ----------
        messages: list[dict[str, str]]
            The user query messages

        Returns
        -------
        bool
            True if columns should be subset, False otherwise
        """
        if not self.enable_select_columns:
            return False

        cols_lengths = set()
        if "vector_metaset" in self._memory:
            vector_metaset = self._memory["vector_metaset"]
            for vector_metadata in vector_metaset.vector_metadata_map.values():
                cols_lengths.add(len(vector_metadata.columns))

        if max(cols_lengths) <= 30 and sum(cols_lengths) <= 60:
            return False

        try:
            # Use the YesNo prompt to check if we should subset columns
            result = await self._invoke_prompt(
                "should_select_columns",
                messages,
                previous_state=self._previous_state,
            )

            return result.yes

        except Exception as e:
            with self._add_step(title="Column Subsetting Check Error") as step:
                step.stream(f"Error checking if columns should be subset: {e}")
                step.status = "failed"
            # Default to True (subset columns) in case of error
            return True

    @retry_llm_output()
    async def _select_columns(self, messages: list[dict[str, str]], errors: list | None = None) -> None:
        """
        Select relevant columns from tables based on the user query.
        This runs after _gather_info and before _format_context.
        """
        if not self.enable_select_columns:
            return

        vector_metaset: VectorMetaset = self._memory.get("vector_metaset")
        needs_reselection = await self._should_refresh_columns(messages)
        if not needs_reselection and vector_metaset.selected_columns:
            with self._add_step(title="Column Selection (Cached)") as step:
                step.stream("Reusing previous column selection as the query intent is similar.")
                for table_slug, column_names in vector_metaset.selected_columns.items():
                    if table_slug in vector_metaset.selected_columns:
                        table_name = table_slug.split(SOURCE_TABLE_SEPARATOR)[-1]
                        stream_details('\n\n'.join(column_names), step, title=f"Selected columns for {table_name}")
            return vector_metaset.selected_columns

        try:
            with self._add_step(title="Column Selection") as step:
                selected_columns = {}
                vector_metadata_map = vector_metaset.vector_metadata_map
                table_slugs = list(vector_metaset.vector_metadata_map)
                if self._previous_state:
                    table_slugs += list(self._previous_state.selected_columns)
                async for output_chunk in self._stream_prompt(
                    "select_columns",
                    messages,
                    separator=SOURCE_TABLE_SEPARATOR,
                    table_slugs=table_slugs,
                    previous_state=self._previous_state,
                    errors=errors,
                ):
                    # Convert indices to column names and store by table
                    if output_chunk.chain_of_thought:
                        step.stream(output_chunk.chain_of_thought, replace=True)

                tables_columns_indices = output_chunk.tables_columns_indices
                selected_indices = {
                    obj.table_slug: obj.column_indices
                    for obj in tables_columns_indices
                }
                for table_slug, indices in selected_indices.items():
                    if table_slug not in vector_metadata_map:
                        continue
                    table = vector_metadata_map[table_slug]
                    all_columns = [col.name for col in table.columns]
                    column_names = [all_columns[idx] for idx in indices if idx < len(all_columns)]
                    selected_columns[table_slug] = column_names
                    table_name = table_slug.split(SOURCE_TABLE_SEPARATOR)[-1]
                    stream_details('\n\n'.join(column_names), step, title=f"Selected columns for {table_name}", auto=False)
                vector_metaset.selected_columns = selected_columns
            return selected_columns
        except Exception as e:
            with self._add_step(title="Column Selection Error") as step:
                traceback.print_exc()
                step.stream(f"Error selecting columns: {e}")
                step.status = "failed"
            return

    async def _gather_info(self, messages: list[dict[str, str]]) -> dict:
        """Gather relevant information about the tables based on the user query."""
        query = messages[-1]["content"]
        results = await self._perform_search_with_refinement(query)

        any_matches = any(result['similarity'] >= self.min_similarity for result in results)
        same_table = len([result["metadata"]["table_name"] for result in results])

        vector_metadata_map = {}
        for result in results:
            source_name = result['metadata']["source"]
            table_name = result['metadata']["table_name"]
            for source in self._memory.get("sources", []):
                if source.name == source_name:
                    sql = source.get_sql_expr(source.normalize_table(table_name))
                    break
            table_slug = f"{source_name}{SOURCE_TABLE_SEPARATOR}{table_name}"
            similarity_score = result['similarity']
            if any_matches and result['similarity'] < self.min_similarity and not same_table:
                continue

            columns = []
            table_description = None

            if table_metadata := self._tables_metadata.get(table_slug):
                table_description = table_metadata.get("description")
                column_metadata = table_metadata.get("columns", {})

                for col_name, col_info in column_metadata.items():
                    col_desc = col_info.pop("description", "")
                    column_schema = Column(
                        name=col_name,
                        description=col_desc,
                        metadata=col_info.copy() if isinstance(col_info, dict) else {}
                    )
                    columns.append(column_schema)

            vector_metadata = VectorMetadata(
                table_slug=table_slug,
                similarity=similarity_score,
                description=table_description,
                base_sql=sql,
                columns=columns,
                metadata=self._tables_metadata.get(table_slug, {}).copy()
            )
            vector_metadata_map[table_slug] = vector_metadata

        # If query contains an exact table name, mark it as max similarity
        for table_slug in self._tables_metadata:
            if table_slug.split(SOURCE_TABLE_SEPARATOR)[-1].lower() in query.lower():
                if table_slug in vector_metadata_map:
                    vector_metadata_map[table_slug].similarity = 1

        self._memory["vector_metaset"] = VectorMetaset(
            vector_metadata_map=vector_metadata_map, query=query)
        return vector_metadata_map

    def _format_context(self) -> str:
        """Generate formatted text representation from schema objects."""
        # Get schema objects from memory
        vector_metaset = self._memory.get("vector_metaset")
        return vector_metaset.selected_context

    async def respond(self, messages: list[Message], **kwargs: dict[str, Any]) -> str:
        """
        Fetches tables based on the user query, selects relevant columns, and returns formatted context.
        """
        # Run the process to build schema objects
        await self._gather_info(messages)

        should_select = await self._should_select_columns(messages)
        if should_select:
            await self._select_columns(messages)
        else:
            with self._add_step(title="Column Selection Skipped") as step:
                step.stream("Column subsetting skipped")

        self._previous_state = PreviousState(
            query=messages[-1]["content"],
            selected_columns=self._memory.get("vector_metaset", {}).selected_columns,
        )
        return self._format_context()



class IterativeTableLookup(TableLookup):
    """
    Extended version of TableLookup that performs an iterative table selection process.
    This tool uses an LLM to select tables in multiple passes, examining schemas in detail.
    """

    purpose = param.String(default="""
        Looks up and is able to query additional tables and columns based on the user query
        with a vector store and iterative selection process.
        Uses LLM to select tables in multiple passes, examining schemas in detail.
        Useful for SQLAgent, but not for ChatAgent.""")

    provides = param.List(default=["vector_metaset", "sql_metaset"], readonly=True, doc="""
        List of context values this Tool provides to current working memory.""")

    max_selection_iterations = param.Integer(default=3, doc="""
        Maximum number of iterations for the iterative table selection process.""")

    table_similarity_threshold = param.Number(default=0.5, doc="""
        If any tables have a similarity score above this threshold,
        those tables will be automatically selected and there will not be an
        iterative table selection process.""")

    prompts = param.Dict(
        default={
            "refine_query": {
                "template": PROMPTS_DIR / "VectorLookupTool" / "refine_query.jinja2",
                "response_model": make_refined_query_model,
            },
            "iterative_selection": {
                "template": PROMPTS_DIR / "IterativeTableLookup" / "iterative_selection.jinja2",
                "response_model": make_iterative_selection_model,
            },
        },
    )

    async def _gather_info(self, messages: list[dict[str, str]]) -> dict:
        """
        Performs an iterative table selection process to gather context.
        This function:
        1. From the top tables in TableLookup results, presents all tables and columns to the LLM
        2. Has the LLM select ~3 tables for deeper examination
        3. Gets complete schemas for these tables
        4. Repeats until the LLM is satisfied with the context
        """
        vector_metadata_map = await super()._gather_info(messages)
        vector_metaset = self._memory.get("vector_metaset")

        sql_metadata_map = {}
        examined_slugs = set(sql_metadata_map.keys())
        all_slugs = list(vector_metadata_map.keys())
        failed_slugs = []
        satisfied_slugs = []
        selected_slugs = []
        chain_of_thought = ""
        max_iterations = self.max_selection_iterations
        sources = {source.name: source for source in self._memory["sources"]}

        for iteration in range(1, max_iterations + 1):
            with self._add_step(
                title=f"Iterative table selection {iteration} / {max_iterations}",
                success_title=f"Selection iteration {iteration} / {max_iterations} completed",
                steps_layout=self.steps_layout
            ) as step:
                available_slugs = [
                    table_slug for table_slug in all_slugs
                    if table_slug not in examined_slugs
                ]
                log_debug(available_slugs, prefix=f"Available slugs for iteration {iteration}")
                if not available_slugs:
                    step.stream("No more tables available to examine.")
                    break

                fast_track = False
                if iteration == 1:
                    # For the first iteration, select tables based on similarity
                    # If any tables have a similarity score above the threshold, select up to 5 of those tables
                    any_matches = any(schema.similarity > self.table_similarity_threshold for schema in vector_metadata_map.values())
                    limited_tables = len(vector_metadata_map) <= 5
                    if any_matches or len(all_slugs) == 1 or limited_tables:
                        selected_slugs = sorted(
                            vector_metadata_map.keys(),
                            key=lambda x: vector_metadata_map[x].similarity,
                            reverse=True
                        )[:5]
                        step.stream("Selected tables based on similarity threshold.\n\n")
                        fast_track = True

                if not fast_track:
                    try:
                        step.stream(f"Selecting tables from {len(available_slugs)} available options\n\n")
                        # Render the prompt using the proper template system

                        system = await self._render_prompt(
                            "iterative_selection",
                            messages,
                            chain_of_thought=chain_of_thought,
                            current_query=messages[-1]["content"],
                            available_slugs=available_slugs,
                            examined_slugs=examined_slugs,
                            selected_slugs=selected_slugs,
                            failed_slugs=failed_slugs,
                            separator=SOURCE_TABLE_SEPARATOR,
                            sql_metadata_map=sql_metadata_map,
                            vector_metadata_map=vector_metadata_map,
                            iteration=iteration,
                            max_iterations=max_iterations,
                        )
                        model_spec = self.prompts["iterative_selection"].get("llm_spec", self.llm_spec_key)
                        find_tables_model = self._get_model("iterative_selection", table_slugs=available_slugs + list(examined_slugs))
                        output = await self.llm.invoke(
                            messages,
                            system=system,
                            model_spec=model_spec,
                            response_model=find_tables_model,
                        )

                        selected_slugs = output.selected_slugs or []
                        chain_of_thought = output.chain_of_thought
                        step.stream(chain_of_thought)
                        stream_details('\n'.join(selected_slugs), step, title=f"Selected {len(selected_slugs)} tables", auto=False)

                        # Check if we're done with table selection
                        if output.is_done or not available_slugs:
                            step.stream("\n\nSelection process complete - model is satisfied with selected tables")
                            satisfied_slugs = selected_slugs
                            fast_track = True
                        if iteration != max_iterations:
                            step.stream("\n\nUnsatisfied with selected tables - continuing selection process...")
                        else:
                            step.stream("\n\nMaximum iterations reached - stopping selection process")
                            satisfied_slugs = selected_slugs or list(examined_slugs)
                            break
                    except Exception as e:
                        traceback.print_exc()
                        stream_details(f"\n\nError selecting tables: {e}", step, title="Error", auto=False)
                        continue

                step.stream("\n\nFetching detailed schema information for tables\n")
                for table_slug in selected_slugs:
                    stream_details(str(vector_metaset.vector_metadata_map[table_slug]), step, title="Table details", auto=False)
                    try:
                        view_definition = truncate_string(
                            self._tables_metadata.get(table_slug, {}).get("view_definition", ""),
                            max_length=300
                        )

                        if SOURCE_TABLE_SEPARATOR in table_slug:
                            source_name, table_name = table_slug.split(SOURCE_TABLE_SEPARATOR, maxsplit=1)
                            source_obj = sources.get(source_name)
                        else:
                            source_obj = next(iter(sources.values()))
                            table_name = table_slug
                            table_slug = f"{source_obj.name}{SOURCE_TABLE_SEPARATOR}{table_name}"

                        if view_definition:
                            schema = {"view_definition": view_definition}
                        else:
                            schema = await get_schema(source_obj, table_name, reduce_enums=False)

                        sql_metadata = SQLMetadata(
                            table_slug=table_slug,
                            schema=schema,
                        )
                        sql_metadata_map[table_slug] = sql_metadata

                        examined_slugs.add(table_slug)
                        stream_details(f"```yaml\n{schema}\n```", step, title="Schema")
                    except Exception as e:
                        failed_slugs.append(table_slug)
                        stream_details(f"Error fetching schema: {e}", step, title="Error", auto=False)

                if fast_track:
                    step.stream("Fast-tracked selection process.")
                    satisfied_slugs = selected_slugs
                    # based on similarity search alone, if we have selected tables, we're done!!
                    break

        # Filter sql_metadata_map and sql_schema_objects to match satisfied_slugs
        sql_metadata_map = {table_slug: schema_data for table_slug, schema_data in sql_metadata_map.items()}
        # Only keep table schemas that were selected in the final iteration or were fast-tracked
        if satisfied_slugs:
            # Update selected_columns in vector_metaset
            vector_metaset.selected_columns = {
                table_slug: vector_metaset.selected_columns
                for table_slug in satisfied_slugs
                if table_slug in vector_metaset.selected_columns
            }
            for table_slug in satisfied_slugs:
                if table_slug in vector_metadata_map and table_slug not in vector_metaset.selected_columns:
                    table = vector_metadata_map[table_slug]
                    all_columns = [col.name for col in table.columns]
                    vector_metaset.selected_columns[table_slug] = all_columns

        # Create SQLMetaset object using the vector schema and SQL data
        sql_metaset = SQLMetaset(
            vector_metaset=vector_metaset,
            sql_metadata_map=sql_metadata_map,
        )
        self._memory["sql_metaset"] = sql_metaset
        return sql_metadata_map

    def _format_context(self) -> str:
        """Generate formatted text representation from schema objects."""
        sql_metaset = self._memory.get("sql_metaset")
        return sql_metaset.selected_context


class DbtslLookup(VectorLookupTool, DbtslMixin):
    """
    DbtslLookup tool that creates a vector store of all available dbt semantic layers
    and responds with relevant metrics for user queries.
    """

    min_similarity = param.Number(default=0.1, doc="""
        The minimum similarity to include a document.""")

    n = param.Integer(default=4, bounds=(1, None), doc="""
        The number of document results to return.""")

    purpose = param.String(default="""
        Looks up additional context by querying dbt semantic layers based on the user query with a vector store.
        Useful for quickly gathering information about dbt semantic layers and their metrics to plan the steps.
        Not useful for looking up what datasets are available. Likely useful for all queries.""")

    requires = param.List(default=["source"], readonly=True, doc="""
        List of context that this Tool requires to be run.""")

    provides = param.List(default=["dbtsl_metaset"], readonly=True, doc="""
        List of context values this Tool provides to current working memory.""")

    _item_type_name = "metrics"

    def __init__(self, environment_id: int, **params):
        params["environment_id"] = environment_id
        super().__init__(**params)
        self._metric_objs = {}
        state.execute(partial(self._update_vector_store, None, None))

    async def _update_vector_store(self, _, __):
        """
        Updates the vector store with metrics from the dbt semantic layer client.

        This method fetches all metrics from the dbt semantic layer client and
        adds them to the vector store for semantic search.
        """
        client = self._get_dbtsl_client()
        async with client.session():
            self._metric_objs = {metric.name: metric for metric in await client.metrics()}

        # Build a list of all metrics for a single upsert operation
        items_to_upsert = []
        for metric_name, metric in self._metric_objs.items():
            enriched_text = f"Metric: {metric_name}"
            if metric.description:
                enriched_text += f"\nInfo: {metric.description}"

            vector_metadata = {
                "type": self._item_type_name,
                "name": metric_name,
                "metric_type": str(metric.type.value) if metric.type else "UNKNOWN",
            }

            items_to_upsert.append({"text": enriched_text, "metadata": vector_metadata})

        # Make a single upsert call with all metrics
        if items_to_upsert:
            self.vector_store.upsert(items_to_upsert)

    async def respond(self, messages: list[Message], **kwargs: dict[str, Any]) -> str:
        """
        Fetches metrics based on the user query, populates the DbtslMetaset,
        and returns formatted context.
        """
        query = messages[-1]["content"]

        # Search for relevant metrics
        with self._add_step(title="dbt Semantic Layer Search") as search_step:
            search_step.stream(f"Searching for metrics relevant to: '{query}'")
            results = await self._perform_search_with_refinement(query)
            closest_metrics = [r for r in results if r['similarity'] >= self.min_similarity]

            if not closest_metrics:
                search_step.stream("\n⚠️ No metrics found with sufficient relevance to the query.")
                search_step.status = "failed"
                self._memory.pop("dbtsl_metaset", None)
                return ""

            metrics_info = [f"- {r['metadata']['name']} (similarity: {r['similarity']:.3f})" for r in closest_metrics]
            stream_details("\n".join(metrics_info), search_step, title=f"Found {len(closest_metrics)} relevant chunks", auto=False)

        # Process metrics and fetch dimensions
        with self._add_step(title="Processing metrics") as step:
            step.stream("Processing metrics and their dimensions")

            # Collect unique metrics and prepare dimension fetch tasks
            metric_names = {r['metadata']['name'] for r in closest_metrics}
            metric_objects = {name: self._metric_objs[name] for name in metric_names}

            # Create flat list of all dimension fetch tasks
            client = self._get_dbtsl_client()
            async with client.session():
                num_cols = len(closest_metrics)

                # Build a flat list of all (metric_name, dimension) pairs
                all_dimensions = [
                    (metric_name, dim)
                    for metric_name, metric_obj in metric_objects.items()
                    for dim in metric_obj.dimensions
                ]

                # Log metric descriptions
                for metric_name, metric_obj in metric_objects.items():
                    step.stream(f"\n\n`{metric_name}`: {metric_obj.description}")

                # Fetch all dimensions in parallel
                if all_dimensions:
                    dimension_tasks = [
                        self._fetch_dimension_values(client, metric_name, dim, num_cols)
                        for metric_name, dim in all_dimensions
                    ]

                    # Single gather call for all dimensions across all metrics
                    all_results = await asyncio.gather(*dimension_tasks)

                    # Organize results by metric
                    dimension_results = {}
                    for i, (metric_name, _) in enumerate(all_dimensions):
                        if metric_name not in dimension_results:
                            dimension_results[metric_name] = {}

                        dim_name, dim_info = all_results[i]
                        dimension_results[metric_name][dim_name] = dim_info
                else:
                    dimension_results = {}

                # Build metrics dictionary with dimension data
                metrics = {}
                for result in closest_metrics:
                    metric_name = result['metadata']['name']
                    if metric_name in metrics:
                        continue

                    metric_obj = metric_objects[metric_name]
                    metrics[metric_name] = DbtslMetadata(
                        name=metric_name,
                        similarity=result['similarity'],
                        description=metric_obj.description,
                        dimensions=dimension_results.get(metric_name, {}),
                        queryable_granularities=[g.name for g in metric_obj.queryable_granularities]
                    )

                # Create metaset and evaluate if metrics can answer query
                metaset = DbtslMetaset(query=query, metrics=metrics)

                can_answer_query = False
                if metrics:
                    step.stream("\n\nEvaluating if found metrics can answer the query...")
                    try:
                        result = await self._invoke_prompt("main", messages, dbtsl_metaset=metaset)
                        can_answer_query = result.yes
                        step.stream("\n\n" + ("Found metrics that can answer the query" if can_answer_query
                                            else "No metrics found that can fully answer the query"))
                    except Exception as e:
                        step.stream(f"\n\nError evaluating metrics and dimensions: {e}")
                        step.status = "failed"

        if not can_answer_query:
            self._memory.pop("dbtsl_metaset", None)
            return ""

        self._memory["dbtsl_metaset"] = metaset
        return str(metaset)

    async def _fetch_dimension_values(self, client, metric_name, dim, num_cols):
        dim_name = dim.name.upper()
        dim_info = {"type": dim.type.value}

        if dim.type.value == "CATEGORICAL":
            try:
                enums = await client.dimension_values(
                    metrics=[metric_name], group_by=dim_name
                )
                if dim_name in enums.to_pydict():
                    spec, _ = process_enums({"enum": enums.to_pydict()[dim_name]}, num_cols)
                    dim_info["enum"] = spec["enum"]
                    dim_info["enum_count"] = len(spec["enum"])
                else:
                    dim_info["enum"] = []
                    dim_info["enum_count"] = 0
                    dim_info["error"] = f"No values found for dimension {dim_name}"
            except Exception as e:
                dim_info["error"] = f"Error fetching dimension values: {e!s}"
        return dim_name, dim_info


class FunctionTool(Tool):

    """
    FunctionTool wraps arbitrary functions and makes them available as a tool
    for an LLM to call. It inspects the arguments of the function and generates
    a pydantic Model that the LLM will populate.

    The function may also consume information in memory, e.g. the current
    table or pipeline by declaring the requires parameter.

    The function may also return context to add to the current working memory
    by returning a dictionary and declaring the `provides` parameter. Any
    keys listed in the provides parameter will be copied into working memory.
    """

    formatter = param.Parameter(default="{function}({arguments}) returned: {output}", doc="""
        Formats the return value for inclusion in the global context.
        Accepts the 'function', 'arguments' and 'output' as formatting variables.""")

    function = param.Callable(default=None, allow_refs=False, doc="""
        The function to call.""")

    provides = param.List(default=[], readonly=False, constant=True, doc="""
        List of context values it provides to current working memory.""")

    requires = param.List(default=[], readonly=False, constant=True, doc="""
        List of context values it requires to be in memory.""")

    prompts = param.Dict(
        default={
            "main": {
                "template": PROMPTS_DIR / "FunctionTool" / "main.jinja2"
            },
        }
    )

    def __init__(self, function, **params):
        model = function_to_model(function, skipped=self.requires)
        super().__init__(
            function=function,
            name=function.__name__,
            purpose=params.pop("purpose", model.__doc__) or "",
            **params
        )
        self._model = model

    async def respond(self, messages: list[Message], **kwargs: dict[str, Any]) -> str:
        prompt = await self._render_prompt("main", messages)
        kwargs = {}
        if any(field not in self.requires for field in self._model.model_fields):
            model_spec = self.prompts["main"].get("llm_spec", self.llm_spec_key)
            kwargs = await self.llm.invoke(
                messages,
                system=prompt,
                model_spec=model_spec,
                response_model=self._model,
                allow_partial=False,
                max_retries=3,
            )
        arguments = dict(kwargs, **{k: self._memory[k] for k in self.requires})
        if param.parameterized.iscoroutinefunction(self.function):
            result = await self.function(**arguments)
        else:
            result = self.function(**arguments)
        if isinstance(result, (View, Viewable)):
            return result
        if self.provides:
            if len(self.provides) == 1 and not isinstance(result, dict):
                self._memory[self.provides[0]] = result
            else:
                self._memory.update({result[key] for key in self.provides})
        return self.formatter.format(
            function=self.function.__name__,
            arguments=', '.join(f'{k}={v!r}' for k, v in arguments.items()),
            output=result
        )<|MERGE_RESOLUTION|>--- conflicted
+++ resolved
@@ -9,12 +9,8 @@
 
 import param
 
-<<<<<<< HEAD
 from panel.chat import ChatFeed
 from panel.io import state
-=======
-from panel.io.state import state
->>>>>>> 7468b99e
 from panel.viewable import Viewable
 
 from ..sources.duckdb import DuckDBSource
@@ -435,11 +431,7 @@
         List of context that this Tool requires to be run.""")
 
     sync_sources = param.Boolean(default=True, doc="""
-<<<<<<< HEAD
-        Sync with sources in memory.""")
-=======
         Whether to automatically sync newly added document sources to the vector store.""")
->>>>>>> 7468b99e
 
     # Override the item type name
     _item_type_name = "documents"
@@ -448,11 +440,8 @@
         super().__init__(**params)
         if self.sync_sources:
             self._memory.on_change('document_sources', self._update_vector_store)
-<<<<<<< HEAD
-=======
         if "document_sources" in self._memory:
             state.execute(partial(self._update_vector_store, None, None, self._memory['document_sources']))
->>>>>>> 7468b99e
 
     def _format_results_for_refinement(self, results: list[dict[str, Any]]) -> str:
         """
@@ -562,13 +551,7 @@
         Maximum number of concurrent metadata fetch operations.""")
 
     sync_sources = param.Boolean(default=True, doc="""
-<<<<<<< HEAD
-        Sync with sources in memory.""")
-
-    _item_type_name = "database tables"
-=======
         Whether to automatically sync newly added data sources to the vector store.""")
->>>>>>> 7468b99e
 
     _item_type_name = "tables"
 
