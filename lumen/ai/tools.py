from __future__ import annotations

from typing import Any

import param

from panel.viewable import Viewable

from ..views.base import View
from .actor import Actor, ContextProvider
from .config import PROMPTS_DIR
from .embeddings import NumpyEmbeddings
from .llm import Message
from .translate import function_to_model
from .vector_store import NumpyVectorStore, VectorStore


class Tool(Actor, ContextProvider):
    """
    A Tool can be invoked by another Actor to provide additional
    context or respond to a question. Unlike an Agent they never
    interact with or on behalf of a user directly.
    """


class VectorLookupTool(Tool):
    """
    Baseclass for tools that search a vector database for relevant
    chunks.
    """

    min_similarity = param.Number(default=0.1, doc="""
        The minimum similarity to include a document.""")

    n = param.Integer(default=3, bounds=(0, None), doc="""
        The number of document results to return.""")

    vector_store = param.ClassSelector(class_=VectorStore, constant=True, doc="""
        Vector store object which is queried to provide additional context
        before responding.""")

    __abstract = True

    def __init__(self, **params):
        if 'vector_store' not in params:
            params['vector_store'] = NumpyVectorStore(embeddings=NumpyEmbeddings())
        super().__init__(**params)


class DocumentLookup(VectorLookupTool):
    """
    The DocumentLookup tool creates a vector store of all available documents
    and responds with a list of the most relevant documents given the user query.
    Always use this for more context.
    """

    purpose = param.String(doc="""
        Looks up relevant""")

    requires = param.List(default=["document_sources"], readonly=True, doc="""
        List of context that this Tool requires to be run.""")

    def __init__(self, **params):
        super().__init__(**params)
        self._memory.on_change("document_sources", self._update_vector_store)
        if "document_sources" in self._memory:
            self._update_vector_store(None, None, self._memory["document_sources"])

    def _update_vector_store(self, _, __, sources):
        for source in sources:
            if not self.vector_store.query(source["text"], threshold=1):
                self.vector_store.add([{"text": source["text"], "metadata": source.get("metadata", "")}])

    async def respond(self, messages: list[Message], **kwargs: Any) -> str:
        query = messages[-1]["content"]
        results = self.vector_store.query(query, top_k=self.n, threshold=self.min_similarity)
        closest_doc_chunks = [
            f"{result['text']} (Relevance: {result['similarity']:.1f} - Metadata: {result['metadata']}"
            for result in results
        ]
        if not closest_doc_chunks:
            return ""
        message = "Please augment your response with the following context:\n"
        message += "\n".join(f"- {doc}" for doc in closest_doc_chunks)
        return message


class TableLookup(VectorLookupTool):
    """
    The TableLookup tool creates a vector store of all available tables
    and responds with a list of the most relevant tables given the user
    query.
    """

    requires = param.List(default=["sources"], readonly=True, doc="""
        List of context that this Tool requires to be run.""")

    provides = param.List(default=["closest_tables"], readonly=True, doc="""
        List of context values this Tool provides to current working memory.""")

    def __init__(self, **params):
        super().__init__(**params)
        self._memory.on_change('sources', self._update_vector_store)
<<<<<<< HEAD
        if "sources" in self._memory:
            self._update_vector_store(None, None, self._memory["sources"])
=======
        if sources := self._memory.get("sources"):
            self._update_vector_store(None, None, sources)
        elif source := self._memory.get("source"):
            self._update_vector_store(None, None, [source])
>>>>>>> 0c5366ab

    def _update_vector_store(self, _, __, sources):
        for source in sources:
            for table in source.get_tables():
                source_table = f'{source.name}//{table}'
                if not self.vector_store.query(source_table, threshold=1):
                    self.vector_store.add([{"text": source_table}])

    async def respond(self, messages: list[Message], **kwargs: dict[str, Any]) -> str:
        self._memory["closest_tables"] = closest_tables = [
            result["text"].split("//")[1] for result in
            self.vector_store.query(messages[-1]["content"], top_k=self.n, threshold=self.min_similarity)
        ]

        message = "The most relevant tables are:\n"
        if not closest_tables:
            self._memory["closest_tables"] = closest_tables = [
                result["text"].split("//")[1] for result in
                self.vector_store.query(messages[-1]["content"], top_k=self.n, threshold=0)
            ]
            message = "No relevant tables found, but here are some other tables:\n"
        return message + "\n".join(f"- `{table}`" for table in closest_tables)


class FunctionTool(Tool):
    """
    FunctionTool wraps arbitrary functions and makes them available as a tool
    for an LLM to call. It inspects the arguments of the function and generates
    a pydantic Model that the LLM will populate.

    The function may also consume information in memory, e.g. the current
    table or pipeline by declaring the requires parameter.

    The function may also return context to add to the current working memory
    by returning a dictionary and declaring the `provides` parameter. Any
    keys listed in the provides parameter will be copied into working memory.
    """

    formatter = param.Parameter(default="{function}({arguments}) returned: {output}", doc="""
        Formats the return value for inclusion in the global context.
        Accepts the 'function', 'arguments' and 'output' as formatting variables.""")

    function = param.Callable(default=None, doc="""
        The function to call.""")

    provides = param.List(default=[], readonly=False, constant=True, doc="""
        List of context values it provides to current working memory.""")

    requires = param.List(default=[], readonly=False, constant=True, doc="""
        List of context values it requires to be in memory.""")

    prompts = param.Dict(
        default={
            "main": {
                "template": PROMPTS_DIR / "FunctionTool" / "main.jinja2"
            },
        }
    )

    def __init__(self, function, **params):
        model = function_to_model(function, skipped=self.requires)
        super().__init__(
            function=function,
            name=function.__name__,
            purpose=model.__doc__ or "",
            **params
        )
        self._model = model

    async def respond(self, messages: list[Message], **kwargs: dict[str, Any]) -> str:
        prompt = await self._render_prompt("main", messages)
        kwargs = {}
        if any(field not in self.requires for field in self._model.model_fields):
            model_spec = self.prompts["main"].get("llm_spec", "default")
            kwargs = await self.llm.invoke(
                messages,
                system=prompt,
                model_spec=model_spec,
                response_model=self._model,
                allow_partial=False,
                max_retries=3,
            )
        arguments = dict(kwargs, **{k: self._memory[k] for k in self.requires})
        if param.parameterized.iscoroutinefunction(self.function):
            result = await self.function(**arguments)
        else:
            result = self.function(**arguments)
        if isinstance(result, (View, Viewable)):
            return result
        if self.provides:
            if len(self.provides) == 1 and not isinstance(result, dict):
                self._memory[self.provides[0]] = result
            else:
                self._memory.update({result[key] for key in self.provides})
        return self.formatter.format(
            function=self.function.__name__,
            arguments=', '.join(f'{k}={v!r}' for k, v in arguments.items()),
            output=result
        )<|MERGE_RESOLUTION|>--- conflicted
+++ resolved
@@ -101,15 +101,10 @@
     def __init__(self, **params):
         super().__init__(**params)
         self._memory.on_change('sources', self._update_vector_store)
-<<<<<<< HEAD
-        if "sources" in self._memory:
-            self._update_vector_store(None, None, self._memory["sources"])
-=======
         if sources := self._memory.get("sources"):
             self._update_vector_store(None, None, sources)
         elif source := self._memory.get("source"):
             self._update_vector_store(None, None, [source])
->>>>>>> 0c5366ab
 
     def _update_vector_store(self, _, __, sources):
         for source in sources:
