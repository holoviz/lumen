import asyncio
import io
import traceback as tb

from functools import partial
from types import FunctionType

import panel as pn
import param

from panel.layout.base import (
    Column, ListLike, NamedListLike, Row,
)
from panel.pane import Markdown
from panel.viewable import Viewable, Viewer
from panel_material_ui import (
    Accordion, Alert, ChatFeed, ChatMessage, Container, Dialog, Divider,
    FileDownload, IconButton, Progress, Tabs, TextAreaInput, TextInput,
    Typography,
)
from typing_extensions import Self

from ..pipeline import Pipeline
from ..sources.base import BaseSQLSource
from ..views.base import Panel, View
from .actor import Actor
<<<<<<< HEAD
from .agents import AnalystAgent
from .export import (
    format_output, make_md_cell, make_preamble, write_notebook,
)
from .llm import Llm
from .memory import _Memory
from .tools import FunctionTool, Tool
from .utils import describe_data
from .views import LumenOutput, SQLOutput
=======
from .config import MissingContextError
from .llm import Llm
from .memory import _Memory
from .tools import FunctionTool, Tool
from .utils import wrap_logfire_on_method
from .views import LumenOutput
>>>>>>> 9a4405c1


class Task(Viewer):
    """
    A Task is a single unit of work that can be executed and rendered.
    """

    abort_on_error = param.Boolean(default=False, doc="""
        If True, the report will abort if an error occurs.""")

    history = param.List(doc="""
        Conversation history to include as context for the task.""")

    interface = param.ClassSelector(class_=ChatFeed)

    instruction = param.String(default="", doc="""
        The instruction to give to the task.""")

    llm = param.ClassSelector(class_=Llm, doc="""
        The LLM to use for the task.""")

    memory = param.ClassSelector(class_=_Memory)

    outputs = param.List()

    title = param.String(doc="""
        The title of the task.""")

    running = param.Boolean(doc="""
        Whether the task is currently running.""")

    status = param.Selector(objects=["idle", "success", "error"], default="idle", doc="""
        The current status of the task.""")

    steps_layout = param.ClassSelector(default=None, class_=(ListLike, NamedListLike), allow_None=True, doc="""
        The layout progress updates will be streamed to.""")

    subtasks = param.List(doc="""
        The subtasks of the task.""")

    level = 3

    def __init__(self, *subtasks, **params):
        if not subtasks:
            subtasks = params.pop('subtasks', [])
        else:
            subtasks = list(subtasks)
        super().__init__(subtasks=[FunctionTool(task) if isinstance(task, FunctionType) else task for task in subtasks], **params)
        self._init_view()
        self._populate_view()

<<<<<<< HEAD
    def __repr__(self):
        params = []
        if self.instruction:
            params.append(f"instruction='{self.instruction}'")
        if self.title:
            params.append(f"title='{self.title}'")
        subtasks = [f"\n    {task!r}" for task in self.subtasks]
        return f"{self.__class__.__name__}({', '.join(params)}{''.join(subtasks)})"
=======
    def __init_subclass__(cls, **kwargs):
        """
        Apply wrap_logfire to all the subclasses' execute automatically
        """
        super().__init_subclass__(**kwargs)
        wrap_logfire_on_method(cls, "execute")
>>>>>>> 9a4405c1

    def _init_view(self):
        self._view = self._output = Column(sizing_mode='stretch_width', styles={'min-height': 'unset'}, height_policy='fit')

    def _populate_view(self):
        self._view[:] = []

    def clear(self):
        for subtask in self.subtasks:
            if isinstance(subtask, Task):
                subtask.clear()
        self._populate_view()
        self.outputs.clear()

    def _render_output(self, out):
        if isinstance(out, ChatMessage):
            return Typography(out.object, margin=(20, 10))
        elif isinstance(out, (Viewable, View)):
            return out
        elif isinstance(out, LumenOutput):
            return Tabs(
                ('Specification', out),
                ('Output', pn.param.ParamMethod(out.render, inplace=True, sizing_mode='stretch_width')),
                active=1, sizing_mode='stretch_width', min_height=0, height_policy='fit'
            )

    def _add_outputs(self, i: int, outputs: list, **kwargs):
        views = []
        for out in outputs:
            view = self._render_output(out)
            if view is not None:
                views.append(view)
        self._view.extend(views)
        self.outputs += outputs

    def _add_child_outputs(self, previous, event):
        self.outputs = previous + event.new

    async def _run_task(self, i: int, task: Self | Actor, **kwargs):
        pre = len(self.memory['outputs'])
        outputs = []
        memory = task.memory or self.memory
        messages = self.history

        with task.param.update(
            interface=self.interface, llm=task.llm or self.llm, memory=memory,
            steps_layout=self.steps_layout
        ):
            if isinstance(task, Actor):
                try:
                    out = await task.respond(messages, **kwargs)
<<<<<<< HEAD
                except Exception as e:
                    tb.print_exception(e)
                    alert = Alert(
                        f'Executing task {type(task).__name__} failed.', alert_type='error', sizing_mode="stretch_width"
                    )
                    self._add_outputs(i, [alert])
                    return outputs
=======
                except MissingContextError:
                    # Re-raise MissingContextError to allow retry logic at Plan level
                    raise
>>>>>>> 9a4405c1
                # Handle Tool specific behaviors
                if isinstance(task, Tool) and isinstance(out, (View, Viewable)):
                    # Handle View/Viewable results regardless of agent type
                    if isinstance(out, Viewable):
                        out = Panel(object=out, pipeline=self.memory.get('pipeline'))
                    out = LumenOutput(component=out, title=self.title)
                    message_kwargs = dict(value=out, user=task.name)
                    if self.interface:
                        self.interface.stream(**message_kwargs)
                        self.memory['outputs'] = self.memory['outputs'] + [out]
                new = self.memory['outputs'][pre:]
                if not new and isinstance(out, (Viewable, View, LumenOutput)):
                    new = [out]
                outputs += new
                self._add_outputs(i, new, **kwargs)
            else:
                with task.param.update(running=True, history=messages):
                    outputs += await task.execute(**kwargs)
        return outputs

    async def execute(self, **kwargs):
        if 'outputs' not in self.memory:
            self.memory['outputs'] = []
        outputs = [f"{'#'*self.level} {self.title}"] if self.title else []
        for i, task in enumerate(self.subtasks):
            try:
                outputs += await self._run_task(i, task, **kwargs)
            except MissingContextError:
                # Re-raise MissingContextError to allow retry logic at Plan level
                raise
            except Exception as e:
                tb.print_exception(e)
                self.status = "error"
                if self.abort_on_error:
                    break
            else:
                self.status = "success"
        return outputs

    def editor(self, level=0, show_title=True):
        return Column(
            *self._render_controls(),
            *((
                Divider(sizing_mode="stretch_width", margin=10),
                Accordion(
                    *self._render_subtasks(level=level), margin=(10, 10, 5, 10), sizing_mode="stretch_width"
                ),
              ) if self.subtasks else ()
            )
        )

    def _render_controls(self):
        return [
            TextInput.from_param(
                self.param.title, sizing_mode="stretch_width"
            ),
            TextAreaInput.from_param(
                self.param.instruction, sizing_mode="stretch_width"
            ),
        ]

    def _render_subtasks(self, level: int = 0) -> Viewable:
        subtasks = []
        for task in self.subtasks:
            task_type = type(task).__name__
            if isinstance(task, Task):
                subtasks.append((
                    f'{task.title} {task_type}',
                    task.editor(level=level+1, show_title=False)
                ))
            elif isinstance(task, FunctionTool):
                subtasks.append((f"{task_type}: {task.function.__name__}", ''))
            elif isinstance(task, Actor):
                subtasks.append((task_type, ''))
        return subtasks

    def to_notebook(self):
        cells = make_preamble("", extensions=['tabulator'], title=self.title)
        for out in self.outputs:
            if isinstance(out, Typography):
                level = int(out.variant[1:]) if out.variant and out.variant.startswith('h') else 0
                prefix = f"{'#'*level} " if level else ''
                cells.append(make_md_cell(f"{prefix}{out.object}"))
            elif isinstance(out, Markdown):
                cells.append(make_md_cell(out))
            elif isinstance(out, LumenOutput):
                cells += format_output(out)
            elif isinstance(out, Viewable):
                cells += format_output(Panel(out))
        return write_notebook(cells)

    def __panel__(self):
        return self._output


class Action(Task):
    """
    An Action is a Task that does not involve the usage of an LLM to
    perform the task, e.g. executing a specified SQL query instead of
    asking an LLM to generate the query.
    """


class SQLQuery(Action):

    add_output = param.Boolean(default=True)

    generate_caption = param.Boolean(default=True)

    source = param.ClassSelector(class_=BaseSQLSource)

    sql_expr = param.String(default="")

    table = param.String()

    async def _rerun(self, i: int, old: list, event: param.Event, **kwargs):
        pass

    def _render_controls(self):
        return [
            TextInput.from_param(
                self.param.table, sizing_mode="stretch_width"
            ),
            TextAreaInput.from_param(
                self.param.sql_expr, sizing_mode="stretch_width"
            ),
        ]

    def __repr__(self):
        params = []
        if self.sql_expr:
            params.append(f"sql_expr='{self.sql_expr}'")
        if self.table:
            params.append(f"table='{self.table}'")
        if self.title:
            params.append(f"title='{self.title}'")
        return f"{self.__class__.__name__}({', '.join(params)})"

    async def execute(self, **kwargs):
        source = self.source
        if source is None:
            if 'source' not in self.memory:
                raise ValueError(
                    "SQLAction could not resolve a source. Either provide "
                    "an explicit source or ensure another action or actor "
                    "provides a source."
                )
            source = self.memory['source']
        source = source.create_sql_expr_source({self.table: self.sql_expr})
        self.memory["source"] = source
        self.memory["sources"].append(source)
        self.memory["pipeline"] = pipeline = Pipeline(source=source, table=self.table)
        self.memory["data"] = await describe_data(pipeline.data)
        self.memory["table"] = self.table
        out = SQLOutput(component=pipeline, spec=self.sql_expr)
        outputs = [Typography(f"### {self.title}", variant='h4'), out] if self.title else [out]
        if self.generate_caption:
            caption = await AnalystAgent(llm=self.llm).respond([{"role": "user", "content": "Generate a short caption for the data"}])
            outputs.append(Typography(caption.object, margin=(20, 10)))
        if self.add_output:
            self._add_outputs(0, outputs, **kwargs)
        return [outputs]


class Section(Task):
    """
    A Section consists of multiple Tasks which are executed and rendered in sequence.
    """

    subtasks = param.List(item_type=Task)

    level = 2

    def __init__(self, *subtasks, **params):
        self._watchers = {}
        super().__init__(*subtasks, **params)

    def __repr__(self):
        params = []
        if self.title:
            params.append(f"title='{self.title}'")
        subtasks = [f"\n    {task!r}" for task in self.subtasks]
        return f"{self.__class__.__name__}({', '.join(params)}{''.join(subtasks)})"

    def _render_controls(self):
        return [
            TextInput.from_param(
                self.param.title, sizing_mode="stretch_width"
            )
        ]

    def _init_view(self):
<<<<<<< HEAD
        self._dialog = Dialog(
            self.editor(),
            show_close_button=True,
            close_on_click=True,
            title=f'{self.title} Section Configuration',
        )
        self._settings = IconButton(icon='settings', on_click=self._open_settings, size="small", color="default")
        self._view = Column(sizing_mode='stretch_width', styles={'min-height': 'unset'}, height_policy='fit')
        self._view[:] = ["```python\n{repr(self)}\n```"]
        self._output = Column(
            Row(self._settings, self._dialog, styles={'position': 'absolute', 'top': '-70px', 'right': '20px'}),
            self._view,
            sizing_mode='stretch_width',
            styles={'min-height': 'unset'},
            height_policy='fit'
        )
=======
        self._view = self._output = Column()
>>>>>>> 9a4405c1

    def _populate_view(self):
        self._view[:] = [subtask for subtask in self.subtasks if isinstance(subtask, Task)]

    def _open_settings(self, event):
        self._dialog.open = True

    def _add_child_outputs(self, i: int, previous: list, event: param.Event, **kwargs):
        for out in (event.old or []):
            if out not in event.new:
                out.param.unwatch(self._watchers[out])
        for out in event.new:
            if out not in self._watchers and isinstance(out, LumenOutput):
                context = dict(
                    interface=self.interface, llm=self.llm, memory=self.memory.clone(),
                    steps_layout=self.steps_layout
                )
                self._watchers[out] = out.param.watch(partial(self._rerun, i+1, context), 'spec')
        self.outputs = previous + event.new

    async def _rerun(self, i: int, context: dict, _: param.Event, **kwargs):
        for task in self.subtasks[i:]:
            task.clear()
        with self.param.update(running=True):
            for j, task in enumerate(self.subtasks[i:]):
                try:
                    with self.param.update(context):
                        await self._run_task(i+j, task, **kwargs)
                except Exception as e:
                    tb.print_exception(e)
                    self.status = "error"
                    if self.abort_on_error:
                        break
                else:
                    self.status = "success"

    async def _run_task(self, i: int, task: Task | Actor, **kwargs):
        self.memory['outputs'] = []
        instructions = "\n".join(f"{i+1}. task.instruction" for i, task in enumerate(self.subtasks))
        self.memory['reasoning'] = f"{self.title}\n\n{instructions}"
        if isinstance(task, Task):
            watcher = task.param.watch(partial(self._add_child_outputs, i, list(self.outputs), **kwargs), 'outputs')
        try:
            outputs = await super()._run_task(i, task)
        finally:
            if isinstance(task, Task):
                task.param.unwatch(watcher)
        return outputs

    @param.depends('running', watch=True)
    async def _running(self):
        await asyncio.sleep(0.05)
        if not self.running:
            return
        loader = Progress(variant='indeterminate', sizing_mode='stretch_width', margin=0)
        self._view.insert(0, loader)
        while self.running:
            await asyncio.sleep(0.05)
        self._view.remove(loader)


class Report(Task):
    """
    A Report consists of multiple Sections which are executed and rendered in sequence.
    """

    subtasks = param.List(item_type=Section)

    level = 1

    def _init_view(self):
        self._title = Typography(self.param.title, variant="h1", margin=(0, 0, 0, 10))
        self._view = Accordion(sizing_mode="stretch_width", min_height=0, margin=(0, 5, 5, 5))
        self._run = IconButton(icon="play_arrow", on_click=self._execute, margin=0, size="large")
        self._clear = IconButton(icon="clear", on_click=lambda _: self.clear(), margin=0, size="large")
        self._collapse = IconButton(
            styles={"margin-left": "auto"}, on_click=self._expand_all, icon="unfold_less", size="large", color="default", margin=(0, 0, 10, 0)
        )
        self._settings = IconButton(
            icon="settings", on_click=self._open_settings, size="large", color="default", margin=0
        )
        self._export = FileDownload(
            callback=self._notebook_export, label="\u200b", variant='text', icon='get_app', icon_size="2.4em",
            color="default", sx={".MuiButton-startIcon": {"mr": 0}}, margin=(8, 0, 10, 0)
        )
        self._dialog = Dialog(
            TextInput.from_param(self.param.title, margin=0),
            show_close_button=True, close_on_click=True,
            title=f"{self.title} Report Settings",
        )
        self._menu = Row(
            self._title,
            self._run,
            self._clear,
            self._collapse,
            self._export,
            self._settings,
            self._dialog,
            sizing_mode="stretch_width"
        )
        self._output = Column(
            self._view,
            margin=(0, 0, 0, 5),
            sizing_mode="stretch_both"
        )

    def _notebook_export(self):
        return io.StringIO(self.to_notebook())

    async def _execute(self, *args):
        with self._run.param.update(loading=True):
            await self.execute()

    def _expand_all(self, event):
        if self._collapse.icon == "unfold_less":
            self._view.active = []
            self._collapse.icon = "expand"
        else:
            self._view.active = list(range(len(self._view)))
            self._collapse.icon = "unfold_less"

    def _open_settings(self, event):
        self._dialog.open = True

    def _populate_view(self):
        self._view[:] = objects = [(subtask.title, subtask) for subtask in self.subtasks if isinstance(subtask, Task)]
        self._view.active = list(range(len(objects)))

    async def _run_task(self, i: int, task: Section):
        self._view.active = self._view.active + [i]
        watcher = task.param.watch(partial(self._add_child_outputs, self.outputs), "outputs")
        try:
            outputs = await super()._run_task(i, task)
        finally:
            task.param.unwatch(watcher)
        return outputs

    def __panel__(self):
        return Column(
            self._menu,
            Container(
                self._output, sizing_mode="stretch_both", height_policy="max",
                stylesheets=[":host > div { overflow-y: auto; }"]
            )
        )<|MERGE_RESOLUTION|>--- conflicted
+++ resolved
@@ -24,24 +24,16 @@
 from ..sources.base import BaseSQLSource
 from ..views.base import Panel, View
 from .actor import Actor
-<<<<<<< HEAD
 from .agents import AnalystAgent
+from .config import MissingContextError
 from .export import (
     format_output, make_md_cell, make_preamble, write_notebook,
 )
 from .llm import Llm
 from .memory import _Memory
 from .tools import FunctionTool, Tool
-from .utils import describe_data
+from .utils import describe_data, wrap_logfire_on_method
 from .views import LumenOutput, SQLOutput
-=======
-from .config import MissingContextError
-from .llm import Llm
-from .memory import _Memory
-from .tools import FunctionTool, Tool
-from .utils import wrap_logfire_on_method
-from .views import LumenOutput
->>>>>>> 9a4405c1
 
 
 class Task(Viewer):
@@ -93,7 +85,13 @@
         self._init_view()
         self._populate_view()
 
-<<<<<<< HEAD
+    def __init_subclass__(cls, **kwargs):
+        """
+        Apply wrap_logfire to all the subclasses' execute automatically
+        """
+        super().__init_subclass__(**kwargs)
+        wrap_logfire_on_method(cls, "execute")
+
     def __repr__(self):
         params = []
         if self.instruction:
@@ -102,14 +100,6 @@
             params.append(f"title='{self.title}'")
         subtasks = [f"\n    {task!r}" for task in self.subtasks]
         return f"{self.__class__.__name__}({', '.join(params)}{''.join(subtasks)})"
-=======
-    def __init_subclass__(cls, **kwargs):
-        """
-        Apply wrap_logfire to all the subclasses' execute automatically
-        """
-        super().__init_subclass__(**kwargs)
-        wrap_logfire_on_method(cls, "execute")
->>>>>>> 9a4405c1
 
     def _init_view(self):
         self._view = self._output = Column(sizing_mode='stretch_width', styles={'min-height': 'unset'}, height_policy='fit')
@@ -161,7 +151,9 @@
             if isinstance(task, Actor):
                 try:
                     out = await task.respond(messages, **kwargs)
-<<<<<<< HEAD
+                except MissingContextError:
+                    # Re-raise MissingContextError to allow retry logic at Plan level
+                    raise
                 except Exception as e:
                     tb.print_exception(e)
                     alert = Alert(
@@ -169,11 +161,6 @@
                     )
                     self._add_outputs(i, [alert])
                     return outputs
-=======
-                except MissingContextError:
-                    # Re-raise MissingContextError to allow retry logic at Plan level
-                    raise
->>>>>>> 9a4405c1
                 # Handle Tool specific behaviors
                 if isinstance(task, Tool) and isinstance(out, (View, Viewable)):
                     # Handle View/Viewable results regardless of agent type
@@ -366,7 +353,6 @@
         ]
 
     def _init_view(self):
-<<<<<<< HEAD
         self._dialog = Dialog(
             self.editor(),
             show_close_button=True,
@@ -383,9 +369,6 @@
             styles={'min-height': 'unset'},
             height_policy='fit'
         )
-=======
-        self._view = self._output = Column()
->>>>>>> 9a4405c1
 
     def _populate_view(self):
         self._view[:] = [subtask for subtask in self.subtasks if isinstance(subtask, Task)]
