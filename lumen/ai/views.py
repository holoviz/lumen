import asyncio
import traceback

from copy import deepcopy

import panel as pn
import param
import requests
import yaml

from jsonschema import Draft7Validator, ValidationError
from panel.config import config
from panel.layout import Column, Row
from panel.pane import Markdown
from panel.param import ParamRef
from panel.viewable import Viewer
from panel.widgets import CodeEditor
from panel_material_ui import (
    Alert, Button, Checkbox, CircularProgress, IconButton, Tabs,
)
from param.parameterized import discard_events

from ..base import Component
from ..dashboard import load_yaml
from ..downloads import Download
from ..pipeline import Pipeline
from ..transforms.sql import SQLLimit
from ..util import NumpyDumper
from ..views.base import Table
from .config import VEGA_ZOOMABLE_MAP_ITEMS
from .utils import get_data


class LumenOutput(Viewer):

    active = param.Integer(default=1)

    component = param.ClassSelector(class_=Component)

    loading = param.Boolean()

    footer = param.List()

    spec = param.String(allow_None=True)

    title = param.String(allow_None=True)

    language = "yaml"

    def __init__(self, **params):
        if 'spec' not in params and 'component' in params and params['component'] is not None:
            try:
                component_spec = params['component'].to_spec()
                params['spec'] = yaml.dump(component_spec, Dumper=NumpyDumper)
            except Exception:
                params['spec'] = None
        super().__init__(**params)
        code_editor = CodeEditor(
            value=self.param.spec.rx.or_(""),
            language=self.language,
            theme="github_dark" if config.theme == "dark" else "github_light_default",
            sizing_mode="stretch_width",
            soft_tabs=True,
            on_keyup=False,
            indent=2,
        )
        code_editor.link(self, bidirectional=True, value='spec')
        placeholder = Markdown(
            f'{self.title} output could not be serialized and may therefore not be edited.'
        )
        copy_icon = IconButton(
            icon="content_copy", active_icon="check", margin=(5, 0), toggle_duration=1000,
            description="Copy YAML to clipboard", size="small", color="default", icon_size="0.8em"
        )
        copy_icon.js_on_click(
            args={"code_editor": code_editor},
            code="navigator.clipboard.writeText(code_editor.code);",
        )
        download_icon = IconButton(
            icon="download", active_icon="check", margin=(5, 0), toggle_duration=1000,
            description="Download YAML to file", size="small", color="default", icon_size="0.9em"
        )
        download_icon.js_on_click(
            args={"code_editor": code_editor},
            code="""
            var text = code_editor.code;
            var blob = new Blob([text], {type: 'text/plain'});
            var url = window.URL.createObjectURL(blob);
            var a = document.createElement('a');
            a.href = url;
            a.download = 'lumen_spec.yaml';
            document.body.appendChild(a); // we need to append the element to the dom -> otherwise it will not work in firefox
            a.click();
            a.parentNode.removeChild(a);  //afterwards we remove the element again
            """,
        )
        icons = Row(
            copy_icon, download_icon, *self.footer,
            margin=(0, 0, 5, 5)
        )
        code_col = Column(
            code_editor,
            icons,
            sizing_mode="stretch_both"
        )
        no_spec = self.param.spec.rx.is_(None)
        self._main = ParamRef(no_spec.rx.where(placeholder, code_col), min_height=no_spec.rx.where(None, 300))
        self._main.loading = self.param.loading
        self._rendered = False
        self._last_output = {}

    async def _render_pipeline(self, pipeline):
        table = Table(
            pipeline=pipeline, pagination='remote',
            min_height=500, sizing_mode="stretch_both", stylesheets=[
            """
            .tabulator-footer {
            display: flex;
            text-align: left;
            padding: 0px;
            }
            """
            ]
        )
        download = Download(
            view=table, hide=False, filename=f'{pipeline.table}',
            format='csv'
        )
        download_pane = download.__panel__()
        download_pane.sizing_mode = 'fixed'
        controls = Row(
            download_pane,
            styles={'position': 'absolute', 'right': '40px', 'top': '-35px'}
        )
        for sql_limit in pipeline.sql_transforms:
            if isinstance(sql_limit, SQLLimit):
                break
        else:
            sql_limit = None
        if sql_limit:
            data = await get_data(pipeline)
            limited = len(data) == sql_limit.limit
            if limited:
                def unlimit(e):
                    sql_limit.limit = None if e.new else 1_000_000
                full_data = Checkbox(
                    name='Full data', width=100, visible=limited
                )
                full_data.param.watch(unlimit, 'value')
                controls.insert(0, full_data)
        return Column(controls, table)

    @param.depends('spec', 'active')
    async def render(self):
        yield CircularProgress(
            value=True, label="Rendering component...", height=50, width=50
        )

        if self.spec in self._last_output:
            yield self._last_output[self.spec]
            return
        elif self.component is None:
            yield Alert(
                "No component to render. Please complete the Config tab.",
                alert_type="warning",
            )
            return

        try:
            if self._rendered:
                yaml_spec = load_yaml(self.spec)
                self._validate_spec(yaml_spec)
                self.component = type(self.component).from_spec(yaml_spec)
            if isinstance(self.component, Pipeline):
                output = await self._render_pipeline(self.component)
            else:
                output = self.component.__panel__()
            self._rendered = True
            self._last_output.clear()
            self._last_output[self.spec] = output
            yield output
        except Exception as e:
            traceback.print_exc()
            yield Alert(
                f"**{type(e).__name__}**:{e}\n\nPlease press undo, edit the YAML, or continue chatting.",
                alert_type="danger",
            )

    @classmethod
    def _validate_spec(cls, spec):
        return spec

    def __panel__(self):
        return self._main

    def __repr__(self):
        return self.spec

    def __str__(self):
        return f"{self.__class__.__name__}:\n```yaml\n{self.spec}\n```"


class VegaLiteOutput(LumenOutput):

    @pn.cache
    @staticmethod
    def _load_vega_lite_schema(schema_url: str | None = None):
        return requests.get(schema_url, timeout=0.5).json()

    @staticmethod
    def _format_validation_error(error: ValidationError) -> str:
        """Format JSONSchema validation errors into a readable message."""
        errors = {}
        last_path = ""
        rejected_paths = set()

        def process_error(err):
            nonlocal last_path
            path = err.json_path
            if errors and path == "$":
                return  # these $ downstream errors are due to upstream errors
            if err.validator != "anyOf":
                # other downstream errors that are due to upstream errors
                # $.encoding.x.sort: '-host_count' is not one of ..
                #$.encoding.x: 'value' is a required property
                if (
                    (last_path != path
                    and last_path.split(path)[-1].count(".") <= 1)
                    or path in rejected_paths
                ):
                    rejected_paths.add(path)
                # if we have a more specific error message, e.g. enum, don't overwrite it
                elif path in errors and err.validator in ("const", "type"):
                    pass
                else:
                    errors[path] = f"{path}: {err.message}"
            last_path = path
            if err.context:
                for e in err.context:
                    process_error(e)

        process_error(error)
        return "\n".join(errors.values())

    @classmethod
    def _validate_spec(cls, spec):
        if "spec" in spec:
            spec = spec["spec"]
        try:
            vega_lite_schema = cls._load_vega_lite_schema(
                spec.get("$schema", "https://vega.github.io/schema/vega-lite/v5.json")
            )
        except Exception:
            return super()._validate_spec(spec)
        vega_lite_validator = Draft7Validator(vega_lite_schema)
        try:
            # the zoomable params work, but aren't officially valid
            # so we need to remove them for validation
            # https://stackoverflow.com/a/78342773/9324652
            spec_copy = deepcopy(spec)
            for key in VEGA_ZOOMABLE_MAP_ITEMS.get("projection", {}):
                spec_copy.get("projection", {}).pop(key, None)
            spec_copy.pop("params", None)
            vega_lite_validator.validate(spec_copy)
        except ValidationError as e:
            raise ValidationError(cls._format_validation_error(e)) from e
        return super()._validate_spec(spec)

    def __str__(self):
        # Only keep the spec part
        return f"{self.__class__.__name__}:\n```yaml\n{self.spec}\n```"


class AnalysisOutput(LumenOutput):

    analysis = param.Parameter()

    pipeline = param.Parameter()

    def __init__(self, **params):
        if not params['analysis'].autorun:
            params['active'] = 0

        # Set title based on analysis name if not provided
        if 'title' not in params or params['title'] is None:
            params['title'] = type(params['analysis']).__name__

        super().__init__(**params)
        controls = self.analysis.controls()
        if controls is not None or not self.analysis.autorun:
            controls = Column() if controls is None else controls
            self._main = Tabs(
                ('Specification', self._main),
                styles={'min-width': '100%', 'height': 'fit-content', 'min-height': '300px'},
                active=self.active,
                dynamic=True
            )
            if self.analysis._run_button:
                run_button = self.analysis._run_button
                run_button.param.watch(self._rerun, 'clicks')
                self._main.insert(1, ('Config', controls))
            else:
                self.analysis._run_button = run_button = Button(
                    icon='player-play', name='Run', on_click=self._rerun,
                    button_type='success', margin=(10, 0, 0 , 10)
                )
                self._main.insert(1, ('Config', Column(controls, run_button)))
            with discard_events(self):
                self._main.active = 1 if len(self._main) > 1 else 0
        self._rendered = True

    async def _rerun(self, event):
        with self._main.param.update(loading=True):
            if asyncio.iscoroutinefunction(self.analysis.__call__):
                view = await self.analysis(self.pipeline)
            else:
                view = await asyncio.to_thread(self.analysis, self.pipeline)
            self.component = view
            self._rendered = False
            spec = view.to_spec()
            self.param.update(
                spec=yaml.dump(spec),
                active=0
<<<<<<< HEAD
            )
=======
            )


class SQLOutput(LumenOutput):

    language = "sql"

    @param.depends('spec', 'active')
    async def render(self):
        yield CircularProgress(
            value=True, label="Executing SQL query...", height=50, width=50
        )
        if self.active != 1:
            return

        pipeline = self.component
        if self.spec in self._last_output:
            yield self._last_output[self.spec]
            return

        try:
            if self._rendered:
                pipeline.source = pipeline.source.create_sql_expr_source(
                    tables={pipeline.table: self.spec}
                )
            output = await self._render_pipeline(pipeline)
            self._rendered = True
            self._last_output.clear()
            self._last_output[self.spec] = output
            yield output
        except Exception as e:
            import traceback
            traceback.print_exc()
            yield Alert(
                f"```\n{e}\n```\nPlease press undo, edit the YAML, or continue chatting.",
                alert_type="danger",
            )

    def __panel__(self):
        return self._main

    def __str__(self):
        return f"{self.__class__.__name__}:\n```sql\n{self.spec}\n```"
>>>>>>> 38097a11
<|MERGE_RESOLUTION|>--- conflicted
+++ resolved
@@ -321,50 +321,4 @@
             self.param.update(
                 spec=yaml.dump(spec),
                 active=0
-<<<<<<< HEAD
-            )
-=======
-            )
-
-
-class SQLOutput(LumenOutput):
-
-    language = "sql"
-
-    @param.depends('spec', 'active')
-    async def render(self):
-        yield CircularProgress(
-            value=True, label="Executing SQL query...", height=50, width=50
-        )
-        if self.active != 1:
-            return
-
-        pipeline = self.component
-        if self.spec in self._last_output:
-            yield self._last_output[self.spec]
-            return
-
-        try:
-            if self._rendered:
-                pipeline.source = pipeline.source.create_sql_expr_source(
-                    tables={pipeline.table: self.spec}
-                )
-            output = await self._render_pipeline(pipeline)
-            self._rendered = True
-            self._last_output.clear()
-            self._last_output[self.spec] = output
-            yield output
-        except Exception as e:
-            import traceback
-            traceback.print_exc()
-            yield Alert(
-                f"```\n{e}\n```\nPlease press undo, edit the YAML, or continue chatting.",
-                alert_type="danger",
-            )
-
-    def __panel__(self):
-        return self._main
-
-    def __str__(self):
-        return f"{self.__class__.__name__}:\n```sql\n{self.spec}\n```"
->>>>>>> 38097a11
+            )