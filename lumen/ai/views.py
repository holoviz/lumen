--- conflicted
+++ resolved
@@ -194,80 +194,6 @@
         return f"{self.__class__.__name__}:\n```yaml\n{self.spec}\n```"
 
 
-<<<<<<< HEAD
-=======
-class VegaLiteOutput(LumenOutput):
-
-    @pn.cache
-    @staticmethod
-    def _load_vega_lite_schema(schema_url: str | None = None):
-        return requests.get(schema_url, timeout=0.5).json()
-
-    @staticmethod
-    def _format_validation_error(error: ValidationError) -> str:
-        """Format JSONSchema validation errors into a readable message."""
-        errors = {}
-        last_path = ""
-        rejected_paths = set()
-
-        def process_error(err):
-            nonlocal last_path
-            path = err.json_path
-            if errors and path == "$":
-                return  # these $ downstream errors are due to upstream errors
-            if err.validator != "anyOf":
-                # other downstream errors that are due to upstream errors
-                # $.encoding.x.sort: '-host_count' is not one of ..
-                #$.encoding.x: 'value' is a required property
-                if (
-                    (last_path != path
-                    and last_path.split(path)[-1].count(".") <= 1)
-                    or path in rejected_paths
-                ):
-                    rejected_paths.add(path)
-                # if we have a more specific error message, e.g. enum, don't overwrite it
-                elif path in errors and err.validator in ("const", "type"):
-                    pass
-                else:
-                    errors[path] = f"{path}: {err.message}"
-            last_path = path
-            if err.context:
-                for e in err.context:
-                    process_error(e)
-
-        process_error(error)
-        return "\n".join(errors.values())
-
-    @classmethod
-    def _validate_spec(cls, spec):
-        if "spec" in spec:
-            spec = spec["spec"]
-        try:
-            vega_lite_schema = cls._load_vega_lite_schema(
-                spec.get("$schema", "https://vega.github.io/schema/vega-lite/v5.json")
-            )
-        except Exception:
-            return super()._validate_spec(spec)
-        vega_lite_validator = Draft7Validator(vega_lite_schema)
-        try:
-            # the zoomable params work, but aren't officially valid
-            # so we need to remove them for validation
-            # https://stackoverflow.com/a/78342773/9324652
-            spec_copy = deepcopy(spec)
-            for key in VEGA_ZOOMABLE_MAP_ITEMS.get("projection", {}):
-                spec_copy.get("projection", {}).pop(key, None)
-            spec_copy.pop("params", None)
-            vega_lite_validator.validate(spec_copy)
-        except ValidationError as e:
-            raise ValidationError(cls._format_validation_error(e)) from e
-        return super()._validate_spec(spec)
-
-    def __str__(self):
-        # Only keep the spec part
-        return f"{self.__class__.__name__}:\n```yaml\n{self.spec}\n```"
-
-
->>>>>>> 38097a11
 class AnalysisOutput(LumenOutput):
 
     analysis = param.Parameter()
