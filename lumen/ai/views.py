import asyncio
import traceback

import panel as pn
import param
import yaml

from panel.layout import Column, Row, Tabs
from panel.pane import Alert
from panel.param import ParamMethod
from panel.viewable import Viewer
from panel.widgets import (
    Button, ButtonIcon, Checkbox, CodeEditor, LoadingSpinner,
)
from param.parameterized import discard_events

from lumen.ai.utils import get_data

from ..base import Component
from ..dashboard import load_yaml
from ..downloads import Download
from ..pipeline import Pipeline
from ..transforms.sql import SQLLimit
from ..views.base import Table


class LumenOutput(Viewer):

    active = param.Integer(default=1)

    component = param.ClassSelector(class_=Component)

    render_output = param.Boolean(default=True)

    spec = param.String(allow_None=True)

    title = param.String(allow_None=True)

    language = "yaml"

    def __init__(self, **params):
        self._last_output = {}
        if 'spec' not in params and 'component' in params and params['component'] is not None:
            component_spec = params['component'].to_spec()
            params['spec'] = yaml.dump(component_spec)
        super().__init__(**params)
        code_editor = CodeEditor(
            value=self.param.spec, language=self.language, theme='tomorrow_night_bright', sizing_mode="stretch_both",
            on_keyup=False
        )
        code_editor.link(self, bidirectional=True, value='spec')
        copy_icon = ButtonIcon(
            icon="copy", active_icon="check", toggle_duration=1000
        )
        copy_icon.js_on_click(
            args={"code_editor": code_editor},
            code="navigator.clipboard.writeText(code_editor.code);",
        )
        download_icon = ButtonIcon(
            icon="download", active_icon="check", toggle_duration=1000
        )
        download_icon.js_on_click(
            args={"code_editor": code_editor},
            code="""
            var text = code_editor.code;
            var blob = new Blob([text], {type: 'text/plain'});
            var url = window.URL.createObjectURL(blob);
            var a = document.createElement('a');
            a.href = url;
            a.download = 'lumen_spec.yaml';
            document.body.appendChild(a); // we need to append the element to the dom -> otherwise it will not work in firefox
            a.click();
            a.parentNode.removeChild(a);  //afterwards we remove the element again
            """,
        )
        icons = Row(copy_icon, download_icon)
        code_col = Column(code_editor, icons, sizing_mode="stretch_both")
        if self.render_output:
            placeholder = Column(
                ParamMethod(self.render, inplace=True),
                sizing_mode="stretch_width"
            )
            self._main = Tabs(
                ("Code", code_col),
                ("Output", placeholder),
                styles={'min-width': '100%', 'height': 'fit-content', 'min-height': '300px'},
                active=self.active,
                dynamic=True
            )
            self._main.link(self, bidirectional=True, active='active')
        else:
            self._main = code_col
        self._rendered = False
<<<<<<< HEAD
        placeholder.objects = [
            pn.pane.ParamMethod(self._render_component, inplace=True)
        ]
=======
        self._last_output = {}
>>>>>>> 6f35ab0b

    async def _render_pipeline(self, pipeline):
        table = Table(
            pipeline=pipeline, pagination='remote',
            min_height=500, sizing_mode="stretch_both", stylesheets=[
                """
                .tabulator-footer {
                display: flex;
                text-align: left;
                padding: 0px;
                }
                """
            ]
        )
        download = Download(
            view=table, hide=False, filename=f'{pipeline.table}',
            format='csv'
        )
        download_pane = download.__panel__()
        download_pane.sizing_mode = 'fixed'
        controls = Row(
            download_pane,
            styles={'position': 'absolute', 'right': '40px', 'top': '-35px'}
        )
        for sql_limit in pipeline.sql_transforms:
            if isinstance(sql_limit, SQLLimit):
                break
        else:
            sql_limit = None
        if sql_limit:
            data = await get_data(pipeline)
            limited = len(data) == sql_limit.limit
            if limited:
                def unlimit(e):
                    sql_limit.limit = None if e.new else 1_000_000
                full_data = Checkbox(
                    name='Full data', width=100, visible=limited
                )
                full_data.param.watch(unlimit, 'value')
                controls.insert(0, full_data)
        return Column(controls, table)

    @param.depends('spec', 'active')
    async def render(self):
        yield LoadingSpinner(
            value=True, name="Rendering component...", height=50, width=50
        )

        if self.render_output and (self.active != (len(self._main)-1)) or self.spec is None:
            return

        if self.spec in self._last_output:
            yield self._last_output[self.spec]
            return
        elif self.component is None:
            yield Alert(
                "No component to render. Please complete the Config tab.",
                alert_type="warning",
            )
            return

        try:
            if self._rendered:
                yaml_spec = load_yaml(self.spec)
                self.component = type(self.component).from_spec(yaml_spec)
            if isinstance(self.component, Pipeline):
                output = await self._render_pipeline(self.component)
            else:
                output = self.component.__panel__()
            self._rendered = True
            self._last_output.clear()
            self._last_output[self.spec] = output
            yield output
        except Exception as e:
            traceback.print_exc()
            yield Alert(
                f"```\n{e}\n```\nPlease press undo, edit the YAML, or continue chatting.",
                alert_type="danger",
            )

    def __panel__(self):
        return self._main

    def __repr__(self):
        return self.spec

    def __str__(self):
        return self.spec


class AnalysisOutput(LumenOutput):

    analysis = param.Parameter()

    pipeline = param.Parameter()

    def __init__(self, **params):
        if not params['analysis'].autorun:
            params['active'] = 0
        super().__init__(**params)
        controls = self.analysis.controls()
        if controls is not None and self.render_output:
            if self.analysis._run_button:
                run_button = self.analysis._run_button
                run_button.param.watch(self._rerun, 'clicks')
                self._main.insert(1, ('Config', controls))
            else:
                run_button = Button(
                    icon='player-play', name='Run', on_click=self._rerun,
                    button_type='success', margin=(10, 0, 0 , 10)
                )
                self._main.insert(1, ('Config', pn.Column(controls, run_button)))
            with discard_events(self):
                self._main.active = 2 if self.analysis.autorun else 1
        self._rendered = True

    async def _rerun(self, event):
        with self._main.param.update(loading=True):
            if asyncio.iscoroutinefunction(self.analysis.__call__):
                view = await self.analysis(self.pipeline)
            else:
                view = await asyncio.to_thread(self.analysis, self.pipeline)
            self.component = view
            self._rendered = False
            spec = view.to_spec()
            self.param.update(
                spec=yaml.dump(spec),
                active=2
            )


class SQLOutput(LumenOutput):

    language = "sql"

    @param.depends('spec', 'active')
    async def render(self):
        yield LoadingSpinner(
            value=True, name="Executing SQL query...", height=50, width=50
        )
        if self.active != 1:
            return

        pipeline = self.component
        if self.spec in self._last_output:
            yield self._last_output[self.spec]
            return

        try:
            if self._rendered:
                pipeline.source = pipeline.source.create_sql_expr_source(
                    tables={pipeline.table: self.spec}
                )
            output = await self._render_pipeline(pipeline)
            self._rendered = True
            self._last_output.clear()
            self._last_output[self.spec] = output
            yield output
        except Exception as e:
            import traceback
            traceback.print_exc()
            yield Alert(
                f"```\n{e}\n```\nPlease press undo, edit the YAML, or continue chatting.",
                alert_type="danger",
            )

    def __panel__(self):
        return self._main<|MERGE_RESOLUTION|>--- conflicted
+++ resolved
@@ -91,13 +91,10 @@
         else:
             self._main = code_col
         self._rendered = False
-<<<<<<< HEAD
         placeholder.objects = [
             pn.pane.ParamMethod(self._render_component, inplace=True)
         ]
-=======
         self._last_output = {}
->>>>>>> 6f35ab0b
 
     async def _render_pipeline(self, pipeline):
         table = Table(
