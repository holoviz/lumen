--- conflicted
+++ resolved
@@ -108,8 +108,4 @@
 {{ memory.sql }}
 ```
 {%- endif -%}
-<<<<<<< HEAD
-=======
-
->>>>>>> 647a180f
 {%- endblock -%}