--- conflicted
+++ resolved
@@ -19,13 +19,9 @@
 - The SQLAgent is a better candidate than TableListAgent if asked to show the table, and usually is followed by the AnalystAgent, which can help the user understand the results of the query.
 - The SQLAgent usually needs help by *TableLookup if the current columns are insufficient.
 - Only use SQLAgent when working with new data or different analysis requirements. If the user wants to visualize, discuss, or further analyze data that's already been retrieved, use the current SQL rather than executing the query again.
-<<<<<<< HEAD
 - If the user is asking for a plot of the data without any modifications, SQLAgent is unnecessary.
-- The ChatAgent usually can be used alone, but if the query is related to the data tables, please use AnalystAgent instead.
-=======
 - When plotting, instruct SQLAgent to select more columns than requested to enable VegaLiteAgent to create faceted, multi-layout, or encoded visualizations.
 - The ChatAgent must be used with TableLookup or other tools, but if the query is related to the data tables, please use AnalystAgent instead.
->>>>>>> 5bf34c85
 
 Import Tools Rules:
 - The TableLookup is ideal for ChatAgent, while IterativeTableLookup is better for SQLAgent.
