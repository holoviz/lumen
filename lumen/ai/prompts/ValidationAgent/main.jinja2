--- conflicted
+++ resolved
@@ -45,13 +45,8 @@
 {% if memory.get('sql') %}
 SQL: `{{ memory['sql'] }}`
 {%- endif -%}
-<<<<<<< HEAD
-{% if memory.get('data') is not none %}
-Data Overview: {{ memory["data"] }}
-=======
 {%- if memory.get('data') is not none %}
 Data Overview:
 {{ memory["data"] }}
->>>>>>> e2be96fe
 {%- endif -%}
 {%- endblock -%}