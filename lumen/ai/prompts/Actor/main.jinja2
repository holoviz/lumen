--- conflicted
+++ resolved
@@ -5,7 +5,6 @@
 {% endblock %}
 
 {% block embeddings %}
-<<<<<<< HEAD
 {% if embeddings is defined and embeddings %}
 Additional context:
 {% for embedding in embeddings %}
@@ -13,9 +12,7 @@
 {% if embedding["metadata"].get("table") %} Table: '{{ embedding["metadata"]["table"] }}'{% endif %})
 {% endfor %}
 {% endif %}
-=======
 {% endblock %}
 
 {% block examples %}
->>>>>>> eb6e757d
 {% endblock %}