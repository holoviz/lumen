from __future__ import annotations

from io import StringIO
from pathlib import Path
from typing import TYPE_CHECKING

import param

from panel.chat import ChatInterface
from panel.config import config, panel_extension
from panel.io.resources import CSS_URLS
from panel.io.state import state
from panel.layout import (
    Column, HSpacer, Row, Tabs,
)
from panel.pane import Markdown
from panel.param import ParamMethod
from panel.theme import Material
from panel.viewable import Viewer
from panel.widgets import Button, FileDownload, MultiChoice

from ..pipeline import Pipeline
from ..sources import Source
from ..sources.duckdb import DuckDBSource
from ..transforms.sql import SQLLimit
from ..util import log
from .agents import (
    AnalysisAgent, AnalystAgent, ChatAgent, SourceAgent, SQLAgent,
    TableListAgent, VegaLiteAgent,
)
from .components import SplitJS
from .controls import SourceControls
from .coordinator import Coordinator, Planner
from .export import export_notebook
from .llm import Llm, OpenAI
from .memory import _Memory, memory

if TYPE_CHECKING:
    from .views import LumenOutput

DataT = str | Path | Source | Pipeline


class UI(Viewer):
    """
    UI provides a baseclass and high-level entrypoint to start chatting with your data.
    """

    analyses = param.List(default=[], doc="""
        List of custom analyses. If provided the AnalysesAgent will be added."""
    )

    coordinator = param.ClassSelector(
        class_=Coordinator, default=Planner, is_instance=False, doc="""
        The Coordinator class that will be responsible for coordinating the Agents."""
    )

    agents = param.List(default=[], doc="""
        List of additional Agents to add beyond the default_agents."""
    )

    default_agents = param.List(default=[
        TableListAgent, ChatAgent, AnalystAgent, SourceAgent, SQLAgent, VegaLiteAgent
    ], doc="""List of default agents which will always be added.""")

    export_functions = param.Dict(default={}, doc="""
       Dictionary mapping from name of exporter to export function.""")

    llm = param.ClassSelector(class_=Llm, default=OpenAI(), doc="""
        The LLM provider to be used by default""")

    log_level = param.ObjectSelector(default='INFO', objects=['DEBUG', 'INFO', 'WARNING', 'ERROR'], doc="""
        The log level to use.""")

    notebook_preamble = param.String(default='', doc="""
        Preamble to add to exported notebook(s).""")

    template = param.Selector(
        default=config.param.template.names['fast'],
        objects=config.param.template.names, doc="""
        Panel template to serve the application in."""
    )

    title = param.String(default='Lumen UI', doc="Title of the app.")

    tools = param.List(default=[], doc="""
       List of Tools that can be invoked by the coordinator.""")

    __abstract = True

    def __init__(
        self,
        data: DataT | list[DataT] | None = None,
        **params
    ):
        super().__init__(**params)
        log.setLevel(self.log_level)

        agents = self.agents
        agent_types = {type(agent) for agent in agents}
        for default_agent in self.default_agents:
            if default_agent not in agent_types:
                # only add default agents if they are not already set by the user
                agents.append(default_agent)

        if self.analyses:
            agents.append(AnalysisAgent(analyses=self.analyses))

        self._resolve_data(data)
        self._coordinator = self.coordinator(
            agents=agents,
            llm=self.llm,
            tools=self.tools,
        )
        self._notebook_export = FileDownload(
            icon="notebook",
            icon_size="1.5em",
            button_type="primary",
            callback=self._export_notebook,
            filename=" ",
            stylesheets=['.bk-btn a { padding: 0 6px; }'],
        )
        self._exports = Row(
            HSpacer(),
            self._notebook_export, *(
                Button(
                    name=label, button_type='primary',
                    on_click=lambda _: e(self._coordinator.interface),
                    stylesheets=['.bk-btn { padding: 4.5px 6px;']
                )
                for label, e in self.export_functions.items()
            ),
            styles={'position': 'relative', 'right': '20px', 'top': '-5px'},
            sizing_mode='stretch_width',
            visible=False
        )
        self._main = Column(self._exports, self._coordinator, sizing_mode='stretch_both')
        if state.curdoc and state.curdoc.session_context:
            state.on_session_destroyed(self._destroy)

    def _destroy(self, session_context):
        """
        Cleanup on session destroy
        """

    def _export_notebook(self):
        nb = export_notebook(self._coordinator.interface.objects, preamble=self.notebook_preamble)
        return StringIO(nb)

    def _resolve_data(self, data: DataT | list[DataT] | None):
        if data is None:
            return
        elif not isinstance(data, list):
            data = [data]
        sources = []
        mirrors, tables = {}, {}
        remote = False
        for src in data:
            if isinstance(src, Source):
                sources.append(src)
            elif isinstance(src, Pipeline):
                mirrors[src.name] = src
            elif isinstance(src, (str, Path)):
                src = str(src)
                if src.startswith('http'):
                    remote = True
                if src.endswith(('.parq', '.parquet')):
                    table = f"read_parquet('{src}')"
                elif src.endswith(".csv"):
                    table = f"read_csv('{src}')"
                elif src.endswith(".json"):
                    table = f"read_json_auto('{src}')"
                else:
                    raise ValueError(
                        f"Could not determine how to load {src} file."
                    )
                tables[src] = table
        if tables or mirrors:
            initializers = ["INSTALL httpfs;", "LOAD httpfs;"] if remote else []
            source = DuckDBSource(
                tables=tables, mirrors=mirrors,
                uri=':memory:', initializers=initializers,
                name='ProvidedSource00000'
            )
            sources.append(source)
        memory['sources'] = sources
        if sources:
            memory['source'] = sources[0]

    def show(self, **kwargs):
        return self._create_view(server=True).show(**kwargs)

    def _create_view(self, server: bool | None = None):
        config.css_files.append(CSS_URLS['font-awesome'])
        if (state.curdoc and state.curdoc.session_context) or server is True:
            panel_extension(
                *{ext for agent in self._coordinator.agents for ext in agent._extensions}, template=self.template
            )
            config.template = self.template
            template = state.template
            template.title = self.title
            template.config.raw_css = ['#header a { font-family: Futura; font-size: 2em; font-weight: bold;}']
            template.main.append(self._main)
            return template
        return super()._create_view()

    def servable(self, title: str | None = None, **kwargs):
        if (state.curdoc and state.curdoc.session_context):
            self._create_view()
            return self
        return self._create_view().servable(title, **kwargs)

    def __panel__(self):
        return self._main

    def _repr_mimebundle_(self, include=None, exclude=None):
        panel_extension(
            *{ext for exts in self._coordinator.agents for ext in exts}, design='material', notifications=True
        )
        return self._create_view()._repr_mimebundle_(include, exclude)


class ChatUI(UI):
    """
    ChatUI provides a high-level entrypoint to start chatting with your data
    in a chat based UI.

    This high-level wrapper allows providing the data sources you will
    be chatting with and then configures the assistant and agents.

    Example:

    ```python
    import lumen.ai as lmai

    lmai.ChatUI('~/data.csv').servable()
    ```
    """

    title = param.String(default='Lumen ChatUI', doc="Title of the app.")

    def __init__(
        self,
        data: DataT | list[DataT] | None = None,
        **params
    ):
        super().__init__(data, **params)
        self._notebook_export.filename = f"{self.title.replace(' ', '_')}.ipynb"
        self._exports.visible = True


class ExplorerUI(UI):
    """
    ExplorerUI provides a high-level entrypoint to start chatting with your data
    in split UI allowing users to load tables, explore them using Graphic Walker,
    and then interrogate the data via a chat interface.

    This high-level wrapper allows providing the data sources you will
    be chatting with and then configures the assistant and agents.

    Example:

    ```python
    import lumen.ai as lmai

    lmai.ExplorerUI('~/data.csv').servable()
    ```
    """

    title = param.String(default='Lumen Explorer', doc="Title of the app.")

    def __init__(
        self,
        data: DataT | list[DataT] | None = None,
        **params
    ):
        super().__init__(data=data, **params)
        self._coordinator.interface.show_button_name = False
        cb = self._coordinator.interface.callback
        self._coordinator.render_output = False
        self._coordinator.interface.callback = self._wrap_callback(cb)
        self._explorations = Tabs(sizing_mode='stretch_both', closable=True)
        self._explorations.param.watch(self._cleanup_explorations, ['objects'])
        self._explorations.param.watch(self._set_context, ['active'])
        self._titles = []
        self._contexts = []
        self._root_conversation = self._coordinator.interface.objects
        self._conversations = []
        self._output = Tabs(
            ('Overview', self._table_explorer()),
            ('Explorations', self._explorations),
            design=Material
        )
        self._main = Column(
            SplitJS(
                left=Column(self._output, styles={'overflow-x': 'auto'}, sizing_mode='stretch_both'),
                right=Column(self._exports, self._coordinator),
                sizing_mode='stretch_both'
            )
        )
        self._output.param.watch(self._update_conversation, 'active')

    def _destroy(self, session_context):
        """
        Cleanup on session destroy
        """
        for c in self._contexts:
            c.cleanup()

    def _update_conversation(self, event):
        active = self._explorations.active
        if event.new:
            if active < len(self._conversations):
                conversation = self._conversations[active]
            else:
                conversation = list(self._coordinator.interface.objects)
            self._exports.visible = True
        else:
            if len(self._explorations):
                self._conversations[active] = list(self._coordinator.interface.objects)
            self._exports.visible = False
            conversation = self._root_conversation
        self._coordinator.interface.objects = conversation

    def _cleanup_explorations(self, event):
        if len(event.new) <= len(event.old):
            return
        for i, (old, new) in enumerate(zip(event.old, event.new)):
            if old is not new:
                self._contexts.pop(i)
                self._conversations.pop(i)
                self._titles.pop(i)
                break

    def _set_context(self, event):
        self._conversations[event.old] = list(self._coordinator.interface.objects)
        if event.new == len(self._conversations):
            return
        self._coordinator.interface.objects = self._conversations[event.new]
        self._notebook_export.param.update(
            filename = f"{self._titles[event.new].replace(' ', '_')}.ipynb"
        )
        self._exports.visible = True

    def _table_explorer(self):
        from panel_gwalker import GraphicWalker

        table_select = MultiChoice(
            placeholder="Select table(s)", sizing_mode='stretch_width',
            max_height=200, margin=(5, 0), max_items=5
        )
        explore_button = Button(
            name='Explore table(s)', icon='chart-bar', button_type='primary', align='center',
            disabled=table_select.param.value.rx().rx.not_()
        )
        input_row = Row(table_select, explore_button)

        source_map = {}
        def update_source_map(_, __, sources, init=False):
            selected = list(table_select.value)
            deduplicate = len(sources) > 1
            new = {}
            for source in sources:
                source_tables = source.get_tables()
                for t in source_tables:
                    if deduplicate:
                        t = f'{source.name}//{t}'
                    if t.rsplit('//', 1)[-1] not in source_map and not init and not len(selected) > table_select.max_items and state.loaded:
                        selected.append(t)
                    new[t] = source
            source_map.clear()
            source_map.update(new)
            table_select.param.update(options=list(source_map), value=selected)
            input_row.visible = bool(source_map)
        memory.on_change('sources', update_source_map)
        update_source_map(None, None, memory['sources'], init=True)

        def explore_table_if_single(event):
            """
            If only one table is uploaded, help the user load it
            without requiring them to click twice. This step
            only triggers when the Upload in the Overview tab is used,
            i.e. does not trigger with uploads through the SourceAgent
            """
            if len(table_select.options) == 1:
                explore_button.param.trigger("value")

<<<<<<< HEAD
        controls = SourceControls(select_existing=False, clear_uploads=True, multiple=True, name='Upload')
=======
        controls = SourceControls(select_existing=False, multiple=True, cancellable=False, name='Upload')
>>>>>>> 74db7741
        controls.param.watch(explore_table_if_single, "add")
        tabs = Tabs(controls, sizing_mode='stretch_both', design=Material)

        @param.depends(explore_button, watch=True)
        def get_explorers(load):
            if not load:
                return
            with explore_button.param.update(loading=True), self._coordinator.interface.param.update(loading=True):
                explorers = []
                for table in table_select.value:
                    source = source_map[table]
                    if len(memory['sources']) > 1:
                        _, table = table.rsplit('//', 1)
                    pipeline = Pipeline(
                        source=source, table=table, sql_transforms=[SQLLimit(limit=100_000)]
                    )
                    walker = GraphicWalker(
                        pipeline.param.data, sizing_mode='stretch_both', min_height=800,
                        kernel_computation=True, name=f"View {table}", tab='data'
                    )
                    explorers.append(walker)

                tabs.objects = explorers + [controls]
                table_select.value = []

        return Column(
            Markdown('### Start chatting or select an existing dataset or upload table(s) or document(s).', margin=(5, 0)),
            tabs,
            input_row,
            sizing_mode='stretch_both',
        )

    def _add_exploration(self, title: str, memory: _Memory):
        self._titles.append(title)
        self._contexts.append(memory)
        self._conversations.append(self._coordinator.interface.objects)
        self._explorations.append((title, Column(name=title, sizing_mode='stretch_both', loading=True)))
        self._notebook_export.filename = f"{title.replace(' ', '_')}.ipynb"
        self._explorations.active = len(self._explorations)-1
        self._output.active = 1

    def _add_outputs(self, exploration: Column, outputs: list[LumenOutput], memory: _Memory):
        from panel_gwalker import GraphicWalker
        if "sql" in memory:
            sql = memory["sql"]
            sql_pane = Markdown(
                f'```sql\n{sql}\n```',
                margin=0, sizing_mode='stretch_width'
            )
            if sql.count('\n') > 10:
                sql_pane = Column(sql_pane, max_height=250, scroll='y-auto')
            if len(exploration) and isinstance(exploration[0], Markdown):
                exploration[0] = sql_pane
            else:
                exploration.insert(0, sql_pane)

        content = []
        if exploration.loading:
            pipeline = memory['pipeline']
            content.append(
                ('Overview', GraphicWalker(
                    pipeline.param.data,
                    kernel_computation=True,
                    tab='data',
                    sizing_mode='stretch_both'
                ))
            )
        content.extend([
            (out.title or type(out).__name__.replace('Output', ''), ParamMethod(
                out.render, inplace=True,
                sizing_mode='stretch_both'
            )) for out in outputs
        ])
        if exploration.loading:
            tabs = Tabs(*content, active=len(outputs), dynamic=True)
            exploration.append(tabs)
        else:
            tabs = exploration[-1]
            tabs.extend(content)
        tabs.active = len(tabs)-1

    def _wrap_callback(self, callback):
        async def wrapper(contents: list | str, user: str, instance: ChatInterface):
            if not self._explorations:
                prev_memory = memory
            else:
                prev_memory = self._contexts[self._explorations.active]
            index = self._explorations.active if len(self._explorations) else -1
            local_memory = prev_memory.clone()
            local_memory["outputs"] = outputs = []

            def render_plan(_, old, new):
                nonlocal index
                plan = local_memory["plan"]
                if any(step.expert_or_tool == 'SQLAgent' for step in plan.steps):
                    self._add_exploration(plan.title, local_memory)
                    index += 1

            def sync_available_sources_memory(_, __, sources):
                """
                For cases when the user uploads a dataset through SourceAgent
                this will update the available_sources in the global memory
                so that the overview explorer can access it
                """
                memory["sources"] += [
                    source for source in sources if source not in memory["sources"]
                ]

            local_memory.on_change('plan', render_plan)
            local_memory.on_change('sources', sync_available_sources_memory)

            def render_output(_, old, new):
                added = [out for out in new if out not in old]
                exploration = self._explorations[index]
                self._add_outputs(exploration, added, local_memory)
                exploration.loading = False
                outputs[:] = new
            local_memory.on_change('outputs', render_output)

            try:
                with self._coordinator.param.update(memory=local_memory):
                    await callback(contents, user, instance)
            finally:
                local_memory.remove_on_change('plan', render_plan)
                if not outputs:
                    prev_memory.update(local_memory)
        return wrapper<|MERGE_RESOLUTION|>--- conflicted
+++ resolved
@@ -385,11 +385,7 @@
             if len(table_select.options) == 1:
                 explore_button.param.trigger("value")
 
-<<<<<<< HEAD
-        controls = SourceControls(select_existing=False, clear_uploads=True, multiple=True, name='Upload')
-=======
-        controls = SourceControls(select_existing=False, multiple=True, cancellable=False, name='Upload')
->>>>>>> 74db7741
+        controls = SourceControls(select_existing=False, cancellable=False, clear_uploads=True, multiple=True, name='Upload')
         controls.param.watch(explore_table_if_single, "add")
         tabs = Tabs(controls, sizing_mode='stretch_both', design=Material)
 
