from __future__ import annotations

import asyncio
<<<<<<< HEAD
import datetime as dt
import traceback
=======
>>>>>>> e5956c58

from functools import partial
from io import StringIO
from pathlib import Path
from typing import Any

import param

from panel.chat.feed import PLACEHOLDER_SVG
from panel.config import config, panel_extension
from panel.io.document import hold
from panel.io.state import state
from panel.layout import Column, FlexBox, HSpacer
from panel.pane import SVG, Markdown
from panel.util import edit_readonly
from panel.viewable import (
    Child, Children, Viewable, Viewer,
)
from panel_gwalker import GraphicWalker
from panel_material_ui import (
    Accordion, Button, ChatFeed, ChatInterface, ChatMessage,
    Column as MuiColumn, Dialog, Divider, FileDownload, IconButton, MenuButton,
    MenuList, MenuToggle, NestedBreadcrumbs, Page, Paper, Row, Switch, Tabs,
    ToggleIcon, Typography,
)
from panel_splitjs import HSplit, MultiSplit, VSplit

from lumen.config import load_yaml

from ..pipeline import Pipeline
from ..sources import Source
from ..sources.duckdb import DuckDBSource
from ..util import log
from .agents import (
    AnalysisAgent, AnalystAgent, ChatAgent, DocumentListAgent, SourceAgent,
    SQLAgent, TableListAgent, ValidationAgent, VegaLiteAgent,
)
from .config import (
    DEMO_MESSAGES, FORMAT_ICONS, FORMAT_LABELS, GETTING_STARTED_SUGGESTIONS,
    PROVIDED_SOURCE_NAME, SOURCE_TABLE_SEPARATOR,
)
from .context import TContext
from .controls import (
    AnnotationControls, RetryControls, SourceCatalog, SourceControls,
    TableExplorer, TableSourceCard,
)
from .coordinator import Coordinator, Plan, Planner
from .export import export_notebook
from .llm import Llm, Message, OpenAI
from .llm_dialog import LLMConfigDialog
from .logs import ChatLogs
from .report import ActorTask, Report
from .utils import log_debug, wrap_logfire
from .vector_store import VectorStore
from .views import AnalysisOutput, LumenOutput, SQLOutput

DataT = str | Path | Source | Pipeline


UI_INTRO_MESSAGE = """
👋 Click a suggestion below or upload a data source to get started!

Lumen AI combines large language models (LLMs) with specialized agents to help you explore, analyze,
and visualize data without writing code.

On the chat interface...

💬 Ask questions in plain English to generate SQL queries and visualizations  
🔍 Inspect and validate results through conversation  
📝 Get summaries and key insights from your data  
🧩 Apply custom analyses with a click of a button  

If unsatisfied with the results hover over the <span class="material-icons-outlined" style="font-size: 1.2em;">add_circle</span> menu and...

<span class="material-icons">repeat</span> Use the Rerun button to re-run the last query  
<span class="material-icons">undo</span> Use the Undo butto to remove the last query  
<span class="material-icons">delete</span> Use the Clear button to start a new session  

Click the toggle, or drag the right edge, to expand the results area and...

🌐 Explore data with [Graphic Walker](https://docs.kanaries.net/graphic-walker) - filter, sort, download  
💾 Navigate, reorder and delete explorations in the contextbar  
📤 Export your session as a reproducible notebook  
"""  # noqa: W291

EXPLORATIONS_INTRO = """
🧪 **Explorations**

* **Analyze** one or more datasets through interactive tables and visualizations.
* **Launch** a new exploration tab for each SQL query result.
* **Branch** from any result using the breadcrumbs menu — each exploration keeps its own context.
"""


class UI(Viewer):
    """
    UI provides a baseclass and high-level entrypoint to start chatting with your data.
    """

    agents = param.List(default=[], doc="""
        List of additional Agents to add beyond the default_agents."""
    )

    analyses = param.List(default=[], doc="""
        List of custom analyses. If provided the AnalysesAgent will be added."""
    )

    context = param.Dict(default={})

    coordinator = param.ClassSelector(
        class_=Coordinator, default=Planner, is_instance=False, doc="""
        The Coordinator class that will be responsible for coordinating the Agents."""
    )

    coordinator_params = param.Dict(
        default={}, doc="""Keyword arguments to pass to the Coordinator."""
    )

    default_agents = param.List(default=[
        TableListAgent, ChatAgent, DocumentListAgent, AnalystAgent, SourceAgent, SQLAgent, VegaLiteAgent, ValidationAgent
    ], doc="""List of default agents which will always be added.""")

    demo_inputs = param.List(default=DEMO_MESSAGES, doc="""
        List of instructions to demo the Coordinator.""")

    export_functions = param.Dict(default={}, doc="""
       Dictionary mapping from name of exporter to export function.""")

    interface = param.ClassSelector(class_=ChatFeed, doc="""
        The interface for the Coordinator to interact with.""")

    llm = param.ClassSelector(class_=Llm, default=OpenAI(), doc="""
        The LLM provider to be used by default""")

    llm_choices = param.List(default=[], doc="""
        List of available LLM model choices to show in the configuration dialog.""")

    provider_choices = param.Dict(default={}, doc="""
        Available LLM providers to show in the configuration dialog.""")

    log_level = param.ObjectSelector(default='DEBUG', objects=['DEBUG', 'INFO', 'WARNING', 'ERROR'], doc="""
        The log level to use.""")

    logs_db_path = param.String(default=None, constant=True, doc="""
        The path to the log file that will store the messages exchanged with the LLM.""")

    notebook_preamble = param.String(default='', doc="""
        Preamble to add to exported notebook(s).""")

    source_controls = param.ClassSelector(
        class_=SourceControls, default=SourceControls,
        instantiate=False, is_instance=False, doc="""
        The source controls to use for managing data sources.""")

    suggestions = param.List(default=GETTING_STARTED_SUGGESTIONS, doc="""
        Initial list of suggestions of actions the user can take.""")

    table_upload_callbacks = param.Dict(default={}, doc="""
        Dictionary mapping from file extensions to callback function,
        e.g. {"hdf5": ...}. The callback function should accept the file bytes,
        table alias, and filename, add or modify the `source` in memory, and return a bool
        (True if the table was successfully uploaded).""")

    template = param.Selector(
        default=config.param.template.names['fast'],
        objects=config.param.template.names, doc="""
        Panel template to serve the application in."""
    )

    title = param.String(default='Lumen UI', doc="Title of the app.")

    tools = param.List(doc="""
       List of Tools that can be invoked by the coordinator.""")

    vector_store = param.ClassSelector(
        class_=VectorStore, default=None, doc="""
        The vector store to use for tools unrelated to documents. If not provided, a new one will be created
        or inferred from the tools provided."""
    )

    document_vector_store = param.ClassSelector(
        class_=VectorStore, default=None, doc="""
        The vector store to use for document-related tools. If not provided, a new one will be created
        or inferred from the tools provided."""
    )

    __abstract = True

    def __init__(
        self,
        data: DataT | list[DataT] | dict[str, DataT] | None = None,
        interface: ChatInterface | None = None,
        **params
    ):
        params["log_level"] = params.get("log_level", self.param["log_level"].default).upper()
        super().__init__(**params)
        self._configure_context(data)
        self._configure_interface(interface)
        self._configure_coordinator()
        self._configure_session()
        self._render_page()

    @classmethod
    def _resolve_data(
        cls, data: DataT | list[DataT] | dict[DataT] | None
    ) -> list[Source]:
        """
        Resolve the data into a list of sources.

        Parameters
        ----------
        data: DataT | list[DataT] | dict[DataT] | None
            The data to resolve.

        Returns
        -------
        list[Source]
            List of sources.
        """
        if data is None:
            return []
        elif isinstance(data, dict):
            data = data.items()
        elif not isinstance(data, list):
            data = [data]

        sources = []
        remote = False
        mirrors, tables = {}, {}
        for src in data:
            if isinstance(src, Source):
                sources.append(src)
            elif isinstance(src, Pipeline):
                mirrors[src.name] = src
            elif isinstance(src, (str, Path, tuple)):
                if isinstance(src, tuple):
                    name, src = src
                    src = str(src)
                else:
                    name = src = str(src)
                if src.startswith('http'):
                    remote = True
                if src.endswith(('.parq', '.parquet', '.csv', '.json', '.tsv', '.jsonl', '.ndjson')):
                    table = src
                else:
                    raise ValueError(
                        f"Could not determine how to load {src} file."
                    )
                tables[name] = table

        if tables or mirrors:
            initializers = ["INSTALL httpfs;", "LOAD httpfs;"] if remote else []
            source = DuckDBSource(
                initializers=initializers,
                mirrors=mirrors,
                name=PROVIDED_SOURCE_NAME,
                tables=tables,
                uri=':memory:'
            )
            sources.append(source)

        return sources

    @wrap_logfire(span_name="Chat Invoke")
    async def _chat_invoke(
        self, messages: list[Message], user: str, instance: ChatInterface, context: TContext | None = None
    ):
        log_debug(f"New Message: \033[91m{messages!r}\033[0m", show_sep="above")
        context = self.context if context is None else context
        await self._coordinator.respond(messages, context)

    def _configure_context(self, data: DataT | list[DataT] | dict[DataT] | None):
        """
        Configure the context with the resolved data.

        Parameters
        ----------
        data: DataT | list[DataT] | dict[DataT] | None
            The data to resolve.
        """
        self.context["sources"] = sources = self._resolve_data(data)
        if sources:
            self.context["source"] = sources[-1]

    @wrap_logfire(span_name="Initialize LLM")
    async def _initialize_new_llm(self):
        """Initialize the new LLM after provider change."""
        try:
            await self.llm.initialize(log_level=self.log_level)
            self.interface.disabled = False
        except Exception:
            import traceback
            traceback.print_exc()

    def _destroy(self, session_context):
        """
        Cleanup on session destroy.

        Parameters
        ----------
        session_context: SessionContext
            The session context.
        """

    def _configure_session(self):
        """
        Configure the Panel session state.
        """
        log_debug("New Session: \033[92mStarted\033[0m", show_sep="above")
        self._session_id = id(self)
        state.onload(self._initialize_new_llm)
        if state.curdoc and state.curdoc.session_context:
            state.on_session_destroyed(self._destroy)

    def _configure_logs(self, interface):
        if not self.logs_db_path:
            interface.message_params["show_reaction_icons"] = False
            self._logs = None
            return

        def on_message(message, instance):
            message_id = id(message)
            message_index = instance.objects.index(message)

            def update_on_reaction(event):
                self._logs.update_status(
                    message_id=message_id,
                    liked="like" in event.new,
                    disliked="dislike" in event.new,
                )

            message.param.watch(update_on_reaction, 'reactions')
            self._logs.upsert(
                session_id=self._session_id,
                message_id=message_id,
                message_index=message_index,
                message_user=message.user,
                message_content=message.serialize(),
            )

        self._logs = ChatLogs(filename=self.logs_db_path)
        interface.message_params["reaction_icons"] = {"like": "thumb-up", "dislike": "thumb-down"}
        interface.post_hook = on_message

    def _transition_to_chat(self):
        """Transition from splash screen to chat interface."""
        if self._split[0][0] is not self.interface:
            self._split[0][0] = self.interface

    def _configure_interface(self, interface):
        def on_undo(instance, _):
            if not self._logs:
                return
            count = instance._get_last_user_entry_index()
            messages = instance[-count:]
            for message in messages:
                self._logs.update_status(message_id=id(message), removed=True)

        def on_rerun(instance, _):
            if not self._logs:
                return
            count = instance._get_last_user_entry_index() - 1
            messages = instance[-count:]
            for message in messages:
                self._logs.update_status(message_id=id(message), removed=True)

        def on_clear(instance, _):
            pass

        def on_submit(event=None, instance=None):
            chat_input = self.interface.active_widget
            uploaded = chat_input.value_uploaded
            user_prompt = chat_input.value_input
            if not user_prompt and not uploaded:
                return

            with self.interface.param.update(disabled=True, loading=True):
                self._transition_to_chat()

                old_sources = self.context.get("sources", [])
                if uploaded:
                    # Process uploaded files through SourceControls if any exist
                    source_controls = SourceControls(
                        downloaded_files={key: value["value"] for key, value in uploaded.items()},
                        context=self.context,
                        replace_controls=False,
                        show_input=False,
                        clear_uploads=True  # Clear the uploads after processing
                    )
                    source_controls.param.trigger("add")
                    chat_input.value_uploaded = {}
                    source_cards = [
                        TableSourceCard(source=source, name=source.name)
                        for source in self.context.get("sources", []) if source not in old_sources
                    ]
                    if len(source_cards) > 1:
                        source_view = Accordion(*source_cards, sizing_mode="stretch_width", name="TableSourceCard")
                    else:
                        source_view = source_cards[0]
                    msg = Column(chat_input.value, source_view) if user_prompt else source_view
                else:
                    msg = Markdown(user_prompt)

                with hold():
                    self.interface.send(msg, respond=bool(user_prompt))
                    chat_input.value_input = ""

        if interface is None:
            interface = ChatInterface(
                callback=self._chat_invoke,
                callback_exception="raise",
                load_buffer=5,
                on_submit=on_submit,
                show_button_tooltips=True,
                show_button_name=False,
                sizing_mode="stretch_both"
            )
        else:
            interface = self.interface
            interface.callback = self._chat_invoke
            interface.on_submit = on_submit
        interface.button_properties = {
            "undo": {"callback": on_undo},
            "rerun": {"callback": on_rerun},
            "clear": {"callback": on_clear},
        }
        interface.disabled = False
        existing_actions = interface.active_widget.actions
        interface.active_widget.actions = {
            'manage_data': {
                'icon': 'cloud_upload',
                'callback': self._open_sources_dialog,
                'label': 'Manage Data'
            },
            'manage_llm': {
                'icon': 'auto_awesome',
                'callback': self._open_llm_dialog,
                'label': 'Select LLM'
            },
            **existing_actions,
        }
        self._configure_logs(interface)
        self.interface = interface

    def _configure_coordinator(self):
        # TODO: Look into this
        SourceAgent.source_controls = self.source_controls
        SourceControls.table_upload_callbacks = self.table_upload_callbacks
        self._source_controls = self.source_controls(context=self.context)
        self._source_controls.param.watch(self._sync_sources, 'outputs')
        log.setLevel(self.log_level)

        agents = self.agents
        agent_types = {type(agent) for agent in agents}
        for default_agent in self.default_agents:
            if default_agent not in agent_types:
                # only add default agents if they are not already set by the user
                agents.append(default_agent)

        if self.analyses:
            agents.append(AnalysisAgent(analyses=self.analyses))

        self._coordinator = coordinator = self.coordinator(
            agents=agents,
            context=self.context,
            interface=self.interface,
            llm=self.llm,
            tools=self.tools,
            within_ui=True,
            vector_store=self.vector_store,
            document_vector_store=self.document_vector_store,
            **self.coordinator_params
        )
        self._source_agent = next((
            agent for agent in coordinator.agents if isinstance(agent, SourceAgent)
        ), None)

    def _render_header(self) -> list[Viewable]:
        self._settings_menu = MenuToggle(
            items=[
                {
                    'label': 'Chain of Thought',
                    'icon': 'toggle_off',
                    'active_icon': 'toggle_on',
                    'toggled': False
                },
                {
                    'label': 'SQL Planning',
                    'icon': 'toggle_off',
                    'active_icon': 'toggle_on',
                    'toggled': True
                },
                {
                    'label': 'Validation Step',
                    'icon': 'toggle_off',
                    'active_icon': 'toggle_on',
                    'toggled': True
                }
            ],
            align="center",
            color="light",
            description="Setings",
            icon="settings",
            size="large",
            margin=(0, 5, 0, 5),
            persistent=True,
            sx={'.MuiButton-startIcon': {'mr': 0}},
            variant='text'
        )
        self._settings_menu.param.watch(self._toggle_sql_planning, 'toggled')
        self._settings_menu.param.watch(self._toggle_validation_agent, 'toggled')
        self._coordinator.verbose = self._settings_menu.param.toggled.rx().rx.pipe(lambda toggled: 0 in toggled)
        return [
            HSpacer(),
            self._settings_menu,
            Divider(
                orientation="vertical", height=30, margin=(17, 5, 17, 5),
                sx={'border-color': 'white', 'border-width': '1px'}
            )
        ]

    def _render_main(self) -> list[Viewable]:
        num_sources = len(self.context.get("sources", []))
        if num_sources == 0:
            prefix_text = "Add your dataset to begin, then"
        else:
            prefix_text = f"{num_sources} source{'s' if num_sources > 1 else ''} connected;"

        # Create help icon button for intro message
        self._info_button = IconButton(
            icon="help",
            description="Help & Getting Started",
            margin=(5, 10, 10, -8),
            on_click=self._open_info_dialog,
            variant="text",
            sx={"p": "6px 0", "minWidth": "32px"},
        )

        self._cta = Typography(
            f"{prefix_text} ask any question, or select a quick action below."
        )

        self._splash = MuiColumn(
            Paper(
                Row(
                    Typography(
                        "Illuminate your data",
                        disable_anchors=True,
                        variant="h1"
                    ),
                    self._info_button
                ),
                self._cta,
                self.interface._widget,
                max_width=850,
                styles={'margin': 'auto'},
                sx={'p': '0 20px 20px 20px'}
            ),
            margin=(0, 5, 0, 0),
            sx={'display': 'flex', 'align-items': 'center'},
            height_policy='max'
        )

        self._main = Column(self._splash, sizing_mode='stretch_both', align="center")

        if self.suggestions:
            self._add_suggestions_to_footer(
                self.suggestions,
                num_objects=1,
                inplace=True,
                analysis=False,
                append_demo=True,
                hide_after_use=False
            )

        # Create info dialog with intro message
        self._info_dialog = Dialog(
            Markdown(UI_INTRO_MESSAGE, sizing_mode="stretch_width"),
            close_on_click=True,
            show_close_button=True,
            sizing_mode='stretch_width',
            width_option='md',
            title="Welcome to Lumen AI"
        )

        # Set up actions for the ChatAreaInput speed dial
        self._source_catalog = SourceCatalog(context=self.context)
        self._source_accordion = Accordion(
            ("Add Sources", self._source_controls), ("View Sources", self._source_catalog),
            margin=(0, 10, 10, 10), sizing_mode="stretch_width", toggle=True, active=[0],
            sx={".MuiAccordion-region > .MuiAccordionDetails-root": {"p": 0}}, title_variant="h4"
        )
        self._sources_dialog_content = Dialog(
            self._source_accordion, close_on_click=True, show_close_button=True,
            sizing_mode='stretch_width', width_option='lg', title="Manage Data"
        )

        self._notebook_export = FileDownload(
            callback=self._export_notebook,
            description="Export Notebook",
            icon_size="1.8em",
            filename=f"{self.title.replace(' ', '_')}.ipynb", # TODO
            label=" ",
            sx={"p": "6px 0", "minWidth": "32px", "& .MuiButton-icon": {"ml": 0, "mr": 0}},
            styles={'z-index': '1000', 'margin-left': 'auto'},
            variant="text"
        )

        # Create LLM configuration dialog
        self._llm_dialog = LLMConfigDialog(
            llm=self.llm,
            llm_choices=self.llm_choices,
            provider_choices=self.provider_choices,
            on_llm_change=self._on_llm_change,
            agent_types=[type(agent) for agent in self._coordinator.agents],
        )

        return [self._main, self._sources_dialog_content, self._llm_dialog, self._info_dialog]

    def _render_contextbar(self) -> list[Viewable]:
        return []

    def _render_page(self):
        self._page = Page(
            contextbar_open=False,
            contextbar=self._render_contextbar(),
            header=self._render_header(),
            main=self._render_main(),
            title=self.title
        )

    @param.depends('context', on_init=True, watch=True)
    async def _sync_sources(self, event=None):
        context = event.new if event else self.context
        if 'sources' in context:
            old_sources = self.context.get("sources", [self.context["source"]] if "source" in self.context else [])
            new_sources = [src for src in context["sources"] if src not in old_sources]
            self.context["sources"] = old_sources + new_sources

            all_slugs = set()
            for source in new_sources:
                tables = source.get_tables()
                for table in tables:
                    table_slug = f'{source.name}{SOURCE_TABLE_SEPARATOR}{table}'
                    all_slugs.add(table_slug)

            # Update visible_slugs, preserving existing visibility where possible
            # This ensures removed tables are filtered out, new tables are added
            current_visible = self.context.get('visible_slugs', set())
            if current_visible:
                # Keep intersection of current visible and available slugs
                # Plus add any new slugs that weren't previously available
                self.context['visible_slugs'] = current_visible.intersection(all_slugs) | (all_slugs - current_visible)
            else:
                # If no visible_slugs set, make all tables visible
                self.context['visible_slugs'] = all_slugs
        if "source" in context:
            if "source" in self.context:
                old_source = self.context["source"]
                if "sources" not in self.context:
                    self.context["sources"] = [old_source]
                elif old_source not in self.context["sources"]:
                    self.context["sources"].append(old_source)
            self.context["source"] = context["source"]
        if "table" in context:
            self.context["table"] = context["table"]
        if "document_sources" in context:
            new_docs = context["document_sources"]
            if "document_sources" not in self.context:
                self.context["document_sources"] = new_docs
            else:
                self.context["document_sources"].extend(new_docs)
        await self._explorer.sync()
        await self._source_catalog.sync()
        await self._coordinator.sync(self.context)

        num_sources = len(self.context.get("sources", []))
        if num_sources == 0:
            prefix_text = "Add your dataset to begin, then"
        else:
            prefix_text = f"{num_sources} source{'s' if num_sources > 1 else ''} connected;"
        self._cta.object = f"{prefix_text} ask any question, or select a quick action below."

    def _open_llm_dialog(self, event=None):
        """Open the LLM configuration dialog when the LLM chip is clicked."""
        self._llm_dialog.open = True

    def _on_llm_change(self, new_llm):
        """Handle LLM provider change from the dialog."""
        # Update the UI's LLM reference
        self.llm = new_llm

        # Update the coordinator's LLM reference
        self._coordinator.llm = new_llm

        # Update all agent LLMs
        for agent in self._coordinator.agents:
            agent.llm = new_llm

        # Initialize the new LLM asynchronously
        param.parameterized.async_executor(self._initialize_new_llm)

    def _open_sources_dialog(self, event=None):
        """Open the sources dialog when the vector store badge is clicked."""
        self._sources_dialog_content.open = True

    def _open_info_dialog(self, event=None):
        """Open the info dialog when the info button is clicked."""
        self._info_dialog.open = True

    def _add_suggestions_to_footer(
        self,
        suggestions: list[str],
        num_objects: int = 2,
        inplace: bool = True,
        analysis: bool = False,
        append_demo: bool = True,
        hide_after_use: bool = True,
        context: TContext | None = None
    ):
        async def hide_suggestions(_=None):
            if len(self.interface.objects) > num_objects:
                suggestion_buttons.visible = False

        async def use_suggestion(event):
            button = event.obj
            with button.param.update(loading=True), self.interface.active_widget.param.update(loading=True):
                # Find the original suggestion tuple to get the text
                button_index = suggestion_buttons.objects.index(button)
                if button_index < len(suggestions):
                    suggestion = suggestions[button_index]
                    contents = suggestion[1] if isinstance(suggestion, tuple) else suggestion
                else:
                    contents = button.name
                if hide_after_use:
                    suggestion_buttons.visible = False
                    if event.new > 1:  # prevent double clicks
                        return

                self._transition_to_chat()

                if not analysis:
                    self.interface.send(contents)
                    return

                for agent in self.agents:
                    if isinstance(agent, AnalysisAgent):
                        break
                else:
                    log_debug("AnalysisAgent not available.")
                    return

                plan = Plan(
                    ActorTask(
                        agent,
                        instruction=contents,
                        title=contents
                    ),
                    history=[{"role": "user", "content": contents}],
                    context=context,
                    coordinator=self._coordinator,
                    title=contents,
                )
                await self._execute_plan(plan)

        async def run_demo(event):
            if hide_after_use:
                suggestion_buttons.visible = False
                if event.new > 1:  # prevent double clicks
                    return
            with self.interface.active_widget.param.update(loading=True):
                for demo_message in self.demo_inputs:
                    while self.interface.disabled:
                        await asyncio.sleep(1.25)
                    self.interface.active_widget.value = demo_message
                    await asyncio.sleep(2)

        suggestion_buttons = FlexBox(
            *[
                Button(
                    label=suggestion[1] if isinstance(suggestion, tuple) else suggestion,
                    icon=suggestion[0] if isinstance(suggestion, tuple) else None,
                    variant="outlined",
                    on_click=use_suggestion,
                    margin=5,
                    disabled=self.interface.param.loading
                )
                for suggestion in suggestions
            ],
            margin=(5, 5),
        )

        if append_demo and self.demo_inputs:
            suggestion_buttons.append(Button(
                name="Show a demo",
                icon="play_arrow",
                button_type="primary",
                variant="outlined",
                on_click=run_demo,
                margin=5,
                disabled=self.interface.param.loading
            ))
        disable_js = "cb_obj.origin.disabled = true; setTimeout(() => cb_obj.origin.disabled = false, 3000)"
        for b in suggestion_buttons:
            b.js_on_click(code=disable_js)

        if len(self.interface):
            message = self.interface.objects[-1]
            if inplace:
                footer_objects = message.footer_objects or []
                message.footer_objects = footer_objects + [suggestion_buttons]
        else:
            self._splash[0].append(suggestion_buttons)

        self.interface.param.watch(hide_suggestions, "objects")

    async def _add_analysis_suggestions(self, plan: Plan):
        pipeline = plan.out_context["pipeline"]
        current_analysis = plan.out_context.get("analysis")

        # Clear current_analysis unless the last message is the same AnalysisOutput
        if current_analysis and plan.views:
            if not any(out.analysis is current_analysis for out in plan.views if isinstance(out, AnalysisOutput)):
                current_analysis = None

        allow_consecutive = getattr(current_analysis, '_consecutive_calls', True)
        applicable_analyses = []
        for analysis in self._coordinator._analyses:
            if await analysis.applies(pipeline) and (allow_consecutive or analysis is not type(current_analysis)):
                applicable_analyses.append(analysis)
        if not applicable_analyses:
            return
        self._add_suggestions_to_footer(
            [f"Apply {analysis.__name__}" for analysis in applicable_analyses],
            append_demo=False,
            analysis=True,
            context=plan.out_context,
            hide_after_use=False,
            num_objects=len(self.interface.objects),
        )

    def __panel__(self):
        return self._main

    def _create_view(self, server: bool = False):
        if server:
            panel_extension(
                *{ext for agent in self._coordinator.agents for ext in agent._extensions}
            )
            return self._page
        return super()._create_view()

    def _repr_mimebundle_(self, include=None, exclude=None):
        panel_extension(
            *{ext for agent in self._coordinator.agents for ext in agent._extensions}, notifications=True
        )
        return self._create_view()._repr_mimebundle_(include, exclude)

    def show(self, **kwargs):
        return self._create_view(server=True).show(**kwargs)

    def servable(self, title: str | None = None, **kwargs):
        server = bool(state.curdoc and state.curdoc.session_context)
        return self._create_view(server=server).servable(title, **kwargs)


class ChatUI(UI):
    """
    ChatUI provides a high-level entrypoint to start chatting with your data
    in a chat based UI.

    This high-level wrapper allows providing the data sources you will
    be chatting with and then configures the assistant and agents.

    :Example:

    .. code-block:: python

        import lumen.ai as lmai

        lmai.ChatUI(data='~/data.csv').servable()
    """

    title = param.String(default='Lumen ChatUI', doc="Title of the app.")

    llm_choices = param.List(default=[], doc="""
        List of available LLM model choices to show in the configuration dialog.""")

    provider_choices = param.Dict(default={}, doc="""
        Available LLM providers to show in the configuration dialog.""")


class Exploration(param.Parameterized):

    context = param.Dict(allow_refs=True)

    conversation = Children()

    parent = param.Parameter()

    plan = param.ClassSelector(class_=Plan)

    title = param.String(default="")

    subtitle = param.String(default="")

    view = Child()

    def __panel__(self):
        return self.view


class ExplorerUI(UI):
    """
    ExplorerUI provides a high-level entrypoint to start chatting with your data
    in split UI allowing users to load tables, explore them using Graphic Walker,
    and then interrogate the data via a chat interface.

    This high-level wrapper allows providing the data sources you will
    be chatting with and then configures the assistant and agents.


    :Example:

    .. code-block:: python

        import lumen.ai as lmai

        lmai.ExplorerUI(data='~/data.csv').servable()
    """

    chat_ui_position = param.Selector(default='left', objects=['left', 'right'], doc="""
        The position of the chat interface panel relative to the exploration area.""")

    title = param.String(default='Lumen Explorer', doc="Title of the app.")

    _exploration = param.Dict()

    def _export_notebook(self):
        nb = export_notebook(self._exploration['view'].plan.views, preamble=self.notebook_preamble)
        return StringIO(nb)

    def _render_header(self) -> list[Viewable]:
        header = super()._render_header()
        self._report_toggle = ToggleIcon(
            icon="chat",
            active_icon="summarize",
            color="light",
            description="Toggle Report Mode",
            value=False,
            margin=(13, 0, 10, 0)
        )
        self._report_toggle.param.watch(self._toggle_report_mode, ['value'])
        return header[:-1] + [self._report_toggle] + header[-1:]

    def _render_contextbar(self) -> list[Viewable]:
        self._explorations = MenuList(
            items=[self._exploration], value=self.param._exploration, show_children=False,
            dense=True, label='Explorations', margin=(-50, 0, 0, 0), sizing_mode='stretch_width'
        )
        self._explorations.on_action('up', self._move_up)
        self._explorations.on_action('down', self._move_down)
        self._explorations.on_action('remove', self._delete_exploration)
        self._explorations.param.watch(self._cleanup_explorations, 'items')
        self._explorations.param.watch(self._update_conversation, 'active')
        self._explorations.param.watch(self._sync_active, 'value')
        self._reorder_switch = Switch(
            label='Edit', styles={'margin-left': 'auto', 'z-index': '999'},
            disabled=self._explorations.param.items.rx.len()<2
        )
        self._reorder_switch.param.watch(self._toggle_reorder, 'value')
        return [self._reorder_switch, self._explorations]

    def _render_main(self) -> list[Viewable]:
        main = super()._render_main()

        # Render home page
        self._explorations_intro = Markdown(
            EXPLORATIONS_INTRO,
            margin=(0, 0, 0, 20),
            sizing_mode='stretch_width',
        )
        self._explorer = TableExplorer(context=self.context)
        self._explorer.param.watch(self._add_exploration_from_explorer, "add_exploration")
        self._home.view = MuiColumn(self._explorations_intro, self._explorer)

        # Menus
        self._breadcrumbs = NestedBreadcrumbs(
            items=[self._exploration],
            value=self.param._exploration,
            margin=(10, 0, 0, 13)
        )
        self._breadcrumbs.param.watch(self._sync_active, 'value')

        # Main Area
        self._notebook_export.disabled = self.param._exploration.rx()['view'].rx.is_(self._home)
        self._output = Paper(
            Row(self._breadcrumbs, self._notebook_export, sizing_mode="stretch_width"),
            self._home,
            elevation=2,
            margin=(5, 10, 5, 5),
            height_policy='max',
            sizing_mode="stretch_both"
        )
        self._split = HSplit(
            Column(self._splash),
            self._output,
            collapsed=1,
            expanded_sizes=(40, 60),
            show_buttons=True,
            sizing_mode='stretch_both',
            stylesheets=[".gutter-horizontal > .divider { background: unset }"]
        )
        self._main[:] = [self._split]
        return main

    async def _add_exploration_from_explorer(self, event: param.parameterized.Event):
        sql_out = self._explorer.create_sql_output()
        if sql_out is None:
            return

        table = self._explorer.table_slug.split(SOURCE_TABLE_SEPARATOR)[0]
        prev = self._explorations.value
        sql_agent = next(agent for agent in self._coordinator.agents if isinstance(agent, SQLAgent))
        sql_task = ActorTask(sql_agent, title=f"Load {table}")
        plan = Plan(sql_task, title=f"Explore {table}")
        exploration = await self._add_exploration(plan, self._home)

        with hold():
            self._transition_to_chat()
            self.interface.send(f"Add exploration for the `{table}` table", respond=False)
            out_context = await sql_out.render_context()
            watcher = plan.param.watch(partial(self._add_views, exploration), "views")
            try:
                sql_task.param.update(
                    views=[sql_out], out_context=out_context, status="success"
                )
            finally:
                plan.param.unwatch(watcher)
                await self._postprocess_exploration(plan, exploration, prev, is_new=True)

    def _configure_session(self):
        self._home = self._last_synced = Exploration(
            context=self.context,
            title='Home',
            conversation=self.interface.objects
        )
        self._exploration = {'label': 'Home', 'icon': 'home', 'view': self._home, 'items': []}
        super()._configure_session()
        self._idle = asyncio.Event()
        self._idle.set()

    def _sync_active(self, event: param.parameterized.Event):
        if event.new is not self._exploration:
            self._exploration = event.new

    def _move_up(self, item):
        items = list(self._explorations.items)
        index = items.index(item)
        if index <= 1:
            return
        items.pop(index)
        items.insert(index-1, item)
        self._explorations.items = items

    def _move_down(self, item):
        items = list(self._explorations.items)
        index = items.index(item)
        items.pop(index)
        items.insert(index+1, item)
        self._explorations.items = items

    def _toggle_reorder(self, event):
        items = self._explorations.items[:1]
        reorder_actions = [
            {'action': 'up', 'label': 'Move Up', 'inline': True, 'icon': 'keyboard_arrow_up'},
            {'action': 'down', 'label': 'Move Down', 'inline': True, 'icon': 'keyboard_arrow_down'}
        ]
        for item in self._explorations.items[1:]:
            item = dict(item)
            if event.new:
                item['actions'] = item['actions'] + reorder_actions
            else:
                item['actions'] = [
                    action for action in item['actions'] if action['label'] not in ('Move Up', 'Move Down')
                ]
            items.append(item)
        self._explorations.items = items

    def _toggle_report_mode(self, event):
        """Toggle between regular and report mode."""
        if event.new:
            self._main[:] = [Report(
                *(exploration['view'].plan for exploration in self._explorations.items[1:])
            )]
        else:
            self._main[:] = [self._split]

    def _toggle_sql_planning(self, event: param.Event):
        """Toggle SQL planning mode for SQLAgent."""
        planning_enabled = 1 in event.new

        # Update the SQLAgent directly if it exists
        sql_agent = next(
            (agent for agent in self._coordinator.agents if isinstance(agent, SQLAgent)),
            None
        )
        if sql_agent:
            sql_agent.planning_enabled = planning_enabled

    def _toggle_validation_agent(self, event: param.Event):
        """Toggle ValidationAgent usage."""
        validation_enabled = 2 in event.new

        # Update the coordinator's validation agent setting
        self._coordinator.validation_enabled = validation_enabled

    def _delete_exploration(self, item):
        self._explorations.items = [it for it in self._explorations.items if it is not item]

    def _destroy(self, session_context):
        """
        Cleanup on session destroy
        """
        for c in self._explorations.items[1:]:
            c['view'].context.clear()

    async def _update_conversation(self, event=None):
        exploration = self._explorations.value['view']
        if exploration is self._home:
            self._split[0][0] = self._splash
            self._split.collapsed = 1
        self._output[1:] = [exploration]

        if event is not None:
            # When user switches explorations and coordinator is running
            # wait to switch the conversation context
            await self._idle.wait()
            if self._explorations.value['view'] is not exploration:
                # If active tab has changed while we waited
                # skip the sync
                return

            # If conversation was already updated, resync conversation
            if self._last_synced is exploration:
                exploration.conversation = list(self.interface.objects)
            elif self._last_synced is not None:
                # Otherwise snapshot the conversation
                self._last_synced.conversation = self._snapshot_messages()

        with hold():
            self._set_conversation(exploration.conversation)
            self.interface._chat_log.scroll_to_latest()
        self._last_synced = exploration

    def _set_conversation(self, conversation: list[Any]):
        feed = self.interface._chat_log
        with edit_readonly(feed):
            feed.visible_range = None
        self.interface.objects = conversation

    async def _cleanup_explorations(self, event):
        if len(event.new) <= len(event.old):
            return
        for i, (old, new) in enumerate(zip(event.old, event.new, strict=False)):
            if old is new:
                continue
            if i == self._last_synced:
                await self._update_conversation()
            break

    def _snapshot_messages(self, new=False):
        to = -2 if new else None
        messages = []
        for msg in self.interface.objects[:to]:
            if isinstance(msg, ChatMessage):
                avatar = msg.avatar
                if isinstance(avatar, SVG) and avatar.object is PLACEHOLDER_SVG:
                    continue
            messages.append(msg)
        return messages

    async def _add_exploration(self, plan: Plan, parent: Exploration) -> Exploration:
        # Sanpshot previous conversation
        is_home = parent is self._home
        if is_home:
            parent.conversation = []
        else:
            parent.conversation = self._snapshot_messages(new=True)
        conversation = list(self.interface.objects)

        tabs = Tabs(
            ('Overview', "Waiting on data..."),
            dynamic=True,
            sizing_mode='stretch_both',
            loading=plan.param.running
        )
        output = MultiSplit(tabs, sizing_mode='stretch_both')
        exploration = Exploration(
            context=plan.param.out_context,
            conversation=conversation,
            parent=parent,
            plan=plan,
            title=plan.title,
            view=output
        )

        view_item = {
            'label': plan.title,
            'view': exploration,
            'icon': "insights",
            'actions': [{'action': 'remove', 'label': 'Remove', 'icon': 'delete'}],
            'items': []
        }
        items = self._explorations.items + [view_item]
        with hold():
            self._breadcrumbs.value["items"].append(view_item)
            self._breadcrumbs.param.trigger("items")
            self.interface.objects = conversation
            self._idle.set()
            self._explorations.param.update(items=items)
            self._exploration = view_item
            self._idle.clear()
            self._output[1:] = [output]
            self._notebook_export.filename = f"{plan.title.replace(' ', '_')}.ipynb"
            await self._update_conversation()
        self._last_synced = exploration
        return exploration

    def _render_view(self, exploration: Exploration, view: LumenOutput) -> VSplit:
        title = view.title or type(view).__name__.replace('Output', '')
        if len(title) > 25:
            title = f"{title[:25]}..."

        export_menu = MenuButton(
            label="Export as...", variant='text', icon="file_download", margin=0,
            items=[
                {
                    "label": FORMAT_LABELS.get(fmt, f"{fmt.upper()} (.{fmt})"),
                    "format": fmt,
                    "icon": FORMAT_ICONS.get(fmt, "insert_drive_file")
                } for fmt in view.export_formats
            ],
            on_click=lambda _: file_download._transfer()
        )
        def download_export(item):
            fmt = item["format"]
            file_download.filename = f"{title}.{fmt}"
            return view.export(fmt)
        file_download = FileDownload(
            auto=True, callback=param.bind(download_export, export_menu), filename=title, visible=False
        )
        export_menu.attached.append(file_download)

        tabs = exploration.view[0]
        position = len(tabs)

        task = next(task for task in exploration.plan if view in task.views)
        async def revise(event):
            try:
                await task.revise(
                    event.new, task.actor, exploration.context, view, {'interface': self.interface}
                )
            except Exception as e:
                traceback.print_exc()
                self.interface.stream(f"An error occurred while revising the output: {e}", user="Assistant")
        async def annotate(event):
            try:
                await task.actor.annotate(
                    event.new, list(task.history), exploration.context, {"spec": load_yaml(view.spec)}
                )
            except Exception as e:
                traceback.print_exc()
                self.interface.stream(f"An error occurred while annotating the output: {e}", user="Assistant")
        revise_controls = RetryControls()
        revise_controls.param.watch(revise, "instruction")
        controls = [revise_controls]
        if isinstance(task, ActorTask) and hasattr(task.actor, "annotate"):
            annotate_controls = AnnotationControls()
            annotate_controls.param.watch(annotate, "instruction")
            controls.append(annotate_controls)

        @hold()
        def pop_out(event):
            if vsplit in tabs:
                pop_button.param.update(
                    description="Reattach",
                    icon="open_in_browser"
                )
                tabs.active = max(exploration.view[0].active-1, 0)
                tabs.remove(vsplit)
                exploration.view.append(standalone)
            else:
                exploration.view.remove(standalone)
                tabs.insert(position, (title, vsplit))
                tabs.active = position
                pop_button.param.update(
                    description="Open in new pane",
                    icon="open_in_new"
                )

        pop_button = IconButton(
            description="Pop-out", icon="open_in_new", icon_size="1.1em", size="small",
            margin=(5, 0, 0, 0), on_click=pop_out, styles={"margin-left": "auto"}
        )

        actions = Row(
            export_menu,
            *controls,
            pop_button,
            sizing_mode="stretch_width", margin=(0, 10)
        )
        editor = Column(actions, view.editor)
        vsplit = VSplit(editor, view, sizes=(20, 80), expanded_sizes=(20, 80), sizing_mode="stretch_both")
        standalone = Column(
            Typography(title.upper(), variant="subtitle1", color="primary", sx={"border-bottom": "2px solid var(--mui-palette-primary-main)"}),
            vsplit
        )
        return (title, vsplit)

    def _add_views(self, exploration: Exploration, event: param.parameterized.Event):
        tabs = exploration.view[0]
        outputs = [view for view in event.new if isinstance(view, LumenOutput) and view not in event.old]
        content = []
        for out in outputs:
            title, vsplit = self._render_view(exploration, out)
            content.append((title, vsplit))
            if tabs and isinstance(out, SQLOutput) and not isinstance(tabs[0], GraphicWalker):
                tabs[0] = ("Overview", GraphicWalker(
                    out.component.param.data,
                    kernel_computation=True,
                    tab='data',
                    sizing_mode='stretch_both'
                ))

        tabs.extend(content)
        tabs.active = len(tabs)-1
        if self._split.collapsed:
            self._split.param.update(
                sizes=self._split.expanded_sizes,
            )

    def _update_views(self, exploration: Exploration, event: param.parameterized.Event):
        current = [view for view in event.new if isinstance(view, LumenOutput)]
        old = [view for view in event.old if isinstance(view, LumenOutput)]

        idx = None
        tabs = exploration.view[0]
        content = list(zip(tabs._names, tabs, strict=False))
        for out in old:
            if out in current:
                continue
            matches = [
                i for i, (_, vsplit) in enumerate(content)
                if isinstance(vsplit, VSplit) and out.view in vsplit
            ]
            if matches:
                idx = matches[0]
                content.pop(idx)

        for out in current:
            if out in old:
                idx = next(i for i, tab in enumerate(tabs[1:]) if out.view in tab) + 1
                continue
            title, vsplit = self._render_view(exploration, out)
            content.insert((idx or 0)+1, (title, vsplit))
        tabs[:] = content
        tabs.active = len(tabs)-1

    async def _execute_plan(self, plan: Plan):
        prev = self._explorations.value
        parent = prev["view"]

        # Check if we are adding to existing exploration or creating a new one
        new_exploration = any("pipeline" in step.actor.output_schema.__required_keys__ for step in plan)
        if new_exploration:
            exploration = await self._add_exploration(plan, parent)
            watcher = plan.param.watch(partial(self._add_views, exploration), "views")
        else:
            exploration = parent
            if parent.plan is not None:
                if plan.steps_layout:
                    plan.steps_layout.header[:] = [
                        Typography(
                            "🔀 Combined tasks with previous checklist",
                            css_classes=["todos-title"],
                            margin=0,
                            styles={"font-weight": "normal", "font-size": "1.1em"}
                        )
                    ]
                partial_plan = plan
                plan = parent.plan.merge(plan)
                partial_plan.cleanup()
            watcher = None

        with plan.param.update(interface=self.interface):
            await plan.execute()

        if watcher:
            plan.param.unwatch(watcher)

        await self._postprocess_exploration(plan, exploration, prev, is_new=new_exploration)

    async def _postprocess_exploration(self, plan: Plan, exploration: Exploration, prev: dict, is_new: bool = False):
        if "__error__" in plan.out_context:
            # On error we have to sync the conversation, unwatch the plan,
            # and remove the exploration if it was newly created
            rerun_button = Button(
                name="Rerun",
                on_click=lambda event: self.interface._click_rerun(),
                button_type="primary"
            )
            last_message = self.interface.objects[-1]
            footer_objects = last_message.footer_objects or []
            last_message.footer_objects = footer_objects + [rerun_button]
            exploration.parent.conversation = exploration.conversation
            del plan.out_context['__error__']
            if is_new:
                with hold():
                    self._explorations.param.update(
                        items=self._explorations.items[:-1],
                        value=prev
                    )
                    await self._update_conversation()
                    if exploration.parent is self._home:
                        self._split.collapsed = 1
        else:
            if "pipeline" in plan.out_context:
                await self._add_analysis_suggestions(plan)
            if is_new:
                plan.param.watch(partial(self._update_views, exploration), "views")

    @wrap_logfire(span_name="Chat Invoke")
    async def _chat_invoke(
        self, messages: list[Message], user: str, instance: ChatInterface, context: TContext | None = None
    ):
        log_debug(f"New Message: \033[91m{messages!r}\033[0m", show_sep="above")
        self._idle.clear()
        try:
            exploration = self._exploration['view']
            plan = await self._coordinator.respond(messages, exploration.context)
            if plan is not None:
                await self._execute_plan(plan)
        finally:
            self._exploration['view'].conversation = self.interface.objects
            self._idle.set()<|MERGE_RESOLUTION|>--- conflicted
+++ resolved
@@ -1,11 +1,7 @@
 from __future__ import annotations
 
 import asyncio
-<<<<<<< HEAD
-import datetime as dt
 import traceback
-=======
->>>>>>> e5956c58
 
 from functools import partial
 from io import StringIO
