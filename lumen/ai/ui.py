from __future__ import annotations

import asyncio
import logging
import traceback

from functools import partial
from io import StringIO
from pathlib import Path
from typing import TYPE_CHECKING, Any

import param

from panel.chat.feed import PLACEHOLDER_SVG
from panel.config import config, panel_extension
from panel.io.document import hold
from panel.io.resources import CSS_URLS
from panel.io.state import state
from panel.layout import Column as PnColumn
from panel.pane import SVG, Markdown
from panel.param import ParamMethod
from panel.util import edit_readonly
from panel.viewable import Child, Children, Viewer
from panel_gwalker import GraphicWalker
from panel_material_ui import (
    Button, ChatFeed, ChatInterface, ChatMessage, Chip, Column, Dialog,
    Divider, FileDownload, MenuList, MultiChoice, Page, Paper, Row, Switch,
    Tabs, ToggleIcon,
)

from ..pipeline import Pipeline
from ..sources import Source
from ..sources.duckdb import DuckDBSource
from ..transforms.sql import SQLLimit
from ..util import log
from .agents import (
    AnalysisAgent, AnalystAgent, ChatAgent, DocumentListAgent, SourceAgent,
    SQLAgent, TableListAgent, ValidationAgent, VegaLiteAgent,
)
from .components import SourceCatalog, SplitJS
from .config import PROVIDED_SOURCE_NAME, SOURCE_TABLE_SEPARATOR
from .controls import SourceControls
from .coordinator import Coordinator, Plan, Planner
from .export import (
    export_notebook, make_md_cell, make_preamble, render_cells, write_notebook,
)
from .llm import Llm, OpenAI
from .llm_dialog import LLMConfigDialog
from .memory import _Memory, memory
from .report import Report
from .tools import TableLookup
from .vector_store import VectorStore

if TYPE_CHECKING:
    from .views import LumenOutput

DataT = str | Path | Source | Pipeline


UI_INTRO_MESSAGE = """
👋 Click a suggestion below or upload a data source to get started!

Lumen AI combines large language models (LLMs) with specialized agents to help you explore, analyze,
and visualize data without writing code.

On the chat interface...

💬 Ask questions in plain English to generate SQL queries and visualizations  
🔍 Inspect and validate results through conversation  
📝 Get summaries and key insights from your data  
🧩 Apply custom analyses with a click of a button  

If unsatisfied with the results hover over the <span class="material-icons-outlined" style="font-size: 1.2em;">add_circle</span> menu and...

<span class="material-icons">repeat</span> Use the Rerun button to re-run the last query  
<span class="material-icons">undo</span> Use the Undo butto to remove the last query  
<span class="material-icons">delete</span> Use the Clear button to start a new session  

Click the toggle, or drag the right edge, to expand the results area and...

🌐 Explore data with [Graphic Walker](https://docs.kanaries.net/graphic-walker) - filter, sort, download  
💾 Navigate, reorder and delete explorations in the sidebar  
📤 Export your session as a reproducible notebook  
"""  # noqa: W291

EXPLORATIONS_INTRO = """
🧪 **Explorations**

- Explorations are analyses applied to one or more datasets.
- An exploration consists of interactive tables and visualizations.
- New explorations are launched in a new tab for each SQL query result.
- Each exploration maintains its own context, so you can branch off an existing result by navigating to that tab.
"""


class TableExplorer(Viewer):

    interface = param.ClassSelector(class_=ChatFeed, doc="""
        The interface for the Coordinator to interact with.""")

    def __init__(self, **params):
        super().__init__(**params)
        self._table_select = MultiChoice(
            label="Select table(s) to preview", sizing_mode='stretch_width',
            max_height=200, max_items=5, margin=0
        )
        self._explore_button = Button(
            name='Explore table(s)', icon='add_chart', button_type='primary', icon_size="2em",
            disabled=self._table_select.param.value.rx().rx.not_(), on_click=self._update_explorers,
            margin=(0, 0, 0, 10), width=200, align='end'
        )
        self._input_row = Row(self._table_select, self._explore_button)
        self._source_map = {}
        memory.on_change('sources', self._update_source_map)
        self._update_source_map(init=True)

        self._tabs = Tabs(dynamic=True, sizing_mode='stretch_both')
        self._layout = Column(
            self._input_row, self._tabs, sizing_mode='stretch_both',
        )

    def _update_source_map(self, key=None, old=None, sources=None, init=False):
        if sources is None:
            sources = memory['sources']
        selected = list(self._table_select.value)
        deduplicate = len(sources) > 1
        new = {}

        all_slugs = set()
        for source in sources:
            tables = source.get_tables()
            for t in tables:
                original_table = t
                if deduplicate:
                    t = f'{source.name}{SOURCE_TABLE_SEPARATOR}{t}'

                # Always use the full slug for checking visibility
                table_slug = f'{source.name}{SOURCE_TABLE_SEPARATOR}{original_table}'
                all_slugs.add(table_slug)

                if (t.split(SOURCE_TABLE_SEPARATOR, maxsplit=1)[-1] not in self._source_map and
                    not init and not len(selected) > self._table_select.max_items and state.loaded):
                    selected.append(t)
                new[t] = source

        # Ensure visible_slugs doesn't contain removed tables
        if 'visible_slugs' in memory:
            memory['visible_slugs'] = memory['visible_slugs'].intersection(all_slugs)

        self._source_map.clear()
        self._source_map.update(new)
        selected = selected if len(selected) == 1 else []
        self._table_select.param.update(options=list(self._source_map), value=selected)
        self._input_row.visible = bool(self._source_map)

    def _explore_table_if_single(self, event):
        """
        If only one table is uploaded, help the user load it
        without requiring them to click twice. This step
        only triggers when the Upload in the Overview tab is used,
        i.e. does not trigger with uploads through the SourceAgent
        """
        if len(self._table_select.options) == 1:
            self._explore_button.param.trigger("value")

    def _update_explorers(self, event):
        if not event.new:
            return

        with self._explore_button.param.update(loading=True), self.interface.param.update(loading=True):
            explorers = []
            for table in self._table_select.value:
                source = self._source_map[table]
                if SOURCE_TABLE_SEPARATOR in table:
                    _, table = table.split(SOURCE_TABLE_SEPARATOR, maxsplit=1)
                pipeline = Pipeline(
                    source=source, table=table, sql_transforms=[SQLLimit(limit=100_000, read=source.dialect)]
                )
                table_label = f"{table[:25]}..." if len(table) > 25 else table
                walker = GraphicWalker(
                    pipeline.param.data, sizing_mode='stretch_both', min_height=800,
                    kernel_computation=True, name=table_label, tab='data'
                )
                explorers.append(walker)

            self._tabs.objects = explorers
            self._table_select.value = []

    def __panel__(self):
        return self._layout


class UI(Viewer):
    """
    UI provides a baseclass and high-level entrypoint to start chatting with your data.
    """

    agents = param.List(default=[], doc="""
        List of additional Agents to add beyond the default_agents."""
    )

    analyses = param.List(default=[], doc="""
        List of custom analyses. If provided the AnalysesAgent will be added."""
    )

    coordinator = param.ClassSelector(
        class_=Coordinator, default=Planner, is_instance=False, doc="""
        The Coordinator class that will be responsible for coordinating the Agents."""
    )

    coordinator_params = param.Dict(
        default={}, doc="""Keyword arguments to pass to the Coordinator."""
    )

    default_agents = param.List(default=[
        TableListAgent, ChatAgent, DocumentListAgent, AnalystAgent, SourceAgent, SQLAgent, VegaLiteAgent, ValidationAgent
    ], doc="""List of default agents which will always be added.""")

    export_functions = param.Dict(default={}, doc="""
       Dictionary mapping from name of exporter to export function.""")

    interface = param.ClassSelector(class_=ChatFeed, doc="""
        The interface for the Coordinator to interact with.""")

    llm = param.ClassSelector(class_=Llm, default=OpenAI(), doc="""
        The LLM provider to be used by default""")

    llm_choices = param.List(default=[], doc="""
        List of available LLM model choices to show in the configuration dialog.""")

    provider_choices = param.Dict(default={}, doc="""
        Available LLM providers to show in the configuration dialog.""")

    log_level = param.ObjectSelector(default='DEBUG', objects=['DEBUG', 'INFO', 'WARNING', 'ERROR'], doc="""
        The log level to use.""")

    logs_db_path = param.String(default=None, doc="""
        The path to the log file that will store the messages exchanged with the LLM.""")

    notebook_preamble = param.String(default='', doc="""
        Preamble to add to exported notebook(s).""")

    source_controls = param.ClassSelector(
        class_=SourceControls, default=SourceControls,
        instantiate=False, is_instance=False, doc="""
        The source controls to use for managing data sources.""")

    table_upload_callbacks = param.Dict(default={}, doc="""
        Dictionary mapping from file extensions to callback function,
        e.g. {"hdf5": ...}. The callback function should accept the file bytes,
        table alias, and filename, add or modify the `source` in memory, and return a bool
        (True if the table was successfully uploaded).""")

    template = param.Selector(
        default=config.param.template.names['fast'],
        objects=config.param.template.names, doc="""
        Panel template to serve the application in."""
    )

    title = param.String(default='Lumen UI', doc="Title of the app.")

    tools = param.List(doc="""
       List of Tools that can be invoked by the coordinator.""")

    vector_store = param.ClassSelector(
        class_=VectorStore, default=None, doc="""
        The vector store to use for tools unrelated to documents. If not provided, a new one will be created
        or inferred from the tools provided."""
    )

    document_vector_store = param.ClassSelector(
        class_=VectorStore, default=None, doc="""
        The vector store to use for document-related tools. If not provided, a new one will be created
        or inferred from the tools provided."""
    )

    __abstract = True

    def __init__(
        self,
        data: DataT | list[DataT] | None = None,
        **params
    ):
        params["log_level"] = params.get("log_level", self.param["log_level"].default).upper()
        super().__init__(**params)
        SourceAgent.source_controls = self.source_controls
        SourceControls.table_upload_callbacks = self.table_upload_callbacks
        self._source_controls = self.source_controls(memory=memory)
        log.setLevel(self.log_level)

        agents = self.agents
        agent_types = {type(agent) for agent in agents}
        for default_agent in self.default_agents:
            if default_agent not in agent_types:
                # only add default agents if they are not already set by the user
                agents.append(default_agent)

        if self.analyses:
            agents.append(AnalysisAgent(analyses=self.analyses))

        self._resolve_data(data)
        if self.interface is None:
            self.interface = ChatInterface(
                callback_exception='verbose',
                load_buffer=5,
                margin=(0, 5, 10, 10),
                sizing_mode="stretch_both",
                show_button_tooltips=True,
                show_button_name=False,
            )
            self.interface._widget.color = "primary"
            welcome_message = UI_INTRO_MESSAGE
            self.interface.send(
                Markdown(welcome_message, sizing_mode="stretch_width"),
                user="Help", respond=False, show_reaction_icons=False, show_copy_icon=False
            )

        levels = logging.getLevelNamesMapping()
        if levels.get(self.log_level) < 20:
            self.interface.callback_exception = "verbose"
        self.interface.disabled = True
        self._verbose_toggle = Switch(
            label="Verbose",
            value=False,
            color="light",
            margin=(18, 10, 10, 15),
            size="small"
        )
        self._coordinator = self.coordinator(
            agents=agents,
            interface=self.interface,
            llm=self.llm,
            tools=self.tools,
            logs_db_path=self.logs_db_path,
            within_ui=True,
            vector_store=self.vector_store,
            document_vector_store=self.document_vector_store,
            verbose=self._verbose_toggle.param.value,
            **self.coordinator_params
        )
        self._notebook_export = FileDownload(
            callback=self._export_notebook,
            color="light",
            description="Export Notebook",
            icon_size="1.8em",
            filename=f"{self.title.replace(' ', '_')}.ipynb",
            label=" ",
            margin=(12, 0, 10, 5),
            sx={"p": "6px 0", "minWidth": "32px"},
            styles={'z-index': '1000'},
            variant="text"
        )
        self._exports = Row(
            self._notebook_export, *(
                Button(
                    label=label,
                    on_click=lambda _, e=e: e(self.interface),
                    stylesheets=['.bk-btn { padding: 4.5px 6px;']
                )
                for label, e in self.export_functions.items()
            )
        )
        self._main = Column(self._coordinator, sizing_mode='stretch_both', align="center")
        self._source_agent = next((agent for agent in self._coordinator.agents if isinstance(agent, SourceAgent)), None)
        # Create LLM status chip
        self._llm_chip = Chip(
            object="Loading LLM...",
            icon="auto_awesome",
            color="primary",
            align="center",
            margin=(0, 5, 0, 10),
            on_click=self._open_llm_dialog,
            loading=True,
        )

        self._data_sources_chip = Chip(
            object="Loading Data Sources",
            icon="storage",
            color="primary",
            align="center",
            on_click=self._open_sources_dialog,
            margin=(0, 5, 0, 5),
            loading=True,
        )
        self._table_lookup_tool = None  # Will be set after coordinator is initialized

<<<<<<< HEAD
=======
        self._sources_open_icon = IconButton(
            icon="cloud_upload", color="light", description="Upload Data", margin=(10, 0)
        )
>>>>>>> e5de68ab
        self._source_catalog = SourceCatalog()
        self._sources_dialog_content = Dialog(
            Tabs(("Input", self._source_controls), ("Catalog", self._source_catalog), margin=(-30, 0, 0, 0), sizing_mode="stretch_both"),
            close_on_click=True, show_close_button=True, sizing_mode='stretch_width', width_option='lg'
        )

        # Create LLM configuration dialog
        self._llm_dialog = LLMConfigDialog(
            llm=self.llm,
            llm_choices=self.llm_choices,
            provider_choices=self.provider_choices,
            on_llm_change=self._on_llm_change
        )

        # Initialize _report_toggle for compatibility with header
        self._report_toggle = None
        self._sidebar = None

        memory.on_change("sources", self._update_source_catalog)

        # Set up LLM status watching
        self.llm.param.watch(self._update_llm_chip, '_ready')
        self._update_llm_chip()  # Set initial state

        if state.curdoc and state.curdoc.session_context:
            state.on_session_destroyed(self._destroy)
        state.onload(self._setup_llm_and_watchers)

        tables = set()
        suggestions = self._coordinator.suggestions.copy()
        for source in memory.get("sources", []):
            tables |= set(source.get_tables())
        if len(tables) == 1:
            suggestions = [f"Show {next(iter(tables))}"] + self._coordinator.suggestions
        elif len(tables) > 1:
            table_list_agent = next(
                (agent for agent in self._coordinator.agents if isinstance(agent, TableListAgent)),
                None
            )
            if table_list_agent:
                param.parameterized.async_executor(partial(table_list_agent.respond, []))
        elif self._source_agent and len(memory.get("document_sources", [])) == 0:
            param.parameterized.async_executor(partial(self._source_agent.respond, []))
        self._coordinator._add_suggestions_to_footer(
            suggestions=suggestions
        )

    def _update_llm_chip(self, event=None):
        """Update the LLM chip based on readiness state."""
        if self.llm._ready:
            model_name = self.llm.model_kwargs.get('default', {}).get('model', 'unknown')
            self._llm_chip.param.update(
                object=f"Manage LLM: {model_name}",
                icon="auto_awesome",
                loading=False
            )
        else:
            self._llm_chip.param.update(
                object="Loading LLM",
                loading=True
            )

    def _open_llm_dialog(self, event=None):
        """Open the LLM configuration dialog when the LLM chip is clicked."""
        self._llm_dialog.open = True

    def _on_llm_change(self, new_llm):
        """Handle LLM provider change from the dialog."""
        # Update the UI's LLM reference
        self.llm = new_llm

        # Update the coordinator's LLM reference
        self._coordinator.llm = new_llm

        # Update all agent LLMs
        for agent in self._coordinator.agents:
            agent.llm = new_llm

        # Initialize the new LLM and set up watchers
        self.llm.param.watch(self._update_llm_chip, '_ready')

        # Update the chip display immediately
        self._update_llm_chip()

        # Initialize the new LLM asynchronously
        import param
        param.parameterized.async_executor(self._initialize_new_llm)

    async def _initialize_new_llm(self):
        """Initialize the new LLM after provider change."""
        try:
            await self.llm.initialize(log_level=self.log_level)
            self.interface.disabled = False
        except Exception:
            import traceback
            traceback.print_exc()

    async def _setup_llm_and_watchers(self):
        """Initialize LLM and set up reactive watchers for TableLookup readiness."""
        try:
            await self.llm.initialize(log_level=self.log_level)
            self.interface.disabled = False
        except Exception:
            traceback.print_exc()

        # Find the TableLookup tool and set up reactive watching
        for tool in self._coordinator._tools["main"]:
            if isinstance(tool, TableLookup):
                self._table_lookup_tool = tool
                break

        if not self._table_lookup_tool:
            self._data_sources_chip.param.update(
                object='Manage Data Sources',
                icon="storage",
                color="primary",
            )
            return

        # Set up reactive watching of the _ready parameter
        self._table_lookup_tool.param.watch(self._update_data_sources_chip, '_ready')

        # Set initial chip state
        self._update_data_sources_chip()

    def _update_data_sources_chip(self, event=None):
        """Update the data sources chip based on TableLookup readiness state."""
        if not self._table_lookup_tool:
            return

        ready_state = self._table_lookup_tool._ready

        if ready_state is False:
            # Not ready yet - show as running/pending
            self._data_sources_chip.param.update(
                object="Loading Tables",
                loading=True,
            )
        elif ready_state is True:
            # Ready - show as success
            self._data_sources_chip.param.update(
                object="Manage Data Sources",
                loading=False,
            )
        elif ready_state is None:
            # Error state
            self._data_sources_chip.param.update(
                object="Data Sources Error",
                loading=False,
                color="error"
            )

    def _open_sources_dialog(self, event=None):
        """Open the sources dialog when the vector store badge is clicked."""
        self._sources_dialog_content.open = True

    def _destroy(self, session_context):
        """
        Cleanup on session destroy
        """
        if self._table_lookup_tool:
            self._table_lookup_tool.param.unwatch(self._update_data_sources_chip, '_ready')
        self.llm.param.unwatch(self._update_llm_chip, '_ready')

    def _export_notebook(self):
        nb = export_notebook(self.interface.objects, preamble=self.notebook_preamble)
        return StringIO(nb)

    def _resolve_data(self, data: DataT | list[DataT] | None):
        if data is None:
            return
        elif not isinstance(data, list):
            data = [data]
        sources = []
        mirrors, tables = {}, {}
        remote = False
        for src in data:
            if isinstance(src, Source):
                sources.append(src)
            elif isinstance(src, Pipeline):
                mirrors[src.name] = src
            elif isinstance(src, (str, Path)):
                src = str(src)
                if src.startswith('http'):
                    remote = True
                if src.endswith(('.parq', '.parquet', '.csv', '.json', '.tsv', '.jsonl', '.ndjson')):
                    table = src
                else:
                    raise ValueError(
                        f"Could not determine how to load {src} file."
                    )
                tables[src] = table
        if tables or mirrors:
            initializers = ["INSTALL httpfs;", "LOAD httpfs;"] if remote else []
            source = DuckDBSource(
                initializers=initializers,
                mirrors=mirrors,
                name=PROVIDED_SOURCE_NAME,
                tables=tables,
                uri=':memory:'
            )
            sources.append(source)
        memory['sources'] = sources
        if sources:
            memory['source'] = sources[0]

    def show(self, **kwargs):
        return self._create_view(server=True).show(**kwargs)

    def _create_view(self, server: bool | None = None):
        config.css_files.append(CSS_URLS['font-awesome'])
        if (state.curdoc and state.curdoc.session_context) or server is True:
            panel_extension(
                *{ext for agent in self._coordinator.agents for ext in agent._extensions}
            )
            page = Page(
                css_files=['https://fonts.googleapis.com/css2?family=Nunito:wght@700'],
                title=self.title,
                header=[
                    self._llm_chip,
                    self._data_sources_chip,
                    *([self._report_toggle] if self._report_toggle else []),
                    self._exports,
                    self._verbose_toggle,
                    Divider(
                        orientation="vertical", height=30, margin=(17, 0, 17, 5),
                        sx={'border-color': 'white', 'border-width': '1px'}
                    )
                ],
                main=[self._main, self._sources_dialog_content, self._llm_dialog],
                sidebar=[] if self._sidebar is None else [self._sidebar],
                sidebar_open=False,
                sidebar_variant="temporary",
            )
            page.servable()
            return page
        return super()._create_view()

    def _trigger_source_agent(self, event=None):
        if self._source_agent:
            param.parameterized.async_executor(partial(self._source_agent.respond, []))
            self.interface._chat_log.scroll_to_latest()

    def _update_source_catalog(self, *args, **kwargs):
        """
        Update the sources dialog content when memory sources change.
        """
        self._source_catalog.sources = memory['sources']

    def servable(self, title: str | None = None, **kwargs):
        if (state.curdoc and state.curdoc.session_context):
            self._create_view()
            return self
        return self._create_view().servable(title, **kwargs)

    def __panel__(self):
        return self._main

    def _repr_mimebundle_(self, include=None, exclude=None):
        panel_extension(
            *{ext for agent in self._coordinator.agents for ext in agent._extensions}, notifications=True
        )
        return self._create_view()._repr_mimebundle_(include, exclude)


class ChatUI(UI):
    """
    ChatUI provides a high-level entrypoint to start chatting with your data
    in a chat based UI.

    This high-level wrapper allows providing the data sources you will
    be chatting with and then configures the assistant and agents.

    :Example:

    .. code-block:: python

        import lumen.ai as lmai

        lmai.ChatUI(data='~/data.csv').servable()
    """

    title = param.String(default='Lumen ChatUI', doc="Title of the app.")

    llm_choices = param.List(default=[], doc="""
        List of available LLM model choices to show in the configuration dialog.""")

    provider_choices = param.Dict(default={}, doc="""
        Available LLM providers to show in the configuration dialog.""")


class Exploration(param.Parameterized):

    context = param.ClassSelector(class_=_Memory)

    conversation = Children()

    plan = param.ClassSelector(class_=Plan)

    title = param.String(default="")

    subtitle = param.String(default="")

    view = Child()

    def __panel__(self):
        return self.view


class ExplorerUI(UI):
    """
    ExplorerUI provides a high-level entrypoint to start chatting with your data
    in split UI allowing users to load tables, explore them using Graphic Walker,
    and then interrogate the data via a chat interface.

    This high-level wrapper allows providing the data sources you will
    be chatting with and then configures the assistant and agents.


    :Example:

    .. code-block:: python

        import lumen.ai as lmai

        lmai.ExplorerUI(data='~/data.csv').servable()
    """

    chat_ui_position = param.Selector(default='left', objects=['left', 'right'], doc="""
        The position of the chat interface panel relative to the exploration area.""")

    title = param.String(default='Lumen Explorer', doc="Title of the app.")

    def __init__(
        self,
        data: DataT | list[DataT] | None = None,
        **params
    ):
        super().__init__(data=data, **params)
        cb = self.interface.callback
        self._coordinator.render_output = False
        self.interface.callback = self._wrap_callback(cb)
        self._explorations = MenuList(
            dense=True, label='Explorations', margin=(-50, 0, 0, 0), sizing_mode='stretch_width'
        )
        self._reorder_switch = Switch(
            label='Edit', styles={'margin-left': 'auto', 'z-index': '999'},
            disabled=self._explorations.param.items.rx.len()<2
        )
        self._reorder_switch.param.watch(self._toggle_reorder, 'value')
        self._explorations.on_action('up', self._move_up)
        self._explorations.on_action('down', self._move_down)
        self._explorations.on_action('remove', self._delete_exploration)
        self._explorer = TableExplorer(interface=self.interface)
        self._explorations_intro = Markdown(
            EXPLORATIONS_INTRO,
            margin=(0, 0, 10, 10),
            sizing_mode='stretch_width',
            visible=self._explorations.param["items"].rx.bool().rx.not_()
        )
        self._report_toggle = ToggleIcon(
            icon="chat",
            active_icon="summarize",
            description="Toggle Report Mode",
            value=False,
            styles={"margin-left": "auto"},
            sx={".MuiIcon-root": {"color": "white"}},
            margin=(12, 0, 10, 0)
        )
        self._report_toggle.param.watch(self._toggle_report, ['value'])
        self._last_synced = self._home = Exploration(
            context=memory,
            title='Home',
            conversation=self.interface.objects,
            view=Column(self._explorations_intro, self._explorer)
        )
        home_item = {'label': 'Home', 'icon': 'home', 'view': self._home}
        self._explorations.param.update(items=[home_item], value=home_item)
        self._explorations.param.watch(self._cleanup_explorations, ['items'])
        self._explorations.param.watch(self._update_conversation, ['active'])
        self._global_notebook_export = FileDownload(
            callback=self._global_export_notebook,
            color="light",
            description="Export Notebook",
            icon_size="1.8em",
            filename=f"{self.title.replace(' ', '_')}.ipynb",
            label=" ",
            margin=(12, 0, 10, 5),
            styles={'z-index': '1000'},
            sx={"p": "6px 0", "minWidth": "32px"},
            variant="text"
        )
        self._exports.visible = False
        self._output = Paper(
            self._home.view, elevation=2, margin=(0, 10, 10, 5), sx={'p': 4},
            height_policy='max', sizing_mode="stretch_both"
        )
        self._split = SplitJS(
            left=self._coordinator,
            right=self._output,
            invert=self.chat_ui_position != 'left',
            sizing_mode='stretch_both'
        )
        self._report = Column()
        self._main = Column(self._split)
        self._sidebar = Column(self._reorder_switch, self._explorations)
        self._idle = asyncio.Event()
        self._idle.set()

    def _move_up(self, item):
        items = list(self._explorations.items)
        index = items.index(item)
        if index <= 1:
            return
        items.pop(index)
        items.insert(index-1, item)
        self._explorations.items = items

    def _move_down(self, item):
        items = list(self._explorations.items)
        index = items.index(item)
        items.pop(index)
        items.insert(index+1, item)
        self._explorations.items = items

    def _toggle_reorder(self, event):
        items = self._explorations.items[:1]
        reorder_actions = [
            {'action': 'up', 'label': 'Move Up', 'inline': True, 'icon': 'keyboard_arrow_up'},
            {'action': 'down', 'label': 'Move Down', 'inline': True, 'icon': 'keyboard_arrow_down'}
        ]
        for item in self._explorations.items[1:]:
            item = dict(item)
            if event.new:
                item['actions'] = item['actions'] + reorder_actions
            else:
                item['actions'] = [
                    action for action in item['actions'] if action['label'] not in ('Move Up', 'Move Down')
                ]
            items.append(item)
        self._explorations.items = items

    def _toggle_report(self, event):
        if event.new:
            self._exports[0] = self._global_notebook_export
            self._main[:] = [Report(
                subtasks=[
                    exploration['view'].plan for exploration in self._explorations.items[1:]
                ]
            )]
        else:
            self._exports[0] = self._notebook_export
            self._main[:] = [self._split]

    def _delete_exploration(self, item):
        self._explorations.items = [it for it in self._explorations.items if it is not item]

    def _destroy(self, session_context):
        """
        Cleanup on session destroy
        """
        for c in self._explorations.items[1:]:
            c['view'].context.cleanup()

    def _global_export_notebook(self):
        cells, extensions = [], []
        for item in self._explorations.items:
            exploration = item['view']
            title = exploration.title
            header = make_md_cell(f'## {title}')
            cells.append(header)
            msg_cells, msg_exts = render_cells(exploration.conversation)
            cells += msg_cells
            for ext in msg_exts:
                if ext not in extensions:
                    extensions.append(ext)
        preamble = make_preamble(self.notebook_preamble, extensions=extensions)
        return StringIO(write_notebook(preamble+cells))

    async def _update_conversation(self, event=None):
        exploration = self._explorations.value['view']
        self._output[:] = [exploration.view]

        if event is not None:
            # When user switches explorations and coordinator is running
            # wait to switch the conversation context
            await self._idle.wait()
            if self._explorations.value['view'] is not exploration:
                # If active tab has changed while we waited
                # skip the sync
                return

            # If conversation was already updated, resync conversation
            if self._last_synced is exploration:
                exploration.conversation = list(self.interface.objects)
            elif self._last_synced is not None:
                # Otherwise snapshot the conversation
                self._last_synced.conversation = self._snapshot_messages()

        with hold():
            self._set_conversation(exploration.conversation)
            self._notebook_export.param.update(
                filename = f"{exploration.title.replace(' ', '_')}.ipynb"
            )
            self._exports.visible = True
            self.interface._chat_log.scroll_to_latest()
        self._last_synced = exploration

    def _set_conversation(self, conversation: list[Any]):
        feed = self.interface._chat_log
        with edit_readonly(feed):
            feed.visible_range = None
        self.interface.objects = conversation

    async def _cleanup_explorations(self, event):
        if len(event.new) <= len(event.old):
            return
        for i, (old, new) in enumerate(zip(event.old, event.new, strict=False)):
            if old is new:
                continue
            if i == self._last_synced:
                await self._update_conversation()
            break

    def _snapshot_messages(self, new=False):
        to = -3 if new else None
        messages = []
        for msg in self.interface.objects[:to]:
            if isinstance(msg, ChatMessage):
                avatar = msg.avatar
                if isinstance(avatar, SVG) and avatar.object is PLACEHOLDER_SVG:
                    continue
            messages.append(msg)
        return messages

    async def _add_exploration(self, title: str, memory: _Memory):
        # Sanpshot previous conversation
        last_exploration = self._explorations.value['view']
        is_home = last_exploration is self._home
        if is_home:
            last_exploration.conversation = [self.interface.objects[0]]
            conversation = self.interface.objects[1:]
        else:
            last_exploration.conversation = self._snapshot_messages(new=True)
            conversation = list(self.interface.objects)

        # Create new exploration
        output = Column(sizing_mode='stretch_both', loading=True)
        exploration = Exploration(
            context=memory,
            conversation=conversation,
            title=title,
            view=output
        )
        view_item = {
            'label': title,
            'view': exploration,
            'icon': None,
            'actions': [{'action': 'remove', 'label': 'Remove', 'icon': 'delete'}]
        }
        with hold():
            self.interface.objects = conversation
            self._idle.set()
            self._explorations.param.update(
                items=self._explorations.items+[view_item],
                value=view_item
            )
            self._idle.clear()
            self._output[:] = [output]
            self._notebook_export.filename = f"{title.replace(' ', '_')}.ipynb"
            await self._update_conversation()
        self._last_synced = exploration

    def _add_outputs(self, exploration: Exploration, outputs: list[LumenOutput] | str):
        memory = exploration.context
        view = exploration.view
        if "sql" in memory:
            sql = memory.rx("sql")
            sql_pane = Markdown(
                param.rx('```sql\n{sql}\n```').format(sql=sql),
                margin=(-15, 0, 0, 0), sizing_mode='stretch_width', name='SQL'
            )
            if sql.count('\n') > 10:
                sql_pane = PnColumn(
                    sql_pane, max_height=325, scroll='y-auto', name='SQL'
                )
            if len(view) and view[0].name == 'SQL':
                view[0] = sql_pane
            else:
                view.insert(0, sql_pane)

        content = []
        if view.loading:
            from panel_gwalker import GraphicWalker
            pipeline = memory['pipeline']
            content.append(
                ('Overview', GraphicWalker(
                    pipeline.param.data,
                    kernel_computation=True,
                    tab='data',
                    sizing_mode='stretch_both'
                ))
            )
        for out in outputs:
            title = out.title or type(out).__name__.replace('Output', '')
            if len(title) > 25:
                title = f"{title[:25]}..."
            content.append((title, ParamMethod(out.render, inplace=True, sizing_mode='stretch_both')))
        if view.loading:
            tabs = Tabs(*content, dynamic=True, active=len(outputs), sizing_mode='stretch_both')
            view.append(tabs)
        else:
            tabs = view[-1]
            tabs.extend(content)
        tabs.active = len(tabs)-1

    def _wrap_callback(self, callback):
        async def wrapper(contents: list | str, user: str, instance: ChatInterface):
            prev = self._explorations.value
            prev_memory = prev['view'].context
            new_exploration = False
            local_memory = prev_memory.clone()
            local_memory["outputs"] = outputs = []

            async def render_plan(_, old, new):
                nonlocal new_exploration
                plan = local_memory["plan"]
                if any(step.actor in ('SQLAgent', 'DbtslAgent') for step in plan.steps):
                    # Expand the sidebar when the first exploration is created
                    await self._add_exploration(plan.title, local_memory)
                    new_exploration = True

            def sync_available_sources_memory(_, __, sources):
                """
                For cases when the user uploads a dataset through SourceAgent
                this will update the available_sources in the global memory
                """
                memory["sources"] += [
                    source for source in sources if source not in memory["sources"]
                ]

            local_memory.on_change('plan', render_plan)
            local_memory.on_change('sources', sync_available_sources_memory)

            async def render_output(_, old, new):
                added = [out for out in new if out not in old]
                exploration = self._explorations.value['view']
                self._add_outputs(exploration, added)
                exploration.view.loading = False
                outputs[:] = new
                if self._split.collapsed and prev['label'] == 'Home':
                    self._split.param.update(
                        collapsed=False,
                        sizes=self._split.expanded_sizes,
                    )
            local_memory.on_change('outputs', render_output)

            # Remove exploration on error if no outputs have been
            # added yet and we launched a new exploration
            async def remove_output(_, __, ___):
                nonlocal new_exploration
                if "__error__" in local_memory:
                    del memory['__error__']
                if outputs or not new_exploration:
                    return
                exploration = self._explorations.value['view']
                prev['view'].conversation = exploration.conversation
                with hold():
                    self._explorations.param.update(
                        items=self._explorations.items[:-1],
                        value=prev
                    )
                    await self._update_conversation()
                new_exploration = False
            local_memory.on_change('__error__', remove_output)

            try:
                self._idle.clear()
                with self._coordinator.param.update(memory=local_memory):
                    plan = await callback(contents, user, instance)
                self._explorations.value['view'].plan = plan
            finally:
                self._explorations.value['view'].conversation = self.interface.objects
                self._idle.set()
                local_memory.remove_on_change('plan', render_plan)
                local_memory.remove_on_change('__error__', remove_output)
                if not new_exploration:
                    prev_memory.update(local_memory)
        return wrapper<|MERGE_RESOLUTION|>--- conflicted
+++ resolved
@@ -375,7 +375,7 @@
 
         self._data_sources_chip = Chip(
             object="Loading Data Sources",
-            icon="storage",
+            icon="cloud_upload",
             color="primary",
             align="center",
             on_click=self._open_sources_dialog,
@@ -383,13 +383,6 @@
             loading=True,
         )
         self._table_lookup_tool = None  # Will be set after coordinator is initialized
-
-<<<<<<< HEAD
-=======
-        self._sources_open_icon = IconButton(
-            icon="cloud_upload", color="light", description="Upload Data", margin=(10, 0)
-        )
->>>>>>> e5de68ab
         self._source_catalog = SourceCatalog()
         self._sources_dialog_content = Dialog(
             Tabs(("Input", self._source_controls), ("Catalog", self._source_catalog), margin=(-30, 0, 0, 0), sizing_mode="stretch_both"),
