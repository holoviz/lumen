from __future__ import annotations

import asyncio
import logging
import traceback

from io import StringIO
from pathlib import Path
from typing import TYPE_CHECKING, Any

import param

from panel.chat.feed import PLACEHOLDER_SVG
from panel.config import config, panel_extension
from panel.io.document import hold
from panel.io.resources import CSS_URLS
from panel.io.state import state
from panel.layout import Column, HSpacer, Row
from panel.pane import SVG, Markdown
from panel.param import ParamMethod
from panel.util import edit_readonly
<<<<<<< HEAD
from panel.viewable import Child, Children, Viewer
from panel_gwalker import GraphicWalker
from panel_material_ui import (
    Button, ChatFeed, ChatInterface, ChatMessage, FileDownload, List,
    MultiChoice, Page, Paper, Tabs,
)
=======
from panel.viewable import Viewer
from panel.widgets import Button, FileDownload, MultiChoice

from lumen.ai.config import PROVIDED_SOURCE_NAME, SOURCE_TABLE_SEPARATOR
from lumen.ai.tools import TableLookup
from lumen.ai.vector_store import VectorStore
>>>>>>> 7468b99e

from ..pipeline import Pipeline
from ..sources import Source
from ..sources.duckdb import DuckDBSource
from ..transforms.sql import SQLLimit
from ..util import log
from .agents import (
    AnalysisAgent, AnalystAgent, ChatAgent, DocumentListAgent, SourceAgent,
    SQLAgent, TableListAgent, VegaLiteAgent,
)
from .components import SplitJS, StatusBadge
from .config import PROVIDED_SOURCE_NAME, SOURCE_TABLE_SEPARATOR
from .controls import SourceControls
from .coordinator import Coordinator, Planner
from .export import (
    export_notebook, make_md_cell, make_preamble, render_cells, write_notebook,
)
from .llm import Llm, OpenAI
from .memory import _Memory, memory
<<<<<<< HEAD
from .models import YesNo
from .tools import TableLookup
from .utils import format_exception
=======
>>>>>>> 7468b99e

if TYPE_CHECKING:
    from .views import LumenOutput

DataT = str | Path | Source | Pipeline

EXPLORATIONS_INTRO = """
🧪 **Explorations**

- Explorations are analyses applied to one or more datasets.
- An exploration consists of interactive tables and visualizations.
- New explorations are launched in a new tab for each SQL query result.
- Each exploration maintains its own context, so you can branch off an existing result by navigating to that tab.
"""


class TableExplorer(Viewer):

    interface = param.ClassSelector(class_=ChatFeed, doc="""
        The interface for the Coordinator to interact with.""")

    def __init__(self, **params):
        super().__init__(**params)
        self._table_select = MultiChoice(
            placeholder="Select table(s)", sizing_mode='stretch_width',
            max_height=200, max_items=5
        )
        self._explore_button = Button(
            name='Explore table(s)', icon='chart-bar', button_type='primary', align='center',
            disabled=self._table_select.param.value.rx().rx.not_(), on_click=self._update_explorers
        )
        self._input_row = Row(self._table_select, self._explore_button)
        self._source_map = {}
        memory.on_change('sources', self._update_source_map)
        self._update_source_map(init=True)

        self._controls = SourceControls(
            select_existing=False, cancellable=False, clear_uploads=True, multiple=True, name='Upload'
        )
        self._controls.param.watch(self._explore_table_if_single, "add")
        self._tabs = Tabs(self._controls, dynamic=True, sizing_mode='stretch_both')
        self._layout = Column(
            self._input_row,self._tabs, sizing_mode='stretch_both',
        )

    def _update_source_map(self, old=None, new=None, sources=None, init=False):
        if sources is None:
            sources = memory['sources']
        selected = list(self._table_select.value)
        deduplicate = len(sources) > 1
        new = {}
        for source in sources:
            tables = source.get_tables()
            for t in tables:
                if deduplicate:
                    t = f'{source.name}{SOURCE_TABLE_SEPARATOR}{t}'
                if (t.split(SOURCE_TABLE_SEPARATOR, maxsplit=1)[-1] not in self._source_map and
                    not init and not len(selected) > self._table_select.max_items and state.loaded):
                    selected.append(t)
                new[t] = source
        self._source_map.clear()
        self._source_map.update(new)
        selected = selected if len(selected) == 1 else []
        self._table_select.param.update(options=list(self._source_map), value=selected)
        self._input_row.visible = bool(self._source_map)

    def _explore_table_if_single(self, event):
        """
        If only one table is uploaded, help the user load it
        without requiring them to click twice. This step
        only triggers when the Upload in the Overview tab is used,
        i.e. does not trigger with uploads through the SourceAgent
        """
        if len(self._table_select.options) == 1:
            self._explore_button.param.trigger("value")

    def _update_explorers(self, event):
        if not event.new:
            return

        with self._explore_button.param.update(loading=True), self.interface.param.update(loading=True):
            explorers = []
            for table in self._table_select.value:
                source = self._source_map[table]
                if SOURCE_TABLE_SEPARATOR in table:
                    _, table = table.split(SOURCE_TABLE_SEPARATOR, maxsplit=1)
                pipeline = Pipeline(
                    source=source, table=table, sql_transforms=[SQLLimit(limit=100_000, read=source.dialect)]
                )
                table_label = f"{table[:25]}..." if len(table) > 25 else table
                walker = GraphicWalker(
                    pipeline.param.data, sizing_mode='stretch_both', min_height=800,
                    kernel_computation=True, name=table_label, tab='data'
                )
                explorers.append(walker)

            self._tabs.objects = explorers + [self._controls]
            self._table_select.value = []

    def __panel__(self):
        return self._layout


class UI(Viewer):
    """
    UI provides a baseclass and high-level entrypoint to start chatting with your data.
    """

    agents = param.List(default=[], doc="""
        List of additional Agents to add beyond the default_agents."""
    )

    analyses = param.List(default=[], doc="""
        List of custom analyses. If provided the AnalysesAgent will be added."""
    )

    coordinator = param.ClassSelector(
        class_=Coordinator, default=Planner, is_instance=False, doc="""
        The Coordinator class that will be responsible for coordinating the Agents."""
    )

    coordinator_params = param.Dict(
        default={}, doc="""Keyword arguments to pass to the Coordinator."""
    )

    default_agents = param.List(default=[
        TableListAgent, ChatAgent, DocumentListAgent, AnalystAgent, SourceAgent, SQLAgent, VegaLiteAgent
    ], doc="""List of default agents which will always be added.""")

    export_functions = param.Dict(default={}, doc="""
       Dictionary mapping from name of exporter to export function.""")

    interface = param.ClassSelector(class_=ChatFeed, doc="""
        The interface for the Coordinator to interact with.""")

    llm = param.ClassSelector(class_=Llm, default=OpenAI(), doc="""
        The LLM provider to be used by default""")

    log_level = param.ObjectSelector(default='DEBUG', objects=['DEBUG', 'INFO', 'WARNING', 'ERROR'], doc="""
        The log level to use.""")

    logs_db_path = param.String(default=None, doc="""
        The path to the log file that will store the messages exchanged with the LLM.""")

    notebook_preamble = param.String(default='', doc="""
        Preamble to add to exported notebook(s).""")

    template = param.Selector(
        default=config.param.template.names['fast'],
        objects=config.param.template.names, doc="""
        Panel template to serve the application in."""
    )

    title = param.String(default='Lumen UI', doc="Title of the app.")

    tools = param.List(doc="""
       List of Tools that can be invoked by the coordinator.""")

    vector_store = param.ClassSelector(
        class_=VectorStore, default=None, doc="""
        The vector store to use for the tools. If not provided, a new one will be created
        or inferred from the tools provided."""
    )

    __abstract = True

    def __init__(
        self,
        data: DataT | list[DataT] | None = None,
        **params
    ):
        params["log_level"] = params.get("log_level", self.param["log_level"].default).upper()
        super().__init__(**params)
        log.setLevel(self.log_level)

        agents = self.agents
        agent_types = {type(agent) for agent in agents}
        for default_agent in self.default_agents:
            if default_agent not in agent_types:
                # only add default agents if they are not already set by the user
                agents.append(default_agent)

        if self.analyses:
            agents.append(AnalysisAgent(analyses=self.analyses))

        self._resolve_data(data)
        if self.interface is None:
            self.interface = ChatInterface(
                callback_exception='verbose',
                load_buffer=5,
                sizing_mode="stretch_both"
            )
        levels = logging.getLevelNamesMapping()
        if levels.get(self.log_level) < 20:
            self.interface.callback_exception = "verbose"
        self.interface.disabled = True
        self._coordinator = self.coordinator(
            agents=agents,
            interface=self.interface,
            llm=self.llm,
            tools=self.tools,
            logs_db_path=self.logs_db_path,
            within_ui=True,
            vector_store=self.vector_store,
            **self.coordinator_params
        )
        self._notebook_export = FileDownload(
            icon="notebook",
            icon_size="1.5em",
            button_type="primary",
            callback=self._export_notebook,
            filename=f"{self.title.replace(' ', '_')}.ipynb",
            stylesheets=['.bk-btn a { padding: 0 6px; }'],
            styles={'z-index': '1000'}
        )
        self._exports = Row(
            HSpacer(),
            self._notebook_export, *(
                Button(
                    name=label, button_type='primary',
                    on_click=lambda _: e(self.interface),
                    stylesheets=['.bk-btn { padding: 4.5px 6px;']
                )
                for label, e in self.export_functions.items()
            ),
            styles={'position': 'relative', 'right': '20px', 'top': '-1px'},
            sizing_mode='stretch_width'
        )
        self._sidebar = None
        self._main = self._coordinator
        self._llm_status_badge = StatusBadge(name="LLM Pending")
        self._vector_store_status_badge = StatusBadge(name="Vector Store Pending")
        if state.curdoc and state.curdoc.session_context:
            state.on_session_destroyed(self._destroy)
        state.onload(self._verify_llm)

    async def _verify_llm(self):
        try:
            await self.llm.initialize(log_level=self.log_level)
            self.interface.disabled = False
        except Exception:
            traceback.print_exc()

        for tool in self._coordinator._tools["main"]:
            if isinstance(tool, TableLookup):
                table_lookup = tool
                break

        if not table_lookup:
            self._vector_store_status_badge.param.update(
                status="success", name='Vector Store Ready')
            return

        self._vector_store_status_badge.status = "running"
        while table_lookup._ready is False:
            await asyncio.sleep(0.5)
            if table_lookup._ready:
                self._vector_store_status_badge.param.update(
                    status="success", name='Vector Store Ready')
            elif table_lookup._ready is None:
                self._vector_store_status_badge.param.update(
                    status="danger", name='Vector Store Error')

    def _destroy(self, session_context):
        """
        Cleanup on session destroy
        """

    def _export_notebook(self):
        nb = export_notebook(self.interface.objects, preamble=self.notebook_preamble)
        return StringIO(nb)

    def _resolve_data(self, data: DataT | list[DataT] | None):
        if data is None:
            return
        elif not isinstance(data, list):
            data = [data]
        sources = []
        mirrors, tables = {}, {}
        remote = False
        for src in data:
            if isinstance(src, Source):
                sources.append(src)
            elif isinstance(src, Pipeline):
                mirrors[src.name] = src
            elif isinstance(src, (str, Path)):
                src = str(src)
                if src.startswith('http'):
                    remote = True
                if src.endswith(('.parq', '.parquet')):
                    table = f"read_parquet('{src}')"
                elif src.endswith(".csv"):
                    table = f"read_csv('{src}')"
                elif src.endswith(".json"):
                    table = f"read_json_auto('{src}')"
                else:
                    raise ValueError(
                        f"Could not determine how to load {src} file."
                    )
                tables[src] = table
        if tables or mirrors:
            initializers = ["INSTALL httpfs;", "LOAD httpfs;"] if remote else []
            source = DuckDBSource(
                initializers=initializers,
                mirrors=mirrors,
                name=PROVIDED_SOURCE_NAME,
                tables=tables,
                uri=':memory:'
            )
            sources.append(source)
        memory['sources'] = sources
        if sources:
            memory['source'] = sources[0]

    def show(self, **kwargs):
        return self._create_view(server=True).show(**kwargs)

    def _create_view(self, server: bool | None = None):
        config.css_files.append(CSS_URLS['font-awesome'])
        if (state.curdoc and state.curdoc.session_context) or server is True:
            panel_extension(
                *{ext for agent in self._coordinator.agents for ext in agent._extensions}
            )
            page = Page(
                css_files=['https://fonts.googleapis.com/css2?family=Nunito:wght@700'],
                title=self.title,
                header=[self._llm_status_badge, self._vector_store_status_badge],
                main=[self._main],
                sidebar=[] if self._sidebar is None else [self._sidebar],
                sidebar_open=False,
                sidebar_variant='drawer',
            )
<<<<<<< HEAD
            page.servable()
            return page
=======
            template.config.raw_css = [
                "#header a { font-family: 'Nunito', sans-serif; font-size: 2em; font-weight: bold;}"
                "#main { padding: 0 } .main .card-margin.stretch_both { margin: 0; height: 100%; }"
            ]
            template.header.append(
                Row(
                    self.llm.status(),
                    self._vector_store_status_badge,
                    sizing_mode="stretch_width",
                    align="center",
                )
            )
            template.main.append(self._main)
            return template
>>>>>>> 7468b99e
        return super()._create_view()

    def servable(self, title: str | None = None, **kwargs):
        if (state.curdoc and state.curdoc.session_context):
            self._create_view()
            return self
        return self._create_view().servable(title, **kwargs)

    def __panel__(self):
        return self._main

    def _repr_mimebundle_(self, include=None, exclude=None):
        panel_extension(
            *{ext for exts in self._coordinator.agents for ext in exts}, design='material', notifications=True
        )
        return self._create_view()._repr_mimebundle_(include, exclude)


class ChatUI(UI):
    """
    ChatUI provides a high-level entrypoint to start chatting with your data
    in a chat based UI.

    This high-level wrapper allows providing the data sources you will
    be chatting with and then configures the assistant and agents.

    :Example:

    .. code-block:: python

        import lumen.ai as lmai

        lmai.ChatUI(data='~/data.csv').servable()
    """

    title = param.String(default='Lumen ChatUI', doc="Title of the app.")


class Exploration(param.Parameterized):

    context = param.ClassSelector(class_=_Memory)

    conversation = Children()

    title = param.String(default="")

    subtitle = param.String(default="")

    view = Child()


class ExplorerUI(UI):
    """
    ExplorerUI provides a high-level entrypoint to start chatting with your data
    in split UI allowing users to load tables, explore them using Graphic Walker,
    and then interrogate the data via a chat interface.

    This high-level wrapper allows providing the data sources you will
    be chatting with and then configures the assistant and agents.


    :Example:

    .. code-block:: python

        import lumen.ai as lmai

        lmai.ExplorerUI(data='~/data.csv').servable()
    """

    chat_ui_position = param.Selector(default='left', objects=['left', 'right'], doc="""
        The position of the chat interface panel relative to the exploration area.""")

    title = param.String(default='Lumen Explorer', doc="Title of the app.")

    def __init__(
        self,
        data: DataT | list[DataT] | None = None,
        **params
    ):
        super().__init__(data=data, **params)
        cb = self.interface.callback
        self._coordinator.render_output = False
        self.interface.callback = self._wrap_callback(cb)
        self._explorations = List(dense=True, label='Explorations', margin=0, sizing_mode='stretch_width')
        self._explorations.on_action('remove', self._delete_exploration)
        self._explorer = TableExplorer(interface=self.interface)
        self._explorations_intro = Markdown(
            EXPLORATIONS_INTRO,
            margin=(0, 0, 10, 10),
            sizing_mode='stretch_width',
            visible=self._explorations.param["items"].rx.bool().rx.not_()
        )
        self._home = Exploration(
            context=memory,
            title='Home',
            conversation=self.interface.objects,
            view=Column(self._explorations_intro, self._explorer)
        )
        home_item = {'label': 'Home', 'icon': 'home', 'view': self._home}
        self._explorations.param.update(items=[home_item], value=home_item)
        self._explorations.param.watch(self._cleanup_explorations, ['items'])
        self._explorations.param.watch(self._update_conversation, ['value'])
        self._global_notebook_export = FileDownload(
            icon="notebook",
            icon_size="1.5em",
            button_type="primary",
            callback=self._global_export_notebook,
            filename=f"{self.title.replace(' ', '_')}.ipynb"
        )
        self._exports.visible = False
        self._output = Paper(self._home.view, elevation=2, margin=5, sx={'p': 5}, sizing_mode='stretch_both')
        self._split = SplitJS(
            left=self._coordinator,
            right=self._output,
            invert=self.chat_ui_position != 'left',
            sizing_mode='stretch_both'
        )
        self._main = Column(self._split)
        self._sidebar = Column(self._explorations)
        self._idle = asyncio.Event()
        self._idle.set()
        self._last_synced = None

    def _delete_exploration(self, item):
        self._explorations.items = [it for it in self._explorations.items if it is not item]

    def _destroy(self, session_context):
        """
        Cleanup on session destroy
        """
        for c in self._contexts:
            c.cleanup()

    def _global_export_notebook(self):
        cells, extensions = [], []
        for i, item in enumerate(self._explorations.items):
            exploration = item['view']
            title = exploration.title
            header = make_md_cell(f'## {title}')
            cells.append(header)
            msg_cells, msg_exts = render_cells(exploration.conversation)
            cells += msg_cells
            for ext in msg_exts:
                if ext not in extensions:
                    extensions.append(ext)
        preamble = make_preamble(self.notebook_preamble, extensions=extensions)
        return StringIO(write_notebook(preamble+cells))

    async def _update_conversation(self, event=None):
        exploration = self._explorations.value['view']
        self._output[:] = [exploration.view]

        if event is not None:
            # When user switches explorations and coordinator is running
            # wait to switch the conversation context
            await self._idle.wait()
            if self._explorations.value['view'] is not exploration:
                # If active tab has changed while we waited
                # skip the sync
                return
            # If conversation was already updated, resync conversation
            if self._last_synced is exploration:
                exploration.conversation = self.interface.objects
            else:
                exploration.conversation = self._snapshot_messages()

        with hold():
            self._set_conversation(exploration.conversation)
            self._notebook_export.param.update(
                filename = f"{exploration.title.replace(' ', '_')}.ipynb"
            )
            self._exports.visible = True
            self.interface._chat_log.scroll_to_latest()
        self._last_synced = exploration

    def _set_conversation(self, conversation: list[Any]):
        feed = self.interface._chat_log
        with edit_readonly(feed):
            feed.visible_range = None
        self.interface.objects = conversation

    async def _cleanup_explorations(self, event):
        if len(event.new) <= len(event.old):
            return
        for i, (old, new) in enumerate(zip(event.old, event.new)):
            if old is new:
                continue
            if i == self._last_synced:
                await self._update_conversation()
            break

    def _snapshot_messages(self, new=False):
        to = -3 if new else None
        messages = []
        for msg in self.interface.objects[:to]:
            if isinstance(msg, ChatMessage):
                avatar = msg.avatar
                if isinstance(avatar, SVG) and avatar.object is PLACEHOLDER_SVG:
                    continue
            messages.append(msg)
        return messages

    async def _add_exploration(self, title: str, memory: _Memory):
        # Sanpshot previous conversation
        last_exploration = self._explorations.value['view']
        last_exploration.conversation = self._snapshot_messages(new=True)

        # Create new exploration
        conversation = list(self.interface.objects)
        output = Column(sizing_mode='stretch_both', loading=True)
        exploration = Exploration(
            context=memory,
            conversation=conversation,
            title=title,
            view=output
        )
        view_item = {'label': title, 'removeable': True, 'view': exploration, 'icon': None, 'actions': [{'action': 'remove', 'label': 'Remove', 'icon': 'delete'}]}
        with hold():
            self.interface.objects = conversation
            self._explorations.param.update(
                items=self._explorations.items+[view_item],
                value=view_item
            )
            self._output[:] = [output]
            self._notebook_export.filename = f"{title.replace(' ', '_')}.ipynb"
            await self._update_conversation()
        self._last_synced = exploration

    def _add_outputs(self, exploration: Exploration, outputs: list[LumenOutput] | str):
        memory = exploration.context
        view = exploration.view
        if "sql" in memory:
            sql = memory.rx("sql")
            sql_pane = Markdown(
                param.rx('```sql\n{sql}\n```').format(sql=sql),
                margin=(-15, 0, 0, 0), sizing_mode='stretch_width', name='SQL'
            )
            if sql.count('\n') > 10:
                sql_pane = Column(
                    sql_pane, max_height=325, scroll='y-auto', name='SQL'
                )
            if len(view) and view[0].name == 'SQL':
                view[0] = sql_pane
            else:
                view.insert(0, sql_pane)

        content = []
        if view.loading:
            from panel_gwalker import GraphicWalker
            pipeline = memory['pipeline']
            content.append(
                ('Overview', GraphicWalker(
                    pipeline.param.data,
                    kernel_computation=True,
                    tab='data',
                    sizing_mode='stretch_both'
                ))
            )
        for out in outputs:
            title = out.title or type(out).__name__.replace('Output', '')
            if len(title) > 25:
                title = f"{title[:25]}..."
            content.append((title, ParamMethod(out.render, inplace=True, sizing_mode='stretch_both')))
        if view.loading:
            tabs = Tabs(*content, dynamic=True, active=len(outputs), sizing_mode='stretch_both')
            view.append(tabs)
        else:
            tabs = view[-1]
            tabs.extend(content)
        tabs.active = len(tabs)-1

    def _wrap_callback(self, callback):
        async def wrapper(contents: list | str, user: str, instance: ChatInterface):
            prev = self._explorations.value
            prev_memory = prev['view'].context
            new_exploration = False
            local_memory = prev_memory.clone()
            local_memory["outputs"] = outputs = []

            async def render_plan(_, old, new):
                nonlocal new_exploration
                plan = local_memory["plan"]
<<<<<<< HEAD
                if any(step.expert_or_tool == 'SQLAgent' for step in plan.steps):
=======
                if any(step.expert_or_tool in ('SQLAgent', 'DbtslAgent') for step in plan.steps):
                    # Expand the sidebar when the first exploration is created
>>>>>>> 7468b99e
                    await self._add_exploration(plan.title, local_memory)
                    new_exploration = True

            def sync_available_sources_memory(_, __, sources):
                """
                For cases when the user uploads a dataset through SourceAgent
                this will update the available_sources in the global memory
                so that the overview explorer can access it
                """
                memory["sources"] += [
                    source for source in sources if source not in memory["sources"]
                ]

            local_memory.on_change('plan', render_plan)
            local_memory.on_change('sources', sync_available_sources_memory)

            async def render_output(_, old, new):
                added = [out for out in new if out not in old]
                exploration = self._explorations.value['view']
                self._add_outputs(exploration, added)
                exploration.view.loading = False
                outputs[:] = new
                if self._split.collapsed and prev['label'] == 'Home':
                    self._split.param.update(
                        collapsed=False,
                        sizes=self._split.expanded_sizes,
                    )
            local_memory.on_change('outputs', render_output)

            # Remove exploration on error if no outputs have been
            # added yet and we launched a new exploration
            async def remove_output(_, __, ___):
<<<<<<< HEAD
                nonlocal new_exploration
                del memory['__error__']
=======
                nonlocal index, new_exploration
                if "__error__" in local_memory:
                    del memory['__error__']
>>>>>>> 7468b99e
                if outputs or not new_exploration:
                    return
                exploration = self._explorations.value['view']
                prev['view'].conversation = exploration.conversation
                with hold():
                    self._explorations.param.update(
                        items=self._explorations.items[:-1],
                        value=prev
                    )
                    await self._update_conversation()
                new_exploration = False
            local_memory.on_change('__error__', remove_output)

            try:
                self._idle.clear()
                with self._coordinator.param.update(memory=local_memory):
                    await callback(contents, user, instance)
            finally:
                self._explorations.value['view'].conversation = self.interface.objects
                self._idle.set()
                local_memory.remove_on_change('plan', render_plan)
                local_memory.remove_on_change('__error__', remove_output)
                if not new_exploration:
                    prev_memory.update(local_memory)
        return wrapper<|MERGE_RESOLUTION|>--- conflicted
+++ resolved
@@ -19,21 +19,12 @@
 from panel.pane import SVG, Markdown
 from panel.param import ParamMethod
 from panel.util import edit_readonly
-<<<<<<< HEAD
 from panel.viewable import Child, Children, Viewer
 from panel_gwalker import GraphicWalker
 from panel_material_ui import (
     Button, ChatFeed, ChatInterface, ChatMessage, FileDownload, List,
     MultiChoice, Page, Paper, Tabs,
 )
-=======
-from panel.viewable import Viewer
-from panel.widgets import Button, FileDownload, MultiChoice
-
-from lumen.ai.config import PROVIDED_SOURCE_NAME, SOURCE_TABLE_SEPARATOR
-from lumen.ai.tools import TableLookup
-from lumen.ai.vector_store import VectorStore
->>>>>>> 7468b99e
 
 from ..pipeline import Pipeline
 from ..sources import Source
@@ -53,12 +44,8 @@
 )
 from .llm import Llm, OpenAI
 from .memory import _Memory, memory
-<<<<<<< HEAD
-from .models import YesNo
 from .tools import TableLookup
-from .utils import format_exception
-=======
->>>>>>> 7468b99e
+from .vector_store import VectorStore
 
 if TYPE_CHECKING:
     from .views import LumenOutput
@@ -385,31 +372,14 @@
             page = Page(
                 css_files=['https://fonts.googleapis.com/css2?family=Nunito:wght@700'],
                 title=self.title,
-                header=[self._llm_status_badge, self._vector_store_status_badge],
+                header=[self.llm.status(), self._vector_store_status_badge],
                 main=[self._main],
                 sidebar=[] if self._sidebar is None else [self._sidebar],
                 sidebar_open=False,
                 sidebar_variant='drawer',
             )
-<<<<<<< HEAD
             page.servable()
             return page
-=======
-            template.config.raw_css = [
-                "#header a { font-family: 'Nunito', sans-serif; font-size: 2em; font-weight: bold;}"
-                "#main { padding: 0 } .main .card-margin.stretch_both { margin: 0; height: 100%; }"
-            ]
-            template.header.append(
-                Row(
-                    self.llm.status(),
-                    self._vector_store_status_badge,
-                    sizing_mode="stretch_width",
-                    align="center",
-                )
-            )
-            template.main.append(self._main)
-            return template
->>>>>>> 7468b99e
         return super()._create_view()
 
     def servable(self, title: str | None = None, **kwargs):
@@ -693,12 +663,8 @@
             async def render_plan(_, old, new):
                 nonlocal new_exploration
                 plan = local_memory["plan"]
-<<<<<<< HEAD
-                if any(step.expert_or_tool == 'SQLAgent' for step in plan.steps):
-=======
                 if any(step.expert_or_tool in ('SQLAgent', 'DbtslAgent') for step in plan.steps):
                     # Expand the sidebar when the first exploration is created
->>>>>>> 7468b99e
                     await self._add_exploration(plan.title, local_memory)
                     new_exploration = True
 
@@ -731,14 +697,9 @@
             # Remove exploration on error if no outputs have been
             # added yet and we launched a new exploration
             async def remove_output(_, __, ___):
-<<<<<<< HEAD
                 nonlocal new_exploration
-                del memory['__error__']
-=======
-                nonlocal index, new_exploration
                 if "__error__" in local_memory:
                     del memory['__error__']
->>>>>>> 7468b99e
                 if outputs or not new_exploration:
                     return
                 exploration = self._explorations.value['view']
