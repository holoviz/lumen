--- conflicted
+++ resolved
@@ -31,15 +31,11 @@
 from .coordinator import Coordinator, Planner
 from .export import export_notebook
 from .llm import Llm, OpenAI
-<<<<<<< HEAD
-from .memory import memory
+from .memory import _Memory, memory
 from .vector_store import NumpyVectorStore, VectorStore
-=======
-from .memory import _Memory, memory
 
 if TYPE_CHECKING:
     from .views import LumenOutput
->>>>>>> 2c83a1b5
 
 DataT = str | Source | Pipeline
 
