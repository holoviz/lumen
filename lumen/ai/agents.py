--- conflicted
+++ resolved
@@ -30,13 +30,8 @@
     Panel, VegaLiteView, View, hvPlotUIView,
 )
 from .actor import Actor, ContextProvider
-<<<<<<< HEAD
 from .config import PROMPTS_DIR, SOURCE_TABLE_SEPARATOR
-from .controls import SourceControls
-=======
-from .config import PROMPTS_DIR
 from .controls import RetryControls, SourceControls
->>>>>>> 32890e0a
 from .llm import Llm, Message
 from .memory import _Memory
 from .models import (
