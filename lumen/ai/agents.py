from __future__ import annotations

import asyncio
import difflib
import json
import re

from typing import Any, Literal

import pandas as pd
import panel as pn
import param
import yaml

from instructor.retry import InstructorRetryException
from panel.chat import ChatInterface
from panel.layout import Column
from panel.viewable import Viewer
from pydantic import BaseModel, create_model
from pydantic.fields import FieldInfo

from ..base import Component
from ..dashboard import Config
from ..pipeline import Pipeline
from ..sources.base import BaseSQLSource
from ..sources.duckdb import DuckDBSource
from ..state import state
from ..transforms.sql import SQLLimit
from ..views import VegaLiteView, View, hvPlotUIView
from .actor import Actor
from .config import FUZZY_TABLE_LENGTH, PROMPTS_DIR
from .controls import SourceControls
from .embeddings import Embeddings
from .llm import Llm, Message
from .memory import _Memory, memory
from .models import (
    FuzzyTable, JoinRequired, Sql, TableJoins, VegaLiteSpec, make_table_model,
)
from .translate import param_to_pydantic
from .utils import (
    clean_sql, describe_data, gather_table_sources, get_data, get_pipeline,
    get_schema, log_debug, report_error, retry_llm_output,
)
from .views import AnalysisOutput, LumenOutput, SQLOutput


class Agent(Viewer, Actor):
    """
    An Agent in Panel is responsible for handling a specific type of
    query. Each agent consists of an LLM and optionally a set of
    embeddings.
    """

    debug = param.Boolean(default=False, doc="""
        Whether to enable verbose error reporting.""")

    embeddings = param.ClassSelector(class_=Embeddings, doc="""
        Embeddings object which is queried to provide additional context
        before asking the LLM to respond.""")

    interface = param.ClassSelector(class_=ChatInterface, doc="""
        The ChatInterface to report progress to.""")

    llm = param.ClassSelector(class_=Llm, doc="""
        The LLM implementation to query.""")

    memory = param.ClassSelector(class_=_Memory, default=None, doc="""
        Local memory which will be used to provide the agent context.
        If None the global memory will be used.""")

    steps_layout = param.ClassSelector(default=None, class_=Column, allow_None=True, doc="""
        The layout progress updates will be streamed to.""")

    provides = param.List(default=[], readonly=True, doc="""
        List of context values this Agent provides to current working memory.""")

    requires = param.List(default=[], readonly=True, doc="""
        List of context that this Agent requires to be in memory.""")

    user = param.String(default="Agent", doc="""
        The name of the user that will be respond to the user query.""")

    # Panel extensions this agent requires to be loaded
    _extensions = ()

    # Maximum width of the output
    _max_width = 1200

    __abstract = True

    def __init__(self, **params):
        def _exception_handler(exception):
            messages = self.interface.serialize()
            if messages and str(exception) in messages[-1]["content"]:
                return

            import traceback
            traceback.print_exc()
            self.interface.send(
                f"Error cannot be resolved:\n\n{exception}",
                user="System",
                respond=False
            )

        if "interface" not in params:
            params["interface"] = ChatInterface(callback=self._interface_callback)
        super().__init__(**params)
        if not self.debug:
            pn.config.exception_handler = _exception_handler

        if state.config is None:
            state.config = Config(raise_with_notifications=True)
        else:
            state.config.raise_with_notifications = True

    async def _interface_callback(self, contents: list | str, user: str, instance: ChatInterface):
        await self.respond(contents)
        self._retries_left = 1

    @property
    def _steps_layout(self):
        """
        Stream to a dummy column to be able to suppress the steps output.
        """
        return pn.Column() if not self.steps_layout else self.steps_layout

    @property
    def _memory(self):
        return memory if self.memory is None else self.memory

    def __panel__(self):
        return self.interface

    async def _get_closest_tables(self, messages: list[Message], tables: list[str], n: int = 3) -> list[str]:
        # this does not work well, but for now keeping this,
        # and will be removed once embeddings are ready
        # TODO: move this out somewhere / remove once embeddings are ready...
        system = (
            f"You are great at extracting keywords based on the user query to find the correct table. "
            f"The current table selected: `{self._memory.get('table', 'N/A')}`. "
        )
        tables = tuple(table.replace('"', "") for table in tables)

        fuzzy_table = (await self.llm.invoke(
            messages,
            system=system,
            response_model=FuzzyTable,
            allow_partial=False
        ))
        if not fuzzy_table.required:
            return [self._memory.get("table") or tables[0]]

        # make case insensitive, but keep original case to transform back
        if not fuzzy_table.keywords:
            return tables[:n]

        table_keywords = [keyword.lower() for keyword in fuzzy_table.keywords]
        tables_lower = {table.lower(): table for table in tables}

        # get closest matches
        closest_tables = set()
        for keyword in table_keywords:
            closest_tables |= set(difflib.get_close_matches(keyword, list(tables_lower), n=5, cutoff=0.3))
        closest_tables = [tables_lower[table] for table in closest_tables]
        if len(closest_tables) == 0:
            # if no tables are found, ask the user to select ones and load it
            tables = await self._select_table(tables)
        self._memory["closest_tables"] = tables
        return tuple(tables)

    async def _select_table(self, tables):
        input_widget = pn.widgets.AutocompleteInput(
            placeholder="Start typing parts of the table name",
            case_sensitive=False,
            options=list(tables),
            search_strategy="includes",
            min_characters=1,
        )
        self.interface.send(
            pn.chat.ChatMessage(
                "No tables were found based on the user query. Please select the table you are looking for.",
                footer_objects=[input_widget],
                user="Assistant",
            ),
            respond=False
        )
        while not input_widget.value:
            await asyncio.sleep(0.05)
        tables = [input_widget.value]
        self.interface.pop(-1)
        return tables

    # Public API

    @classmethod
    async def applies(cls, memory: _Memory) -> bool:
        """
        Additional checks to determine if the agent should be used.
        """
        return True

    async def requirements(self, messages: list[Message]) -> list[str]:
        return self.requires

    async def respond(
        self,
        messages: list[Message],
        render_output: bool = False,
        step_title: str | None = None
    ) -> Any:
        """
        Provides a response to the user query.

        The type of the response may be a simple string or an object.

        Arguments
        ---------
        messages: list[Message]
            The list of messages corresponding to the user query and any other
            system messages to be included.
        render_output: bool
            Whether to render the output to the chat interface.
        step_title: str | None
            If the Agent response is part of a longer query this describes
            the step currently being processed.
        """
        system_prompt = await self._render_main_prompt(messages)
        message = None
        async for output_chunk in self.llm.stream(
            messages, system=system_prompt, field="output"
        ):
            message = self.interface.stream(
                output_chunk, replace=True, message=message, user=self.user, max_width=self._max_width
            )
        return message


class SourceAgent(Agent):

    purpose = param.String(default="""
        The SourceAgent allows a user to upload new datasets.

        Only use this if the user is requesting to add a dataset or you think
        additional information is required to solve the user query.""")

    requires = param.List(default=[], readonly=True)

    provides = param.List(default=["source"], readonly=True)

    on_init = param.Boolean(default=True)

    _extensions = ('filedropper',)

    async def respond(
        self,
        messages: list[Message],
        render_output: bool = False,
        step_title: str | None = None
    ) -> Any:
        source_controls = SourceControls(
            multiple=True, replace_controls=True, select_existing=False, memory=self.memory
        )
        self.interface.send(source_controls, respond=False, user="SourceAgent")
        while not source_controls._add_button.clicks > 0:
            await asyncio.sleep(0.05)
        return source_controls


class ChatAgent(Agent):

    purpose = param.String(default="""
        Chats and provides info about high level data related topics,
        e.g. what datasets are available, the columns of the data or
        statistics about the data, and continuing the conversation.

        Is capable of providing suggestions to get started or comment on interesting tidbits.
        It can talk about the data, if available.
        Use this instead of TableListAgent if there is only one table available.
        Usually not used concurrently with SQLAgent, unlike AnalystAgent.
        """)

    prompts = param.Dict(
        default={
            "main": {"template": PROMPTS_DIR / "ChatAgent" / "main.jinja2"},
        }
    )

<<<<<<< HEAD
    requires = param.List(default=["current_source"], readonly=True)
=======
    response_model = param.ClassSelector(class_=BaseModel, is_instance=False)

    requires = param.List(default=["source"], readonly=True)
>>>>>>> dfb68b8e

    async def _render_main_prompt(self, messages: list[Message], **context) -> str:
        source = self._memory.get("source")
        if not source:
            raise ValueError("No source found in memory.")

        tables = source.get_tables()
        context = {"tables": tables}
        if len(tables) > 1:
            if (
                len(tables) > FUZZY_TABLE_LENGTH
                and "closest_tables" not in self._memory
            ):
                closest_tables = await self._get_closest_tables(messages, tables, n=5)
            else:
                closest_tables = self._memory.get("closest_tables", tables)
            context["closest_tables"] = closest_tables
        else:
            self._memory["table"] = table = self._memory.get(
                "table", tables[0]
            )
            schema = await get_schema(self._memory["source"], table, include_count=True, limit=1000)
            context["table"] = table
            context["schema"] = schema
        system_prompt = self._render_prompt("main", **context)
        return system_prompt


class AnalystAgent(ChatAgent):

    purpose = param.String(default="""
        Responsible for analyzing results from SQLAgent and
        providing clear, concise, and actionable insights.
        Focuses on breaking down complex data findings into understandable points for
        high-level decision-making. Emphasizes detailed interpretation, trends, and
        relationships within the data, while avoiding general overviews or
        superficial descriptions.""")

    requires = param.List(default=["source", "table", "pipeline", "sql"], readonly=True)

    prompts = param.Dict(
        default={
            "main": {"template": PROMPTS_DIR / "AnalystAgent" / "main.jinja2"},
        }
    )


class LumenBaseAgent(Agent):

    user = param.String(default="Lumen")

    _output_type = LumenOutput

    _max_width = None

    def _render_lumen(
        self,
        component: Component,
        message: pn.chat.ChatMessage = None,
        render_output: bool = False,
        title: str | None = None,
        **kwargs
    ):
        out = self._output_type(
            component=component, render_output=render_output, title=title, **kwargs
        )
        if 'outputs' in self._memory:
            # We have to create a new list to trigger an event
            # since inplace updates will not trigger updates
            # and won't allow diffing between old and new values
            self._memory['outputs'] = self._memory['outputs']+[out]
        message_kwargs = dict(value=out, user=self.user)
        self.interface.stream(message=message, **message_kwargs, replace=True, max_width=self._max_width)


class TableListAgent(LumenBaseAgent):

    purpose = param.String(default="""
        Renders a list of all availables tables to the user.
        Not useful for gathering information about the tables.""")

    prompts = param.Dict(
        default={
            "main": {"template": PROMPTS_DIR / "TableListAgent" / "main.jinja2"},
        }
    )

    requires = param.List(default=["source"], readonly=True)

    _extensions = ('tabulator',)

    @classmethod
    async def applies(cls, memory: _Memory) -> bool:
        source = memory.get("source")
        if not source:
            return True  # source not loaded yet; always apply
        return len(source.get_tables()) > 1

    def _use_table(self, event):
        if event.column != "show":
            return
        table = self._df.iloc[event.row, 0]
        self.interface.send(f"Show the table: {table!r}")

    async def respond(
        self,
        messages: list[Message],
        render_output: bool = False,
        step_title: str | None = None
    ) -> Any:
        tables = []
        for source in self._memory["sources"]:
            tables += source.get_tables()
        self._df = pd.DataFrame({"Table": tables})
        table_list = pn.widgets.Tabulator(
            self._df,
            buttons={'show': '<i class="fa fa-eye"></i>'},
            show_index=False,
            min_height=150,
            min_width=350,
            widths={'Table': '90%'},
            disabled=True,
            page_size=10,
            header_filters=True
        )
        table_list.on_click(self._use_table)
        self.interface.stream(table_list, user="Lumen")
        return table_list


class SQLAgent(LumenBaseAgent):

    purpose = param.String(default="""
        Responsible for generating, modifying and executing SQL queries to
        answer user queries about the data, such querying subsets of the
        data, aggregating the data and calculating results. If the current
        table does not contain all the available data the SQL agent is
        also capable of joining it with other tables. Will generate and
        execute a query in a single step.""")

    prompts = param.Dict(
        default={
            "main": {"template": PROMPTS_DIR / "SQLAgent" / "main.jinja2", "model": Sql},
            "select_table": {"template": PROMPTS_DIR / "SQLAgent" / "select_table.jinja2", "model_factory": make_table_model},
            "require_joins": {"template": PROMPTS_DIR / "SQLAgent" / "require_joins.jinja2", "model": JoinRequired},
            "find_joins": {"template": PROMPTS_DIR / "SQLAgent" / "find_joins.jinja2", "model": TableJoins},
        }
    )

    requires = param.List(default=["source"], readonly=True)

    provides = param.List(default=["table", "sql", "pipeline", "data"], readonly=True)

    _extensions = ('codeeditor', 'tabulator',)

    _output_type = SQLOutput

    async def _select_relevant_table(self, messages: list[Message]) -> tuple[str, BaseSQLSource]:
        """Select the most relevant table based on the user query."""
        sources = self._memory["sources"]
        tables_to_source, tables_schema_str = await gather_table_sources(sources)
        tables = tuple(tables_to_source)
        if messages and messages[-1]["content"].startswith("Show the table: '"):
            # Handle the case where explicitly requested a table
            table = messages[-1]["content"].replace("Show the table: '", "")[:-1]
        elif len(tables) == 1:
            table = tables[0]
        else:
            with self.interface.add_step(title="Choosing the most relevant table...", steps_layout=self._steps_layout) as step:
                if len(tables) > 1:
                    closest_tables = self._memory.pop("closest_tables", [])
                    if closest_tables:
                        tables = closest_tables
                    elif len(tables) > FUZZY_TABLE_LENGTH:
                        tables = await self._get_closest_tables(messages, tables)
                    system_prompt = self._render_prompt("select_table", tables_schema_str=tables_schema_str)
                    table_model = self.prompts["main"]["model_factory"](tables)
                    result = await self.llm.invoke(
                        messages,
                        system=system_prompt,
                        response_model=table_model,
                        allow_partial=False,
                        max_retries=3,
                    )
                    table = result.relevant_table
                    step.stream(f"{result.chain_of_thought}\n\nSelected table: {table}")
                else:
                    table = tables[0]
                    step.stream(f"Selected table: {table}")

        if table in tables_to_source:
            source = tables_to_source[table]
        else:
            sources = [src for src in sources if table in src]
            source = sources[0] if sources else self._memory["source"]

        return table, source

    @retry_llm_output()
    async def _create_valid_sql(
        self,
        messages: list[Message],
        system: str,
        tables_to_source,
        title: str,
        errors=None
    ):
        if errors:
            last_query = self.interface.serialize()[-1]["content"].replace("```sql", "").rstrip("```").strip()
            errors = '\n'.join(errors)
            messages += [
                {
                    "role": "user",
                    "content": (
                        f"Your last query `{last_query}` did not work as intended, "
                        f"expertly revise, and please do not repeat these issues:\n{errors}\n\n"
                        f"If the error is `syntax error at or near \")\"`, double check you used "
                        "table names verbatim, i.e. `read_parquet('table_name.parq')` instead of `table_name`."
                    )
                }
            ]
        log_debug(f"Below are the errors in `_create_valid_sql` retry:\n{errors}")

        with self.interface.add_step(title=title or "SQL query", steps_layout=self._steps_layout) as step:
            response = self.llm.stream(messages, system=system, response_model=self.prompts["main"]["model"])
            sql_query = None
            async for output in response:
                step_message = output.chain_of_thought
                if output.query:
                    sql_query = clean_sql(output.query)
                    step_message += f"\n```sql\n{sql_query}\n```"
                step.stream(step_message, replace=True)

        if not sql_query:
            raise ValueError("No SQL query was generated.")

        sources = set(tables_to_source.values())
        if len(sources) > 1:
            mirrors = {}
            for a_table, a_source in tables_to_source.items():
                if not any(a_table.rstrip(")").rstrip("'").rstrip('"').endswith(ext)
                           for ext in [".csv", ".parquet", ".parq", ".json", ".xlsx"]):
                    renamed_table = a_table.replace(".", "_")
                    sql_query = sql_query.replace(a_table, renamed_table)
                else:
                    renamed_table = a_table
                if "//" in renamed_table:
                    # Remove source prefixes from table names
                    renamed_table = re.sub(r"//[^/]+//", "", renamed_table)
                sql_query = sql_query.replace(a_table, renamed_table)
                mirrors[renamed_table] = (a_source, a_table)
            source = DuckDBSource(uri=":memory:", mirrors=mirrors)
        else:
            source = next(iter(sources))

        # check whether the SQL query is valid
        expr_slug = output.expr_slug
        try:
            sql_expr_source = source.create_sql_expr_source({expr_slug: sql_query})
            # Get validated query
            sql_query = sql_expr_source.tables[expr_slug]
            sql_transforms = [SQLLimit(limit=1_000_000)]
            pipeline = await get_pipeline(
                source=sql_expr_source, table=expr_slug, sql_transforms=sql_transforms
            )
        except InstructorRetryException as e:
            error_msg = str(e)
            step.stream(f'\n```python\n{error_msg}\n```')
            if len(error_msg) > 50:
                error_msg = error_msg[:50] + "..."
            step.failed_title = error_msg
            step.status = "failed"
            if e.n_attempts > 1:
                # Show the last error message
                step.stream(f'\n```python\n{e.messages[-1]["content"]}\n```')
            elif e.n_attempts > 2:
                raise e
        except Exception as e:
            report_error(e, step)
            raise e

        try:
            df = await get_data(pipeline)
        except Exception as e:
            source._connection.execute(f'DROP TABLE IF EXISTS "{expr_slug}"')
            report_error(e, step)
            raise e

        self._memory["data"] = await describe_data(df)
        self._memory["sources"].append(sql_expr_source)
        self._memory["source"] = sql_expr_source
        self._memory["pipeline"] = pipeline
        self._memory["table"] = pipeline.table
        self._memory["sql"] = sql_query
        return sql_query

    async def _check_requires_joins(
        self,
        messages: list[Message],
        schema,
        table: str
    ):
        with self.interface.add_step(title="Checking if join is required", steps_layout=self._steps_layout) as step:
            join_prompt = self._render_prompt(
                "require_joins",
                schema=yaml.dump(schema),
                table=table
            )
            response = self.llm.stream(
                messages[-1:],
                system=join_prompt,
                response_model=self.prompts["join_required"]["model"],
            )
            async for output in response:
                step.stream(output.chain_of_thought, replace=True)
            requires_joins = output.requires_joins
            step.success_title = 'Query requires join' if requires_joins else 'No join required'
        return requires_joins

    async def find_join_tables(self, messages: list):
        multi_source = len(self._memory['sources']) > 1
        if multi_source:
            tables = [
                f"//{a_source}//{a_table}" for a_source in self._memory["sources"]
                for a_table in a_source.get_tables()
            ]
        else:
            tables = self._memory['source'].get_tables()

        find_joins_prompt = self._render_prompt("find_joins", tables=tables)
        with self.interface.add_step(title="Determining tables required for join", steps_layout=self._steps_layout) as step:
            output = await self.llm.invoke(
                messages,
                system=find_joins_prompt,
                response_model=self.prompts["find_joins"]["model"],
            )
            tables_to_join = output.tables_to_join
            step.stream(
                f'{output.chain_of_thought}\nJoin requires following tables: {tables_to_join}',
                replace=True
            )
            step.success_title = 'Found tables required for join'

        tables_to_source = {}
        for source_table in tables_to_join:
            sources = self._memory["sources"]
            if multi_source:
                try:
                    _, a_source_name, a_table = source_table.split("//", maxsplit=2)
                except ValueError:
                    a_source_name, a_table = source_table.split("//", maxsplit=1)
                for source in sources:
                    if source.name == a_source_name:
                        a_source = source
                        break
                if a_table in tables_to_source:
                    a_table = f"//{a_source_name}//{a_table}"
            else:
                a_source = next(iter(sources))
                a_table = source_table

            tables_to_source[a_table] = a_source
        return tables_to_source

    async def respond(
        self,
        messages: list[Message],
        render_output: bool = False,
        step_title: str | None = None
    ) -> Any:
        """
        Steps:
        1. Retrieve the current source and table from memory.
        2. If the source lacks a `get_sql_expr` method, return `None`.
        3. Fetch the schema for the current table using `get_schema` without min/max values.
        4. Determine if a join is required by calling `_check_requires_joins`.
        5. If required, find additional tables via `find_join_tables`; otherwise, use the current source and table.
        6. For each source and table, get the schema and SQL expression, storing them in `table_schemas`.
        7. Render the SQL prompt using the table schemas, dialect, join status, and table.
        8. If a join is required, remove source/table prefixes from the last message.
        9. Construct the SQL query with `_create_valid_sql`.
        """
        table, source = await self._select_relevant_table(messages)
        if not hasattr(source, "get_sql_expr"):
            return None

        # include min max for more context for data cleaning
        schema = await get_schema(source, table, include_min_max=True)
        join_required = await self._check_requires_joins(messages, schema, table)
        if join_required:
            tables_to_source = await self.find_join_tables(messages)
        else:
            tables_to_source = {table: source}

        table_schemas = {}
        for source_table, source in tables_to_source.items():
            if source_table == table:
                table_schema = schema
            else:
                table_schema = await get_schema(source, source_table, include_min_max=True)

            # Look up underlying table name
            table_name = source_table
            if (
                'tables' in source.param and
                isinstance(source.tables, dict) and
                'select ' not in source.tables[table_name].lower()
            ):
                table_name = source.tables[table_name]

            table_schemas[table_name] = {
                "schema": yaml.dump(table_schema),
                "sql": source.get_sql_expr(source_table),
            }

        dialect = source.dialect
        system_prompt = await self._render_main_prompt(
            messages,
            tables_sql_schemas=table_schemas,
            dialect=dialect,
            join_required=join_required,
            table=table
        )
        if join_required:
            # Remove source prefixes message, e.g. //<source>//<table>
            messages[-1]["content"] = re.sub(r"//[^/]+//", "", messages[-1]["content"])
        sql_query = await self._create_valid_sql(messages, system_prompt, tables_to_source, step_title)
        pipeline = self._memory['pipeline']
        self._render_lumen(pipeline, spec=sql_query, render_output=render_output, title=step_title)
        return pipeline


class BaseViewAgent(LumenBaseAgent):

    requires = param.List(default=["pipeline"], readonly=True)

    provides = param.List(default=["plot"], readonly=True)

    prompts = param.Dict(
        default={
            "main": {"template": PROMPTS_DIR / "BaseViewAgent" / "main.jinja2"},
        }
    )

    async def _extract_spec(self, model: BaseModel):
        return dict(model)

    @classmethod
    def _get_model(cls, schema):
        raise NotImplementedError()

    async def respond(
        self,
        messages: list[Message],
        render_output: bool = False,
        step_title: str | None = None
    ) -> Any:
        """
        Generates a visualization based on user messages and the current data pipeline.
        """
        pipeline = self._memory.get("pipeline")
        if not pipeline:
            raise ValueError("No current pipeline found in memory.")

        schema = await get_schema(pipeline, include_min_max=False)
        if not schema:
            raise ValueError("Failed to retrieve schema for the current pipeline.")

        doc = self.view_type.__doc__.split("\n\n")[0] if self.view_type.__doc__ else self.view_type.__name__
        system_prompt = self._render_prompt(
            "main",
            schema=yaml.dump(schema),
            table=pipeline.table,
            view=self._memory.get('view'),
            doc=doc,
        )
        output = await self.llm.invoke(
            messages,
            system=system_prompt,
            response_model=self._get_model(schema),
        )
        spec = await self._extract_spec(output)
        chain_of_thought = spec.pop("chain_of_thought", None)
        if chain_of_thought:
            with self.interface.add_step(
                title=step_title or "Generating view...",
                steps_layout=self._steps_layout
            ) as step:
                step.stream(chain_of_thought)
        print(f"{self.name} settled on spec: {spec!r}.")
        self._memory["view"] = dict(spec, type=self.view_type)
        view = self.view_type(pipeline=pipeline, **spec)
        self._render_lumen(view, render_output=render_output, title=step_title)
        return view


class hvPlotAgent(BaseViewAgent):

    purpose = param.String(default="""
        Generates a plot of the data given a user prompt.
        If the user asks to plot, visualize or render the data this is your best best.""")

    prompts = param.Dict(
        default={
            "main": {"template": PROMPTS_DIR / "hvPlotAgent" / "main.jinja2"},
        }
    )

    view_type = hvPlotUIView

    @classmethod
    def _get_model(cls, schema):
        # Find parameters
        excluded = cls.view_type._internal_params + [
            "controls",
            "type",
            "source",
            "pipeline",
            "transforms",
            "download",
            "field",
            "selection_group",
        ]
        model = param_to_pydantic(cls.view_type, excluded=excluded, schema=schema, extra_fields={
            "chain_of_thought": (str, FieldInfo(description="Your thought process behind the plot.")),
        })
        return model[cls.view_type.__name__]

    async def _extract_spec(self, model):
        pipeline = self._memory["pipeline"]
        spec = {
            key: val for key, val in dict(model).items()
            if val is not None
        }
        spec["type"] = "hvplot_ui"
        self.view_type.validate(spec)
        spec.pop("type", None)

        # Add defaults
        spec["responsive"] = True
        data = await get_data(pipeline)
        if len(data) > 20000 and spec["kind"] in ("line", "scatter", "points"):
            spec["rasterize"] = True
            spec["cnorm"] = "log"
        return spec


class VegaLiteAgent(BaseViewAgent):

    purpose = param.String(
        default="""
        Generates a vega-lite specification of the plot the user requested.

        If the user asks to plot, visualize or render the data this is your best best.
        """)

    prompts = param.Dict(
        default={
            "main": {"template": PROMPTS_DIR / "VegaLiteAgent" / "main.jinja2"},
        }
    )

    view_type = VegaLiteView

    _extensions = ('vega',)

    @classmethod
    def _get_model(cls, schema):
        return VegaLiteSpec

    async def _extract_spec(self, model: VegaLiteSpec):
        vega_spec = json.loads(model.json_spec)
        if "$schema" not in vega_spec:
            vega_spec["$schema"] = "https://vega.github.io/schema/vega-lite/v5.json"
        if "width" not in vega_spec:
            vega_spec["width"] = "container"
        if "height" not in vega_spec:
            vega_spec["height"] = "container"
        return {'spec': vega_spec, "sizing_mode": "stretch_both", "min_height": 500}


class AnalysisAgent(LumenBaseAgent):

    purpose = param.String(default="""
        Perform custom analyses on the data.""")

    prompts = param.Dict(
        default={
            "main": {"template": PROMPTS_DIR / "AnalysisAgent" / "main.jinja2"},
        }
    )

    analyses = param.List([])

    requires = param.List(default=['pipeline'])

    provides = param.List(default=['view'])

    _output_type = AnalysisOutput

    async def respond(
        self,
        messages: list[Message],
        render_output: bool = False,
        step_title: str | None = None,
        agents: list[Agent] | None = None
    ) -> Any:
        pipeline = self._memory['pipeline']
        analyses = {a.name: a for a in self.analyses if await a.applies(pipeline)}
        if not analyses:
            print("NONE found...")
            return None

        # Short cut analysis selection if there's an exact match
        if len(messages):
            analysis = messages[0].get('content').replace('Apply ', '')
            if analysis in analyses:
                analyses = {analysis: analyses[analysis]}

        if len(analyses) > 1:
            with self.interface.add_step(title="Choosing the most relevant analysis...", steps_layout=self._steps_layout) as step:
                type_ = Literal[tuple(analyses)]
                analysis_model = create_model(
                    "Analysis",
                    correct_name=(type_, FieldInfo(description="The name of the analysis that is most appropriate given the user query."))
                )
                system_prompt = self._render_prompt(
                    "main",
                    analyses=analyses,
                    data=self._memory.get("data"),
                )
                analysis_name = (await self.llm.invoke(
                    messages,
                    system=system_prompt,
                    response_model=analysis_model,
                    allow_partial=False,
                )).correct_name
                step.stream(f"Selected {analysis_name}")
                step.success_title = f"Selected {analysis_name}"
        else:
            analysis_name = next(iter(analyses))

        with self.interface.add_step(title=step_title or "Creating view...", steps_layout=self._steps_layout) as step:
            await asyncio.sleep(0.1)  # necessary to give it time to render before calling sync function...
            analysis_callable = analyses[analysis_name].instance(agents=agents)

            data = await get_data(pipeline)
            for field in analysis_callable._field_params:
                analysis_callable.param[field].objects = list(data.columns)
            self._memory["analysis"] = analysis_callable

            if analysis_callable.autorun:
                if asyncio.iscoroutinefunction(analysis_callable.__call__):
                    view = await analysis_callable(pipeline)
                else:
                    view = await asyncio.to_thread(analysis_callable, pipeline)
                spec = view.to_spec()
                if isinstance(view, View):
                    view_type = view.view_type
                    self._memory["view"] = dict(spec, type=view_type)
                elif isinstance(view, Pipeline):
                    self._memory["pipeline"] = view
                # Ensure data reflects processed pipeline
                if pipeline is not self._memory['pipeline']:
                    pipeline = self._memory['pipeline']
                    if len(data) > 0:
                        self._memory["data"] = await describe_data(data)
                yaml_spec = yaml.dump(spec)
                step.stream(f"Generated view\n```yaml\n{yaml_spec}\n```")
                step.success_title = "Generated view"
            else:
                step.success_title = "Configure the analysis"
                view = None

        analysis = self._memory["analysis"]
        pipeline = self._memory['pipeline']
        if view is None and analysis.autorun:
            self.interface.stream('Failed to find an analysis that applies to this data')
        else:
            self._render_lumen(
                view,
                analysis=analysis,
                pipeline=pipeline,
                render_output=render_output,
                title=step_title
            )
        return view<|MERGE_RESOLUTION|>--- conflicted
+++ resolved
@@ -285,13 +285,10 @@
         }
     )
 
-<<<<<<< HEAD
-    requires = param.List(default=["current_source"], readonly=True)
-=======
-    response_model = param.ClassSelector(class_=BaseModel, is_instance=False)
+
 
     requires = param.List(default=["source"], readonly=True)
->>>>>>> dfb68b8e
+
 
     async def _render_main_prompt(self, messages: list[Message], **context) -> str:
         source = self._memory.get("source")
