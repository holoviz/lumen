import asyncio
import difflib
import io
import textwrap

from typing import Literal, Optional, Type

import pandas as pd
import panel as pn
import param
import yaml

from panel.chat import ChatInterface
from panel.pane import HTML
from panel.viewable import Viewer
from pydantic import BaseModel, create_model
from pydantic.fields import FieldInfo

from ..base import Component
from ..dashboard import Config, load_yaml
from ..pipeline import Pipeline
from ..sources import FileSource, InMemorySource
from ..sources.intake_sql import IntakeBaseSQLSource
from ..state import state
from ..transforms.sql import (
    SQLLimit, SQLOverride, SQLTransform, Transform,
)
from ..views import hvPlotUIView
from .embeddings import Embeddings
from .llm import Llm
from .memory import memory
from .models import (
    DataRequired, FuzzyTable, JoinRequired, Sql, TableJoins, Topic,
)
from .translate import param_to_pydantic
<<<<<<< HEAD
from .utils import render_template, retry_llm_output
=======
from .utils import get_schema, render_template
>>>>>>> 64631ce2

FUZZY_TABLE_LENGTH = 10


class Agent(Viewer):
    """
    An Agent in Panel is responsible for handling a specific type of
    query. Each agent consists of an LLM and optionally a set of
    embeddings.
    """

    debug = param.Boolean(default=False)

    embeddings = param.ClassSelector(class_=Embeddings)

    interface = param.ClassSelector(class_=ChatInterface)

    llm = param.ClassSelector(class_=Llm)

    system_prompt = param.String()

    response_model = param.ClassSelector(class_=BaseModel, is_instance=False)

    user = param.String(default="Assistant")

    requires = param.List(default=[], readonly=True)

    provides = param.List(default=[], readonly=True)

    __abstract = True

    def __init__(self, **params):
        self._retries_left = 1
        def _exception_handler(exception):
            import traceback
            tb = traceback.format_exc()
            print(tb)
            if self._retries_left > 0:
                self._retries_left -= 1
                self.interface.send(
                    f"Taking a different approach to expertly resolve this issue `{exception}` using world-class knowledge.",
                    user="Exception",
                )
            else:
                self.interface.send(
                    f"Error cannot be resolved: `{exception}`.",
                    user="System",
                    respond=False
                )


        if "interface" not in params:
            params["interface"] = ChatInterface(callback=self._chat_invoke)
        super().__init__(**params)
        if not self.debug:
            pn.config.exception_handler = _exception_handler

        if state.config is None:
            state.config = Config(raise_with_notifications=True)
        else:
            state.config.raise_with_notifications = True

    def _link_code_editor(self, value, callback, language):
        code_editor = pn.widgets.CodeEditor(
            value=value, language=language, sizing_mode="stretch_both", min_height=300
        )
        copy_icon = pn.widgets.ButtonIcon(
            icon="copy", active_icon="check", toggle_duration=1000
        )
        copy_icon.js_on_click(
            args={"code_editor": code_editor},
            code="navigator.clipboard.writeText(code_editor.code);",
        )
        download_icon = pn.widgets.ButtonIcon(
            icon="download", active_icon="check", toggle_duration=1000
        )
        download_icon.js_on_click(
            args={"code_editor": code_editor},
            code="""
            var text = code_editor.code;
            var blob = new Blob([text], {type: 'text/plain'});
            var url = window.URL.createObjectURL(blob);
            var a = document.createElement('a');
            a.href = url;
            a.download = 'lumen_spec.yaml';
            document.body.appendChild(a); // we need to append the element to the dom -> otherwise it will not work in firefox
            a.click();
            a.parentNode.removeChild(a);  //afterwards we remove the element again
            """,
        )
        icons = pn.Row(copy_icon, download_icon)
        code_col = pn.Column(code_editor, icons, sizing_mode="stretch_both")
        placeholder = pn.Column(sizing_mode="stretch_both")
        tabs = pn.Tabs(
            ("Code", code_col),
            ("Output", placeholder),
            styles={'min-width': "100%"}
        )
        placeholder.objects = [
            pn.bind(callback, code_editor.param.value, tabs.param.active)
        ]
        return tabs

    async def _chat_invoke(self, contents: list | str, user: str, instance: ChatInterface):
        await self.invoke(contents)
        self._retries_left = 1

    def __panel__(self):
        return self.interface

    async def _system_prompt_with_context(
        self, messages: list | str, context: str = ""
    ) -> str:
        system_prompt = self.system_prompt
        if self.embeddings:
            context = self.embeddings.query(messages)
        if context:
            system_prompt += f"{system_prompt}\n### CONTEXT: {context}".strip()
        return system_prompt

    async def _get_closest_tables(self, messages: list | str, tables: list[str], n: int = 3) -> list[str]:
        system = (
            f"You are great at extracting keywords based on the user query to find the correct table. "
            f"The current table selected: `{memory.get('current_table', 'N/A')}`. "
        )
        tables = tuple(table.replace('"', "") for table in tables)

        fuzzy_table = (await self.llm.invoke(
            messages,
            system=system,
            response_model=FuzzyTable,
            allow_partial=False
        ))
        if not fuzzy_table.required:
            return [memory.get("current_table") or tables[0]]

        # make case insensitive, but keep original case to transform back
        if not fuzzy_table.keywords:
            return tables[:n]

        table_keywords = [keyword.lower() for keyword in fuzzy_table.keywords]
        tables_lower = {table.lower(): table for table in tables}

        # get closest matches
        closest_tables = set()
        for keyword in table_keywords:
            closest_tables |= set(difflib.get_close_matches(keyword, list(tables_lower), n=5, cutoff=0.3))
        closest_tables = [tables_lower[table] for table in closest_tables]
        if len(closest_tables) == 0:
            # if no tables are found, ask the user to select ones and load it
            tables = await self._select_table(tables)
        memory["closest_tables"] = tables
        return tuple(tables)

    async def _select_table(self, tables):
        input_widget = pn.widgets.AutocompleteInput(
            placeholder="Start typing parts of the table name",
            case_sensitive=False,
            options=list(tables),
            search_strategy="includes",
            min_characters=1,
        )
        self.interface.send(
            pn.chat.ChatMessage(
                "No tables were found based on the user query. Please select the table you are looking for.",
                footer_objects=[input_widget],
                user="Assistant",
            ),
            respond=False
        )
        while not input_widget.value:
            await asyncio.sleep(0.05)
        tables = [input_widget.value]
        self.interface.pop(-1)
        return tables

    async def requirements(self, messages: list | str):
        return self.requires

    async def invoke(self, messages: list | str):
        system_prompt = await self._system_prompt_with_context(messages)

        message = None
        async for chunk in self.llm.stream(
            messages, system=system_prompt, response_model=self.response_model
        ):
            message = self.interface.stream(
                chunk, replace=True, message=message, user=self.user
            )


class SourceAgent(Agent):
    """
    The SourceAgent allows a user to provide an input source.

    Should only be used if the user explicitly requests adding a source
    or no source is in memory.
    """

    requires = param.List(default=[], readonly=True)

    provides = param.List(default=["current_source"], readonly=True)

    on_init = param.Boolean(default=True)

    async def answer(self, messages: list | str):
        name = pn.widgets.TextInput(name="Name your table", align="center")
        upload = pn.widgets.FileInput(align="end")
        url = pn.widgets.TextInput(placeholder="Add a file from a URL")
        add = pn.widgets.Button(
            name="Add table",
            icon="table-plus",
            disabled=True,
            align="center",
            button_type="success",
        )
        tables = pn.Tabs(sizing_mode="stretch_width")
        mem_source = InMemorySource()
        file_source = FileSource()

        def add_table(event):
            if upload.value:
                if upload.filename.endswith("csv"):
                    df = pd.read_csv(
                        io.StringIO(upload.value.decode("utf-8")), parse_dates=True
                    )
                    for col in ("date", "Date"):
                        if col in df.columns:
                            df[col] = pd.to_datetime(df[col])
                elif upload.filename.endswith((".parq", ".parquet")):
                    df = pd.read_parquet(io.BytesIO(upload.value))
                mem_source.add_table(name.value, df)
                memory["current_source"] = mem_source
            elif url.value:
                file_source.tables[name.value] = url.value
                memory["current_source"] = file_source
            name.value = ""
            url.value = ""
            upload.value = None
            src = memory["current_source"]
            tables[:] = [
                (t, pn.widgets.Tabulator(src.get(t))) for t in src.get_tables()
            ]

        def add_name(event):
            if not name.value and event.new:
                name.value = event.new.split(".")[0]

        upload.param.watch(add_name, "filename")

        def enable_add(event):
            add.disabled = not bool(upload.value or url.value)

        upload.param.watch(enable_add, "value")
        url.param.watch(enable_add, "value")
        add.on_click(add_table)
        menu = pn.Column(
            pn.Row(
                pn.Tabs(("Upload", upload), ("URL", url)),
                name,
                add,
                sizing_mode="stretch_width",
            ),
            tables,
        )
        self.interface.send(menu, respond=False, user="SourceAgent")
        while not add.clicks:
            await asyncio.sleep(0.05)

    async def invoke(self, messages: list[str] | str):
        await self.answer(messages)


class ChatAgent(Agent):
    """
    Chats and provides info about high level data related topics,
    e.g. what datasets are available, the columns of the data or
    statistics about the data, and continuing the conversation.

    Is capable of providing suggestions to get started or comment on interesting tidbits.
    If data is available, it can also talk about the data itself.
    """

    system_prompt = param.String(
        default=(
            "Be a helpful chatbot to talk about high-level data exploration "
            "like what datasets are available and what each column represents. "
            "Provide suggestions to get started if necessary."
        )
    )

    response_model = param.ClassSelector(class_=BaseModel, is_instance=False)

    requires = param.List(default=["current_source"], readonly=True)

    async def requirements(self, messages: list | str):
        if 'current_data' in memory:
            return self.requires

        for i in range(3):
            result = await self.llm.invoke(
                messages,
                system=(
                    "The user may or may not want to chat about a particular dataset. "
                    "Determine whether the provided user prompt requires access to "
                    "actual data. If they're only searching for one, it's not required."
                ),
                response_model=DataRequired,
                allow_partial=False,
            )
            if result is None:
                continue
            elif result.data_required:
                return self.requires + ['current_table']
            else:
                break
        return self.requires

    async def _system_prompt_with_context(
        self, messages: list | str, context: str = ""
    ) -> str:
        source = memory.get("current_source")
        tables = source.get_tables() if source else []
        if len(tables) > 1:
            if len(tables) > FUZZY_TABLE_LENGTH and "closest_tables" not in memory:
                closest_tables = await self._get_closest_tables(messages, tables, n=5)
            else:
                closest_tables = memory.get("closest_tables", tables)
            context = f"Available tables: {', '.join(closest_tables)}"
        else:
            memory["current_table"] = table = memory.get("current_table", tables[0])
            schema = get_schema(memory["current_source"], table)
            if schema:
                context = f"{table} with schema: {schema}"

        if "current_data" in memory:
            context += (
                f"\nHere's a summary of the dataset the user just asked about:\n```\n{memory['current_data']}\n```"
            )

        system_prompt = self.system_prompt
        if context:
            system_prompt += f"{system_prompt}\n### CONTEXT: {context}".strip()
        return system_prompt


class ChatDetailsAgent(ChatAgent):
    """
    Responsible for chatting and providing info about details about the table values,
    e.g. what should be noted about the data values, valuable, applicable insights about the data,
    and continuing the conversation. Does not provide overviews;
    only details, meaning, relationships, and trends of the data.
    """

    requires = param.List(default=["current_source", "current_table"], readonly=True)

    system_prompt = param.String(
        default=(
            "You are a world-class, subject scientist on the topic. Help provide guidance and meaning "
            "about the data values, highlight valuable and applicable insights. Be very precise "
            "on your subject matter expertise and do not be afraid to use specialized terminology or "
            "industry-specific jargon to describe the data values and trends. Do not provide overviews; "
            "instead, focus on the details and meaning of the data. Highlight relationships "
            "between the columns and what could be interesting to dive deeper into."
        )
    )

    async def _system_prompt_with_context(
        self, messages: list | str, context: str = ""
    ) -> str:
        system_prompt = self.system_prompt
        topic = (await self.llm.invoke(
            messages,
            system="What is the topic of the table?",
            response_model=Topic,
            allow_partial=False,
        )).result
        context += f"Topic you are a world-class expert on: {topic}"

        current_data = memory["current_data"]
        if isinstance(current_data, dict):
            columns = list(current_data["stats"].keys())
        else:
            columns = list(current_data.columns)
        context += f"\nHere are the columns of the table: {columns}"

        if context:
            system_prompt += f"{system_prompt}\n### CONTEXT: {context}".strip()
        return system_prompt


class LumenBaseAgent(Agent):

    user = param.String(default="Lumen")

    def _describe_data(self, df: pd.DataFrame) -> str:
        def format_float(num):
            if pd.isna(num):
                return num
            # if is integer, round to 0 decimals
            if num == int(num):
                return f"{int(num)}"
            elif 0.01 <= abs(num) < 100:
                return f"{num:.1f}"  # Regular floating-point notation with two decimals
            else:
                return f"{num:.1e}"  # Exponential notation with two decimals

        size = df.size
        shape = df.shape
        if size < 250:
            return df

        is_summarized = False
        if shape[0] > 5000:
            is_summarized = True
            df = df.sample(5000)

        df = df.sort_index()

        for col in df.columns:
            if isinstance(df[col].iloc[0], pd.Timestamp):
                df[col] = pd.to_datetime(df[col])

        df_describe_dict = df.describe(percentiles=[]).drop(["min", "max"]).to_dict()

        for col in df.select_dtypes(include=["object"]).columns:
            if col not in df_describe_dict:
                df_describe_dict[col] = {}
            df_describe_dict[col]["nunique"] = df[col].nunique()
            try:
                df_describe_dict[col]["lengths"] = {
                    "max": df[col].str.len().max(),
                    "min": df[col].str.len().min(),
                    "mean": float(df[col].str.len().mean()),
                }
            except AttributeError:
                pass

        for col in df.columns:
            if col not in df_describe_dict:
                df_describe_dict[col] = {}
            df_describe_dict[col]["nulls"] = int(df[col].isnull().sum())

        # select datetime64 columns
        for col in df.select_dtypes(include=["datetime64"]).columns:
            for key in df_describe_dict[col]:
                df_describe_dict[col][key] = str(df_describe_dict[col][key])
            df[col] = df[col].astype(str)  # shorten output

        # select all numeric columns and round
        for col in df.select_dtypes(include=["int64", "float64"]).columns:
            for key in df_describe_dict[col]:
                df_describe_dict[col][key] = format_float(df_describe_dict[col][key])

        for col in df.select_dtypes(include=["float64"]).columns:
            df[col] = df[col].apply(format_float)

        data = {
            "summary": {
                "total_table_cells": size,
                "total_shape": shape,
                "is_summarized": is_summarized,
            },
            "stats": df_describe_dict,
        }

        return data

    def _render_lumen(self, component: Component, message: pn.chat.ChatMessage = None):
        async def _render_component(spec, active):
            yield pn.indicators.LoadingSpinner(
                value=True, name="Rendering component...", height=50, width=50
            )

            if active != 1:
                return

            # store the spec in the cache instead of memory to save tokens
            memory["current_spec"] = spec
            try:
                output = type(component).from_spec(load_yaml(spec)).__panel__()
                yield output
            except Exception as e:
                import traceback
                traceback.print_exc()
                yield pn.pane.Alert(
                    f"```\n{e}\n```\nPlease press undo, edit the YAML, or continue chatting.",
                    alert_type="danger",
                )
                # maybe offer undo

        # layout widgets
        component_spec = component.to_spec()
        spec = yaml.safe_dump(component_spec)
        spec = f"# Here's the generated Lumen spec; modify if needed\n{spec}"
        tabs = self._link_code_editor(spec, _render_component, "yaml")
        message_kwargs = dict(value=tabs, user=self.user)
        self.interface.stream(message=message, **message_kwargs, replace=True)
        tabs.active = 1


class TableAgent(LumenBaseAgent):
    """
    Displays a single table / dataset. Does not discuss.
    """

    system_prompt = param.String(
        default="You are an agent responsible for finding the correct table based on the user prompt."
    )

    requires = param.List(default=["current_source"], readonly=True)

    provides = param.List(default=["current_table", "current_pipeline"], readonly=True)

    @staticmethod
    def _create_table_model(tables):
        table_model = create_model("Table", table=(Literal[tables], FieldInfo(
            description="The most relevant table based on the user query; if none are relevant, select the first."
        )))
        return table_model

    async def answer(self, messages: list | str):
        tables = tuple(memory["current_source"].get_tables())
        if len(tables) == 1:
            table = tables[0]
        else:
            closest_tables = memory.pop("closest_tables", [])
            if closest_tables:
                tables = closest_tables
            elif len(tables) > FUZZY_TABLE_LENGTH:
                tables = await self._get_closest_tables(messages, tables)
            system_prompt = await self._system_prompt_with_context(messages)
            if self.debug:
                print(f"{self.name} is being instructed that it should {system_prompt}")
            if len(tables) > 1:
                table_model = self._create_table_model(tables)
                result = await self.llm.invoke(
                    messages,
                    system=system_prompt,
                    response_model=table_model,
                    allow_partial=False,
                )
                table = result.table
            else:
                table = tables[0]
        memory["current_table"] = table
        memory["current_pipeline"] = pipeline = Pipeline(
            source=memory["current_source"], table=table
        )
        df = pipeline.__panel__()[-1].value
        if len(df) > 0:
            memory["current_data"] = self._describe_data(df)
        if self.debug:
            print(f"{self.name} thinks that the user is talking about {table=!r}.")
        return pipeline

    async def invoke(self, messages: list | str):
        pipeline = await self.answer(messages)
        self._render_lumen(pipeline)


class TableListAgent(LumenBaseAgent):
    """
    List all of the available tables or datasets inventory. Not useful
    if the user requests a specific table.
    """

    system_prompt = param.String(
        default="You are an agent responsible for listing the available tables in the current source."
    )

    requires = param.List(default=["current_source"], readonly=True)

    async def answer(self, messages: list | str):
        source = memory["current_source"]
        tables = memory["current_source"].get_tables()
        if not tables:
            return
        if isinstance(source, IntakeBaseSQLSource) and hasattr(
            source.cat, "_repr_html_"
        ):
            table_listing = HTML(
                textwrap.dedent(source.cat._repr_html_()),
                margin=10,
                styles={
                    "overflow": "auto",
                    "background-color": "white",
                    "padding": "10px",
                },
                tags=['catalog']
            )
        else:
            tables = tuple(table.replace('"', "") for table in tables)
            table_bullets = "\n".join(f"- {table}" for table in tables)
            table_listing = f"Available tables:\n{table_bullets}"
        self.interface.send(table_listing, user=self.name, respond=False)
        return tables

    async def invoke(self, messages: list | str):
        await self.answer(messages)


class SQLAgent(LumenBaseAgent):
    """
    Responsible for generating and modifying SQL queries to answer user queries about the data,
    such querying subsets of the data, aggregating the data and calculating results.
    """

    system_prompt = param.String(
        default=textwrap.dedent("""
        You are an agent responsible for writing a SQL query that will
        perform the data transformations the user requested.
        """)
    )

    requires = param.List(default=["current_table", "current_source"], readonly=True)

    provides = param.List(default=["current_sql", "current_pipeline"], readonly=True)

    def _render_sql(self, query):
        source = memory["current_source"]

        async def _render_sql_result(query, active):
            if active == 0:
                yield pn.indicators.LoadingSpinner(
                    value=True, name="Executing SQL query...", height=50, width=50
                )

            table = memory["current_table"]

            transforms = [SQLOverride(override=query)]
            try:
                pipeline = Pipeline(
                    source=source, table=table, sql_transforms=transforms
                )
                df = pipeline.data
                if len(df) > 0:
                    memory["current_data"] = self._describe_data(df)
                yield memory["current_pipeline"].__panel__()
                memory["current_pipeline"] = pipeline
            except Exception as e:
                import traceback
                traceback.print_exc()
                yield pn.pane.Alert(
                    f"```\n{e}\n```\nPlease press undo, edit the YAML, or continue chatting.",
                    alert_type="danger",
                )

        tabs = self._link_code_editor(query, _render_sql_result, "sql")
        self.interface.stream(tabs, user="SQL", replace=True)
        tabs.active = 1

    @retry_llm_output()
    async def _create_valid_sql(self, messages, system, source, tables, sql_expr, errors=None):
        if errors:
            last_query = self.interface.objects[-1].object.replace("```sql", "").rstrip("```").strip()
            errors = '\n'.join(errors)
            messages += [
                {
                    "role": "user",
                    "content": (
                        f"Your last query `{last_query}` did not work as intended, "
                        f"expertly revise, and please do not repeat these issues:\n{errors}")
                }
            ]

        message = None
        async for chunk in self.llm.stream(
            messages,
            system=system,
            response_model=Sql,
            field="query",
        ):
            if chunk is None:
                continue
            message = self.interface.stream(
                f"```sql\n{chunk}\n```",
                user="SQL",
                message=message,
                replace=True,
            )
        if message.object is None:
            return
        sql_query = message.object.replace("```sql", "").replace("```", "").strip()

        # check whether the SQL query is valid
        transforms = [SQLOverride(override=sql_query), SQLLimit(limit=1)]
        pipeline = Pipeline(
            source=source, table=tables[0], sql_transforms=transforms
        )
        pipeline.data
        return sql_query

    async def answer(self, messages: list | str):
        source = memory["current_source"]
        table = memory["current_table"]
        if not hasattr(source, "get_sql_expr"):
            return None

        join_required = (await self.llm.invoke(
            messages,
            system="Determine whether a table join is required to answer the user's query.",
            response_model=JoinRequired,
            allow_partial=False,
        )).join_required

        if join_required:
            available_tables = source.get_tables()
            tables = (await self.llm.invoke(
                messages,
                system=f"List the tables that need to be joined: {available_tables}.",
                response_model=TableJoins,
                allow_partial=False,
            )).tables
        else:
            tables = [table]

        sql_expr = source.get_sql_expr(table)
        tables_sql_schemas = {
            table: {
<<<<<<< HEAD
                "schema": self._get_schema(source, table),
=======
                "schema": get_schema(source, table, include_min_max=False),
                 "sql": source.get_sql_expr(table)
>>>>>>> 64631ce2
            } for table in tables
        }
        sql_prompt = render_template(
            "sql_query.jinja2",
            tables_sql_schemas=tables_sql_schemas,
        )
        system = await self._system_prompt_with_context(messages) + sql_prompt
        sql_query = await self._create_valid_sql(messages, system, source, tables, sql_expr)
        memory["current_sql"] = sql_query
        return sql_query

    async def invoke(self, messages: list | str):
        sql = await self.answer(messages)
        self._render_sql(sql)


class PipelineAgent(LumenBaseAgent):
    """
    Generates a data pipeline by applying SQL to the data.

    If the user asks to calculate, aggregate, select or perform some other operation on the data this is your best best.
    """

    requires = param.List(default=["current_table", "current_sql"], readonly=True)

    provides = param.List(default=["current_pipeline"], readonly=True)

    async def answer(self, messages: list | str) -> Transform:
        if "current_pipeline" in memory:
            pipeline = memory["current_pipeline"]
        else:
            pipeline = Pipeline(
                source=memory["current_source"],
                table=memory["current_table"],
            )
        pipeline.sql_transforms = [SQLOverride(override=memory["current_sql"])]
        memory["current_pipeline"] = pipeline
        pipeline._update_data(force=True)
        memory["current_data"] = self._describe_data(pipeline.data)
        return pipeline

    async def invoke(self, messages: list | str):
        pipeline = await self.answer(messages)
        self._render_lumen(pipeline)


class TransformPipelineAgent(LumenBaseAgent):
    """
    Generates a data pipeline by applying transformations to the data.

    If the user asks to do Root Cause Analysis (RCA) or outlier detection, this is your best bet.
    """

    requires = param.List(default=["current_table"], readonly=True)

    system_prompt = param.String(
        default=(
            "Choose the appropriate data transformation based on the query. "
            "For `contains duplicate entries, cannot reshape`, "
            "be sure to perform an `aggregate` transform first, ensuring `with_index=False` is set."
        )
    )

    requires = param.List(default=["current_table"], readonly=True)

    provides = param.List(default=["current_pipeline"], readonly=True)

    @property
    def _available_transforms(self) -> dict[str, Type[Transform]]:
        transforms = param.concrete_descendents(Transform)
        return {
            name: transform
            for name, transform in transforms.items()
            if not issubclass(transform, SQLTransform)
        }

    def _transform_prompt(
        self, model: BaseModel, transform: Transform, table: str, schema: dict
    ) -> str:
        prompt = f"{transform.__doc__}"
        if not schema:
            raise ValueError(f"No schema found for table {table!r}")
        prompt += f"\n\nThe data columns follows the following JSON schema:\n\n```json\n{schema}\n```"
        if "current_transform" in memory:
            prompt += f"The previous transform specification was: {memory['current_transform']}"
        return prompt

    @staticmethod
    def _create_transform_model(transforms):
        transform_model = create_model(
            "Transform",
            summary_of_query=(
                str,
                FieldInfo(
                    description="A summary of the query and whether you think a transform is needed."
                ),
            ),
            transform_required=(
                bool,
                FieldInfo(
                    description="Whether transforms are required for the query; sometimes the user may not need a transform.",
                    default=True,
                ),
            ),
            transforms=(Optional[list[Literal[tuple(transforms)]]], None),
        )
        return transform_model

    async def _find_transform(
        self, messages: list | str, system_prompt: str
    ) -> Type[Transform] | None:
        picker_prompt = render_template(
            "pick_transform.jinja2", transforms=self._available_transforms.values()
        )
        transforms = self._available_transforms
        transform_model = self._create_transform_model(transforms)
        transform = await self.llm.invoke(
            messages,
            system=f"{system_prompt}\n{picker_prompt}",
            response_model=transform_model,
            allow_partial=False
        )

        if transform and transform.transform_required:
            transform = await self.llm.invoke(
                f"are the transforms, {transform.transforms!r} partially relevant to the query {messages!r}",
                system=(
                    f"You are a world class validation model. "
                    f"Capable to determine if the following value is valid for the statement, "
                    f"if it is not, explain why and suggest a new value from {picker_prompt}"
                ),
                response_model=transform_model,
                allow_partial=False
            )

        if transform is None or not transform.transform_required:
            print(f"No transform found for {messages}")
            return None

        transform_names = transform.transforms
        if transform_names:
            return [transforms[transform_name.strip("'")] for transform_name in transform_names]

    async def _construct_transform(
        self, messages: list | str, transform: Type[Transform], system_prompt: str
    ) -> Transform:
        excluded = transform._internal_params + ["controls", "type"]
        schema = get_schema(memory["current_pipeline"])
        table = memory["current_table"]
        model = param_to_pydantic(transform, excluded=excluded, schema=schema)[
            transform.__name__
        ]
        transform_prompt = self._transform_prompt(model, transform, table, schema)
        if self.debug:
            print(f"{self.name} recalls that {transform_prompt}.")
        kwargs = await self.llm.invoke(
            messages,
            system=system_prompt + transform_prompt,
            response_model=model,
            allow_partial=False,
        )
        return transform(**dict(kwargs))

    async def answer(self, messages: list | str) -> Transform:
        system_prompt = await self._system_prompt_with_context(messages)
        transform_types = await self._find_transform(messages, system_prompt)

        if "current_pipeline" in memory:
            pipeline = memory["current_pipeline"]
        else:
            pipeline = Pipeline(
                source=memory["current_source"],
                table=memory["current_table"],
            )
        pipeline.sql_transforms = [SQLOverride(override=memory["current_sql"])]
        memory["current_pipeline"] = pipeline

        if not transform_types and pipeline:
            return pipeline

        for transform_type in transform_types:
            transform = await self._construct_transform(
                messages, transform_type, system_prompt
            )
            memory["current_transform"] = spec = transform.to_spec()
            if self.debug:
                print(f"{self.name} settled on {spec=!r}.")
            if pipeline.transforms and type(pipeline.transforms[-1]) is type(transform):
                pipeline.transforms[-1] = transform
            else:
                pipeline.add_transform(transform)

        pipeline._update_data(force=True)
        memory["current_data"] = self._describe_data(pipeline.data)
        return pipeline

    async def invoke(self, messages: list | str):
        pipeline = await self.answer(messages)
        self._render_lumen(pipeline)


class hvPlotAgent(LumenBaseAgent):
    """
    Generates a plot of the data given a user prompt.

    If the user asks to plot, visualize or render the data this is your best best.
    """

    system_prompt = param.String(
        default="""
        Generate the plot the user requested.
        Note that `x`, `y`, `by` and `groupby` fields MUST ALL be unique columns.
        Do not arbitrarily set `groupby` and `by` fields unless explicitly requested.
        If a histogram is requested, use `y` instead of `x`.
        """
    )

    requires = param.List(default=["current_pipeline"], readonly=True)

    provides = param.List(default=["current_plot"], readonly=True)

    @staticmethod
    def _get_model(view, schema):
        # Find parameters
        excluded = view._internal_params + [
            "controls",
            "type",
            "source",
            "pipeline",
            "transforms",
            "download",
            "field",
            "selection_group",
        ]
        model = param_to_pydantic(view, excluded=excluded, schema=schema)[view.__name__]
        return model

    @staticmethod
    def _view_prompt(
        model: BaseModel, view: hvPlotUIView, table: str, schema: dict
    ) -> str:
        doc = view.__doc__.split("\n\n")[0]
        prompt = f"{doc}"
        # prompt += f"\n\nThe data follows the following JSON schema:\n\n```json\n{format_schema(schema)}\n```"
        if "current_view" in memory:
            prompt += f"The previous view specification was: {memory['current_view']}"
        return prompt

    async def answer(self, messages: list | str) -> Transform:
        pipeline = memory["current_pipeline"]
        table = memory["current_table"]
        system_prompt = await self._system_prompt_with_context(messages)

        view = hvPlotUIView
        schema = get_schema(pipeline)
        model = self._get_model(view, schema)
        view_prompt = self._view_prompt(model, view, table, schema)
        if self.debug:
            print(f"{self.name} is being instructed that {view_prompt}.")
        kwargs = await self.llm.invoke(
            messages,
            system=system_prompt + view_prompt,
            response_model=model,
            allow_partial=False,
        )

        # Instantiate
        spec = {key: val for key, val in dict(kwargs).items() if val is not None}
        spec["responsive"] = True

        spec["type"] = "hvplot_ui"
        view.validate(spec)

        spec.pop("type", None)
        if len(pipeline.data) > 20000 and spec["kind"] in ("line", "scatter", "points"):
            spec["rasterize"] = True
            spec["cnorm"] = "log"
        memory["current_view"] = dict(spec, type=view.view_type)
        if self.debug:
            print(f"{self.name} settled on {spec=!r}.")
        return view(pipeline=pipeline, **spec)

    async def invoke(self, messages: list | str):
        view = await self.answer(messages)
        self._render_lumen(view)<|MERGE_RESOLUTION|>--- conflicted
+++ resolved
@@ -33,11 +33,7 @@
     DataRequired, FuzzyTable, JoinRequired, Sql, TableJoins, Topic,
 )
 from .translate import param_to_pydantic
-<<<<<<< HEAD
-from .utils import render_template, retry_llm_output
-=======
-from .utils import get_schema, render_template
->>>>>>> 64631ce2
+from .utils import get_schema, render_template, retry_llm_output
 
 FUZZY_TABLE_LENGTH = 10
 
@@ -758,12 +754,8 @@
         sql_expr = source.get_sql_expr(table)
         tables_sql_schemas = {
             table: {
-<<<<<<< HEAD
-                "schema": self._get_schema(source, table),
-=======
                 "schema": get_schema(source, table, include_min_max=False),
                  "sql": source.get_sql_expr(table)
->>>>>>> 64631ce2
             } for table in tables
         }
         sql_prompt = render_template(
