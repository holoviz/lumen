from __future__ import annotations

import asyncio
import json
import traceback

from copy import deepcopy
from functools import partial
from typing import Any, Literal

import pandas as pd
import panel as pn
import param
import yaml

from panel.chat import ChatInterface
from panel.layout import Column
from panel.viewable import Viewable, Viewer
from pydantic import AnyUrl, BaseModel, create_model
from pydantic.fields import FieldInfo

from ..base import Component
from ..dashboard import Config
from ..pipeline import Pipeline
from ..sources.base import BaseSQLSource, Source
from ..sources.duckdb import DuckDBSource
from ..state import state
from ..transforms.sql import SQLLimit
from ..views import (
    Panel, VegaLiteView, View, hvPlotUIView,
)
from .actor import ContextProvider
from .config import (
    PROMPTS_DIR, SOURCE_TABLE_SEPARATOR, VEGA_MAP_LAYER,
    VEGA_ZOOMABLE_MAP_ITEMS, RetriesExceededError,
)
from .controls import RetryControls, SourceControls
from .llm import Llm, Message
from .memory import _Memory
from .models import (
    DbtslQueryParams, MCPOperations, PartialBaseModel, RetrySpec, Sql,
    VegaLiteSpec,
)
from .schemas import get_metaset
from .services import DbtslMixin
from .tools import ToolUser
from .translate import param_to_pydantic
from .utils import (
    apply_changes, clean_sql, describe_data, get_data, get_pipeline,
    get_schema, load_json, log_debug, mutate_user_message, parse_table_slug,
    report_error, retry_llm_output, stream_details,
)
from .views import (
    AnalysisOutput, LumenOutput, SQLOutput, VegaLiteOutput,
)


class Agent(Viewer, ToolUser, ContextProvider):
    """
    Agents are actors responsible for taking a user query and
    performing a particular task and responding by adding context to
    the current memory and creating outputs.

    Each Agent can require certain context that is needed to perform
    the task and should declare any context it itself provides.

    Agents have access to an LLM and the current memory and can
    solve tasks by executing a series of prompts or by rendering
    contents such as forms or widgets to gather user input.
    """

    debug = param.Boolean(default=False, doc="""
        Whether to enable verbose error reporting.""")

    llm = param.ClassSelector(class_=Llm, doc="""
        The LLM implementation to query.""")

    steps_layout = param.ClassSelector(default=None, class_=Column, allow_None=True, doc="""
        The layout progress updates will be streamed to.""")

    user = param.String(default="Agent", doc="""
        The name of the user that will be respond to the user query.""")

    # Panel extensions this agent requires to be loaded
    _extensions = ()

    # Maximum width of the output
    _max_width = 1200

    __abstract = True

    def __init__(self, **params):
        def _exception_handler(exception):
            messages = self.interface.serialize()
            if messages and str(exception) in messages[-1]["content"]:
                return

            import traceback

            traceback.print_exception(exception)
            self.interface.send(f"Error cannot be resolved:\n\n{exception}", user="System", respond=False)

        if "interface" not in params:
            params["interface"] = ChatInterface(callback=self._interface_callback)
        super().__init__(**params)
        if not self.debug:
            pn.config.exception_handler = _exception_handler

        if state.config is None:
            state.config = Config(raise_with_notifications=True)
        else:
            state.config.raise_with_notifications = True

    async def _interface_callback(self, contents: list | str, user: str, instance: ChatInterface):
        await self.respond(contents)
        self._retries_left = 1

    @property
    def _steps_layout(self):
        """
        Stream to a dummy column to be able to suppress the steps output.
        """
        return pn.Column() if not self.steps_layout else self.steps_layout

    def __panel__(self):
        return self.interface

    async def _stream(self, messages: list[Message], system_prompt: str) -> Any:
        message = None
        model_spec = self.prompts["main"].get("llm_spec", self.llm_spec_key)
        async for output_chunk in self.llm.stream(messages, system=system_prompt, model_spec=model_spec, field="output"):
            message = self.interface.stream(output_chunk, replace=True, message=message, user=self.user, max_width=self._max_width)
        return message

    async def _gather_prompt_context(self, prompt_name: str, messages: list, **context):
        context = await super()._gather_prompt_context(prompt_name, messages, **context)
        if "tool_context" not in context:
            context["tool_context"] = await self._use_tools(prompt_name, messages)
        return context

    # Public API

    @classmethod
    async def applies(cls, memory: _Memory) -> bool:
        """
        Additional checks to determine if the agent should be used.
        """
        return True

    async def requirements(self, messages: list[Message]) -> list[str]:
        return self.requires

    async def respond(
        self,
        messages: list[Message],
        render_output: bool = False,
        step_title: str | None = None,
    ) -> Any:
        """
        Provides a response to the user query.

        The type of the response may be a simple string or an object.

        Arguments
        ---------
        messages: list[Message]
            The list of messages corresponding to the user query and any other
            system messages to be included.
        render_output: bool
            Whether to render the output to the chat interface.
        step_title: str | None
            If the Agent response is part of a longer query this describes
            the step currently being processed.
        """
        system_prompt = await self._render_prompt("main", messages)
        return await self._stream(messages, system_prompt)


class SourceAgent(Agent):
    """
    SourceAgent renders a form that allows a user to upload or
    provide a URI to one or more datasets.
    """

    conditions = param.List(
        default=[
            "Use ONLY when user explicitly asks to upload or connect to NEW data sources",
            "Do NOT use if data sources already exist UNLESS user explicitly requests upload",
        ])

    table_upload_callbacks = param.Dict(default={}, doc="""
        Dictionary mapping from file extensions to callback function,
        e.g. {"hdf5": ...}. The callback function should accept the file bytes and
        table alias, add or modify the `source` in memory, and return a bool
        (True if the table was successfully uploaded).""")

    purpose = param.String(default="""
        The SourceAgent allows a user to upload new datasets, tables, or documents if requested.""")

    requires = param.List(default=[], readonly=True)

    provides = param.List(default=["sources", "source", "document_sources"], readonly=True)

    _extensions = ("filedropper",)

    async def respond(
        self,
        messages: list[Message],
        render_output: bool = False,
        step_title: str | None = None,
    ) -> Any:
        source_controls = SourceControls(multiple=True, replace_controls=False, memory=self.memory, table_upload_callbacks=self.table_upload_callbacks)

        output = pn.Column(source_controls)
        if "source" not in self._memory:
            help_message = "No datasets or documents were found, **please upload at least one to continue**..."
        else:
            help_message = "**Please upload new dataset(s)/document(s) to continue**, or click cancel if this was unintended..."
        output.insert(0, help_message)
        self.interface.send(output, respond=False, user="Assistant")
        while not source_controls._add_button.clicks > 0:
            await asyncio.sleep(0.05)
            if source_controls._cancel_button.clicks > 0:
                self.interface.undo()
                self.interface.disabled = False
                return None
        return source_controls


class ChatAgent(Agent):
    """
    ChatAgent provides general information about available data
    and other topics  to the user.
    """

    conditions = param.List(
        default=[
            "Best for high-level information about data or general conversation",
<<<<<<< HEAD
            "Can be used to describe available tables, datasets, or resources",
            "Not useful for answering data specific questions",
            "Must be paired with TableLookup or DocumentLookup",
            "Can answer general queries, especially if a source is unavailable",
=======
            "Can be used to describe available tables",
            "Use for technical questions about programming, functions, methods, or libraries",
            "Use for 'how to' questions about specific functions or code usage",
            "Use for questions about software tools, APIs, or programming concepts",
            "Not useful for answering data specific questions that require querying tables",
>>>>>>> 5e55a38a
        ]
    )

    purpose = param.String(
        default="""
        Engages in conversations about high-level data topics, programming questions,
        technical documentation, and general conversation. Handles questions about
        specific functions, methods, libraries, and provides coding guidance and
        technical explanations.""")

    prompts = param.Dict(
        default={
            "main": {
                "template": PROMPTS_DIR / "ChatAgent" / "main.jinja2",
            },
        }
    )

    requires = param.List(default=[], readonly=True)

    async def respond(
        self,
        messages: list[Message],
        render_output: bool = False,
        step_title: str | None = None,
    ) -> Any:
        context = {"tool_context": await self._use_tools("main", messages)}
        if "vector_metaset" not in self._memory and "source" in self._memory and "table" in self._memory:
            source = self._memory["source"]
            self._memory["vector_metaset"] = await get_metaset(
                {source.name: source}, [f"{source.name}{SOURCE_TABLE_SEPARATOR}{self._memory['table']}"],
            )
        system_prompt = await self._render_prompt("main", messages, **context)
        return await self._stream(messages, system_prompt)


class AnalystAgent(ChatAgent):
    conditions = param.List(
        default=[
            "Use for interpreting and analyzing results from executed queries",
            "Use to explain trends, patterns, or relationships in query results",
            "NOT for initial data queries or table exploration",
            "NOT for technical programming questions",
        ]
    )

    purpose = param.String(
        default="""
        Responsible for analyzing results and providing clear, concise, and actionable insights.
        Focuses on breaking down complex data findings into understandable points for
        high-level decision-making. Emphasizes detailed interpretation, trends, and
        relationships within the data, while avoiding general overviews or
        superficial descriptions.""")

    prompts = param.Dict(
        default={
            "main": {"template": PROMPTS_DIR / "AnalystAgent" / "main.jinja2", "tools": []},
        }
    )

    requires = param.List(default=["source", "pipeline"], readonly=True)

    async def respond(
        self,
        messages: list[Message],
        render_output: bool = False,
        step_title: str | None = None,
    ) -> Any:
        messages = await super().respond(messages, render_output, step_title)
        if len(self._memory.get("data", [])) == 0 and self._memory.get("sql"):
            self._memory["sql"] = f"{self._memory['sql']}\n-- No data was returned from the query."
        return messages

class ListAgent(Agent):
    """
    Abstract base class for agents that display a list of items to the user.
    """

    purpose = param.String(default="""
        Renders a list of items to the user and lets the user pick one.""")

    requires = param.List(default=[], readonly=True)

    _extensions = ("tabulator",)

    _column_name = None

    _message_format = None

    __abstract = True

    def _get_items(self) -> list[str]:
        """Return the list of items to display"""

    def _use_item(self, event):
        """Handle when a user clicks on an item in the list"""
        if event.column != "show":
            return
        item = self._df.iloc[event.row, 0]

        if self._message_format is None:
            raise ValueError("Subclass must define _message_format")

        message = self._message_format.format(item=repr(item))
        self.interface.send(message)

    async def respond(
        self,
        messages: list[Message],
        render_output: bool = False,
        step_title: str | None = None,
    ) -> Any:
        items = self._get_items()
        header_filters = False
        if len(items) > 10:
            column_filter = {"type": "input", "placeholder": f"Filter by {self._column_name.lower()}..."}
            header_filters = {self._column_name: column_filter}

        self._df = pd.DataFrame({self._column_name: items})
        item_list = pn.widgets.Tabulator(
            self._df,
            buttons={"show": '<i class="fa fa-eye"></i>'},
            show_index=False,
            min_height=150,
            min_width=350,
            widths={self._column_name: "90%"},
            disabled=True,
            page_size=10,
            pagination="remote",
            header_filters=header_filters,
            sizing_mode="stretch_width",
        )

        item_list.on_click(self._use_item)
        self.interface.stream(
            pn.Column(
                "The available tables are listed below. Click on the eye icon to show the table contents.",
                item_list
            ), user="Assistant"
        )
        return item_list


class TableListAgent(ListAgent):
    """
    The TableListAgent lists all available tables and lets the user pick one.
    """

    conditions = param.List(default=[
        "Use when user explicitly asks to 'list tables', 'show available tables', or 'what tables do you have'",
        "Use for listing available data tables & datasets in source to the user, but not for planning",
        "NOT for showing actual table contents or data within tables",
        "NOT when user wants to query or analyze table data",
    ])

    not_with = param.List(default=["DbtslAgent", "SQLAgent"])

    purpose = param.String(default="""
        Displays a list of all available tables & datasets in memory.""")

    requires = param.List(default=["source"], readonly=True)

    _column_name = "Table"

    _message_format = "Show the table: {item}"

    @classmethod
    async def applies(cls, memory: _Memory) -> bool:
        # Check all sources' tables in memory and see if they have greater than 1 table
        tables_count = 0
        for source in memory.get("sources", []):
            tables_count += len(source.get_tables())
            if tables_count > 1:
                return True
        return False

    def _get_items(self) -> list[str]:
        tables = []
        if "closest_tables" in self._memory:
            tables = self._memory["closest_tables"]

        for source in self._memory["sources"]:
            tables += source.get_tables()

        # remove duplicates, keeps order in which they were added
        return pd.unique(pd.Series(tables)).tolist()


class DocumentListAgent(ListAgent):
    """
    The DocumentListAgent lists all available documents provided by the user.
    """

    conditions = param.List(
        default=[
            "Use when user explicitly asks to 'list documents', 'show available documents', or 'what documents do you have'",
            "Use when user wants to see all uploaded documents",
            "NOT when user asks about specific document content",
        ]
    )

    purpose = param.String(default="""
        Displays a list of all available documents in memory.""")

    requires = param.List(default=["document_sources"], readonly=True)

    _column_name = "Documents"

    _message_format = "Tell me about: {item}"

    @classmethod
    async def applies(cls, memory: _Memory) -> bool:
        sources = memory.get("document_sources")
        if not sources:
            return False  # source not loaded yet; always apply
        return len(sources) > 1

    def _get_items(self) -> list[str]:
        # extract the filename, following this pattern `Filename: 'filename'``
        return [doc["metadata"].get("filename", "untitled") for doc in self._memory.get("document_sources", [])]


class LumenBaseAgent(Agent):
    user = param.String(default="Lumen")

    prompts = param.Dict(
        default={
            "retry_output": {"response_model": RetrySpec, "template": PROMPTS_DIR / "LumenBaseAgent" / "retry_output.jinja2"},
        }
    )

    _output_type = LumenOutput

    _max_width = None

    def _update_spec(self, memory: _Memory, event: param.parameterized.Event):
        """
        Update the specification in memory.
        """

    async def _retry_output_by_line(
        self,
        feedback: str,
        messages: list[Message],
        memory: _Memory,
        original_output: str,
        language: str | None = None,
    ) -> str:
        """
        Retry the output by line, allowing the user to provide feedback on why the output was not satisfactory, or an error.
        """
        modified_messages = mutate_user_message(
            f"New feedback: {feedback!r}.\n\nThese were the previous instructions to use as reference:",
            deepcopy(messages), wrap='\n"""\n', suffix=False
        )
        original_lines = original_output.splitlines()
        with self.param.update(memory=memory):
            # TODO: only input the inner spec to retry
            numbered_text = "\n".join(f"{i:2d}: {line}" for i, line in enumerate(original_lines, 1))
            system = await self._render_prompt(
                "retry_output",
                messages=modified_messages,
                numbered_text=numbered_text,
                language=language,
            )
        retry_model = self._lookup_prompt_key("retry_output", "response_model")
        invoke_kwargs = dict(
            messages=modified_messages,
            system=system,
            response_model=retry_model,
            model_spec="reasoning",
        )
        result = await self.llm.invoke(**invoke_kwargs)
        return apply_changes(original_lines, result.lines_changes)

    def _render_lumen(
        self,
        component: Component,
        messages: list | None = None,
        render_output: bool = False,
        title: str | None = None,
        **kwargs,
    ):
        async def _retry_invoke(event: param.parameterized.Event):
            with out.param.update(loading=True):
                out.spec = await self._retry_output_by_line(event.new, messages, memory, out.spec, language=out.language)

        memory = self._memory
        retry_controls = RetryControls()
        out = self._output_type(component=component, footer=[retry_controls], render_output=render_output, title=title, **kwargs)
        retry_controls.param.watch(_retry_invoke, "reason")
        out.param.watch(partial(self._update_spec, self._memory), "spec")
        if "outputs" in self._memory:
            # We have to create a new list to trigger an event
            # since inplace updates will not trigger updates
            # and won't allow diffing between old and new values
            self._memory["outputs"] = self._memory["outputs"] + [out]
        message_kwargs = dict(value=out, user=self.user)
        self.interface.stream(replace=True, max_width=self._max_width, **message_kwargs)


class SQLAgent(LumenBaseAgent):
    conditions = param.List(
        default=[
            "Use for queries that need to access, filter, join, or aggregate existing data tables",
            "Use when user asks about data contained in tables (e.g., 'show me sales data', 'filter by date')",
            "Use for calculations that require data from tables (e.g., 'calculate average', 'sum by category')",
            "Use when user wants to display or examine table contents",
            "For existing tables, only use if additional calculations are needed",
            "When reusing tables, reference by name rather than regenerating queries",
            "Commonly used with IterativeTableLookup and AnalystAgent",
            "NOT for technical questions about programming, functions, or libraries",
            "NOT for questions that don't require data table access",
            "NOT useful if the user is using the same data for plotting",
        ]
    )

    exclusions = param.List(default=["dbtsl_metaset"])

    not_with = param.List(default=["DbtslAgent", "TableLookup", "TableListAgent"])

    purpose = param.String(
        default="""
        Handles the display of tables and the creation, modification, and execution
        of SQL queries to address user queries about the data. Executes queries in
        a single step, encompassing tasks such as table joins, filtering, aggregations,
        and calculations. If additional columns are required, SQLAgent can join the
        current table with other tables to fulfill the query requirements."""
    )

    prompts = param.Dict(
        default={
            "main": {
                "response_model": Sql,
                "template": PROMPTS_DIR / "SQLAgent" / "main.jinja2",
            },
        }
    )

    provides = param.List(default=["table", "sql", "pipeline", "data"], readonly=True)

    requires = param.List(default=["sources", "source", "sql_metaset"], readonly=True)

    _extensions = (
        "codeeditor",
        "tabulator",
    )

    _output_type = SQLOutput

    @retry_llm_output()
    async def _create_valid_sql(self, messages: list[Message], dialect: str, title: str, tables_to_source: dict[str, BaseSQLSource], errors=None):
        errors_context = {}
        if errors:
            # get the head of the tables
            columns_context = ""
            vector_metadata_map = self._memory["sql_metaset"].vector_metaset.vector_metadata_map
            for table_slug, vector_metadata in vector_metadata_map.items():
                table_name = table_slug.split(SOURCE_TABLE_SEPARATOR)[-1]
                if table_name in tables_to_source:
                    columns = [col.name for col in vector_metadata.columns or []]
                    columns_context += f"\nSQL: {vector_metadata.base_sql}\nColumns: {', '.join(columns)}\n\n"
            last_output = self._memory.get("sql")
            num_errors = len(errors)
            errors = ("\n".join(f"{i + 1}. {error}" for i, error in enumerate(errors))).strip()
            errors_context = {
                "errors": errors,
                "last_output": last_output,
                "num_errors": num_errors,
                "columns_context": columns_context,
            }

        system_prompt = await self._render_prompt(
            "main",
            messages,
            dialect=dialect,
            separator=SOURCE_TABLE_SEPARATOR,
            **errors_context
        )
        with self._add_step(title=title or "SQL query", steps_layout=self._steps_layout) as step:
            model_spec = self.prompts["main"].get("llm_spec", self.llm_spec_key)
            response = self.llm.stream(messages, system=system_prompt, model_spec=model_spec, response_model=self._get_model("main"))
            try:
                async for output in response:
                    step_message = output.chain_of_thought or ""
                    step.stream(step_message, replace=True)
                if output.query:
                    sql_query = clean_sql(output.query, dialect)
                if sql_query and output.expr_slug:
                    step.stream(f"\n\n`{output.expr_slug}`\n```sql\n{sql_query}\n```")
                self._memory["sql"] = sql_query
            except asyncio.CancelledError as e:
                step.failed_title = "Cancelled SQL query generation"
                raise e

        if step.failed_title and step.failed_title.startswith("Cancelled"):
            raise asyncio.CancelledError()
        elif not sql_query:
            raise ValueError("No SQL query was generated.")

        sources = set(tables_to_source.values())
        if len(sources) > 1:
            mirrors = {}
            for a_table, a_source in tables_to_source.items():
                if not any(a_table.rstrip(")").rstrip("'").rstrip('"').endswith(ext) for ext in [".csv", ".parquet", ".parq", ".json", ".xlsx"]):
                    renamed_table = a_table.replace(".", "_")
                    sql_query = sql_query.replace(a_table, renamed_table)
                else:
                    renamed_table = a_table
                # Remove source prefixes from table names
                if SOURCE_TABLE_SEPARATOR in renamed_table:
                    _, renamed_table = renamed_table.split(SOURCE_TABLE_SEPARATOR, maxsplit=1)
                sql_query = sql_query.replace(a_table, renamed_table)
                mirrors[renamed_table] = (a_source, renamed_table)
            source = DuckDBSource(uri=":memory:", mirrors=mirrors)
        else:
            source = next(iter(sources))

        # check whether the SQL query is valid
        expr_slug = output.expr_slug
        for i in range(3):
            try:
                # TODO: if original sql expr matches, don't recreate a new one!
                sql_expr_source = source.create_sql_expr_source({expr_slug: sql_query})
                break
            except Exception as e:
                report_error(e, step, status="failed")
                with self._add_step(title="Re-attempted SQL query", steps_layout=self._steps_layout) as step:
                    sql_query = clean_sql(
                        await self._retry_output_by_line(e, messages, self._memory, sql_query, language="sql"),
                        dialect=dialect,
                    )
                    step.stream(f"\n\n`{expr_slug}`\n```sql\n{sql_query}\n```")
                if i == 2:
                    raise e

        sql_query = sql_expr_source.tables[expr_slug]
        sql_transforms = [SQLLimit(limit=1_000_000, write=source.dialect, pretty=True, identify=False)]
        transformed_sql_query = sql_query
        for sql_transform in sql_transforms:
            transformed_sql_query = sql_transform.apply(transformed_sql_query)  # not to be used elsewhere; just for transparency
            if transformed_sql_query != sql_query:
                stream_details(f"```sql\n{transformed_sql_query}\n```", step, title=f"{sql_transform.__class__.__name__} Applied")
        pipeline = await get_pipeline(source=sql_expr_source, table=expr_slug, sql_transforms=sql_transforms)
        df = await get_data(pipeline)

        self._memory["data"] = await describe_data(df)
        if isinstance(self._memory["sources"], dict):
            self._memory["sources"][expr_slug] = sql_expr_source
        else:
            self._memory["sources"].append(sql_expr_source)
        self._memory["source"] = sql_expr_source
        self._memory["pipeline"] = pipeline
        self._memory["table"] = pipeline.table
        return sql_query

    def _update_spec(self, memory: _Memory, event: param.parameterized.Event):
        memory["sql"] = event.new

    async def respond(
        self,
        messages: list[Message],
        render_output: bool = False,
        step_title: str | None = None,
    ) -> Any:
        dialect = self._memory["source"].dialect
        if isinstance(self._memory["sources"], dict):
            sources = self._memory["sources"]
        else:
            sources = {source.name: source for source in self._memory["sources"]}
        vector_metaset = self._memory["sql_metaset"].vector_metaset
        selected_slugs = list(
            #  if no tables/cols are subset
            vector_metaset.selected_columns or vector_metaset.vector_metadata_map
        )
        tables_to_source = {}
        for table_slug in selected_slugs:
            a_source_obj, a_table = parse_table_slug(table_slug, sources)
            tables_to_source[a_table] = a_source_obj

        try:
            sql_query = await self._create_valid_sql(messages, dialect, step_title, tables_to_source)
            pipeline = self._memory["pipeline"]
        except RetriesExceededError as e:
            traceback.print_exception(e)
            self._memory["__error__"] = str(e)
            return None
        self._render_lumen(pipeline, spec=sql_query, messages=messages, render_output=render_output, title=step_title)
        return pipeline


class DbtslAgent(LumenBaseAgent, DbtslMixin):
    """
    Responsible for creating and executing queries against a dbt Semantic Layer
    to answer user questions about business metrics.
    """

    conditions = param.List(
        default=[
            "Always use this when dbtsl_metaset is available",
        ]
    )

    purpose = param.String(
        default="""
        Responsible for displaying tables to answer user queries about
        business metrics using dbt Semantic Layers. This agent can compile
        and execute metric queries against a dbt Semantic Layer."""
    )

    prompts = param.Dict(
        default={
            "main": {
                "response_model": DbtslQueryParams,
                "template": PROMPTS_DIR / "DbtslAgent" / "main.jinja2",
            },
            "retry_output": {"response_model": RetrySpec, "template": PROMPTS_DIR / "LumenBaseAgent" / "retry_output.jinja2"},
        }
    )

    provides = param.List(default=["table", "sql", "pipeline", "data", "dbtsl_vector_metaset", "dbtsl_sql_metaset"], readonly=True)

    requires = param.List(default=["source", "dbtsl_metaset"], readonly=True)

    source = param.ClassSelector(
        class_=BaseSQLSource,
        doc="""
        The source associated with the dbt Semantic Layer.""",
    )

    _extensions = (
        "codeeditor",
        "tabulator",
    )

    _output_type = SQLOutput

    def __init__(self, source: Source, **params):
        super().__init__(source=source, **params)

    def _update_spec(self, memory: _Memory, event: param.parameterized.Event):
        """
        Update the SQL specification in memory.
        """
        memory["sql"] = event.new

    @retry_llm_output()
    async def _create_valid_query(self, messages: list[Message], title: str | None = None, errors: list | None = None):
        """
        Create a valid dbt Semantic Layer query based on user messages.
        """
        system_prompt = await self._render_prompt(
            "main",
            messages,
            errors=errors,
        )

        with self._add_step(title=title or "dbt Semantic Layer query", steps_layout=self._steps_layout) as step:
            model_spec = self.prompts["main"].get("llm_spec", self.llm_spec_key)
            response = self.llm.stream(
                messages,
                system=system_prompt,
                model_spec=model_spec,
                response_model=DbtslQueryParams,
            )

            query_params = None
            try:
                async for output in response:
                    step_message = output.chain_of_thought or ""
                    step.stream(step_message, replace=True)

                query_params = {
                    "metrics": output.metrics,
                    "group_by": output.group_by,
                    "limit": output.limit,
                    "order_by": output.order_by,
                    "where": output.where,
                }
                expr_slug = output.expr_slug

                # Ensure required fields are present
                if "metrics" not in query_params or not query_params["metrics"]:
                    raise ValueError("Query must include at least one metric")

                # Ensure limit exists with a default value if not provided
                if "limit" not in query_params or not query_params["limit"]:
                    query_params["limit"] = 10000

                formatted_params = json.dumps(query_params, indent=2)
                step.stream(f"\n\n`{expr_slug}`\n```json\n{formatted_params}\n```")

                self._memory["dbtsl_query_params"] = query_params
            except asyncio.CancelledError as e:
                step.failed_title = "Cancelled dbt Semantic Layer query generation"
                raise e

        if step.failed_title and step.failed_title.startswith("Cancelled"):
            raise asyncio.CancelledError()
        elif not query_params:
            raise ValueError("No dbt Semantic Layer query was generated.")

        try:
            # Execute the query against the dbt Semantic Layer
            client = self._get_dbtsl_client()
            async with client.session():
                sql_query = await client.compile_sql(
                    metrics=query_params.get("metrics", []),
                    group_by=query_params.get("group_by"),
                    limit=query_params.get("limit"),
                    order_by=query_params.get("order_by"),
                    where=query_params.get("where"),
                )

                # Log the compiled SQL for debugging
                step.stream(f"\nCompiled SQL:\n```sql\n{sql_query}\n```", replace=False)

            sql_expr_source = self.source.create_sql_expr_source({expr_slug: sql_query})
            self._memory["sql"] = sql_query

            # Apply transforms
            sql_transforms = [SQLLimit(limit=1_000_000, write=self.source.dialect, pretty=True, identify=False)]
            transformed_sql_query = sql_query
            for sql_transform in sql_transforms:
                transformed_sql_query = sql_transform.apply(transformed_sql_query)
                if transformed_sql_query != sql_query:
                    stream_details(f"```sql\n{transformed_sql_query}\n```", step, title=f"{sql_transform.__class__.__name__} Applied")

            # Create pipeline and get data
            pipeline = await get_pipeline(source=sql_expr_source, table=expr_slug, sql_transforms=sql_transforms)

            df = await get_data(pipeline)
            sql_metaset = await get_metaset({sql_expr_source.name: sql_expr_source}, [expr_slug])
            vector_metaset = sql_metaset.vector_metaset

            # Update memory
            self._memory["data"] = await describe_data(df)
            self._memory["sources"].append(sql_expr_source)
            self._memory["source"] = sql_expr_source
            self._memory["pipeline"] = pipeline
            self._memory["table"] = pipeline.table
            self._memory["dbtsl_vector_metaset"] = vector_metaset
            self._memory["dbtsl_sql_metaset"] = sql_metaset
            return sql_query, pipeline
        except Exception as e:
            report_error(e, step)
            raise e

    async def respond(
        self,
        messages: list[Message],
        render_output: bool = False,
        step_title: str | None = None,
    ) -> Any:
        """
        Responds to user messages by generating and executing a dbt Semantic Layer query.
        """
        try:
            sql_query, pipeline = await self._create_valid_query(messages, step_title)
        except RetriesExceededError as e:
            traceback.print_exception(e)
            self._memory["__error__"] = str(e)
            return None

        self._render_lumen(pipeline, spec=sql_query, messages=messages, render_output=render_output, title=step_title)
        return pipeline


class BaseViewAgent(LumenBaseAgent):
    requires = param.List(default=["pipeline", "table", "data"], readonly=True)

    provides = param.List(default=["view"], readonly=True)

    prompts = param.Dict(
        default={
            "main": {"template": PROMPTS_DIR / "BaseViewAgent" / "main.jinja2"},
        }
    )

    def __init__(self, **params):
        self._last_output = None
        super().__init__(**params)

    @retry_llm_output()
    async def _create_valid_spec(
        self,
        messages: list[Message],
        pipeline: Pipeline,
        schema: dict[str, Any],
        step_title: str | None = None,
        errors: list[str] | None = None,
    ) -> dict[str, Any]:
        errors_context = {}
        if errors:
            errors = ("\n".join(f"{i + 1}. {error}" for i, error in enumerate(errors))).strip()
            try:
                last_output = load_json(self._last_output["json_spec"])
            except Exception:
                last_output = ""

            vector_metadata_map = None
            if "sql_metaset" in self._memory:
                vector_metadata_map = self._memory["sql_metaset"].vector_metaset.vector_metadata_map
            elif "dbtsl_sql_metaset" in self._memory:
                vector_metadata_map = self._memory["dbtsl_sql_metaset"].vector_metaset.vector_metadata_map

            columns_context = ""
            if vector_metadata_map is not None:
                for table_slug, vector_metadata in vector_metadata_map.items():
                    table_name = table_slug.split(SOURCE_TABLE_SEPARATOR)[-1]
                    if table_name in pipeline.table:
                        columns = [col.name for col in vector_metadata.columns]
                        columns_context += f"\nSQL: {vector_metadata.base_sql}\nColumns: {', '.join(columns)}\n\n"
            errors_context = {
                "errors": errors,
                "last_output": last_output,
                "num_errors": len(errors),
                "columns_context": columns_context,
            }

        doc = self.view_type.__doc__.split("\n\n")[0] if self.view_type.__doc__ else self.view_type.__name__
        system = await self._render_prompt(
            "main",
            messages,
            table=pipeline.table,
            doc=doc,
            **errors_context,
        )

        model_spec = self.prompts["main"].get("llm_spec", self.llm_spec_key)
        response = self.llm.stream(
            messages,
            system=system,
            model_spec=model_spec,
            response_model=self._get_model("main", schema=schema),
        )

        e = None
        error = ""
        spec = ""
        with self._add_step(title=step_title or "Generating view...", steps_layout=self._steps_layout) as step:
            async for output in response:
                chain_of_thought = output.chain_of_thought or ""
                step.stream(chain_of_thought, replace=True)

            self._last_output = spec = dict(output)

            for i in range(3):
                try:
                    spec = await self._extract_spec(spec)
                    break
                except Exception as e:
                    error = str(e)
                    traceback.print_exception(e)
                    context = f"```\n{yaml.safe_dump(load_json(self._last_output['json_spec']))}\n```"
                    report_error(e, step, language="json", context=context, status="failed")
                    with self._add_step(
                        title="Re-attempted view generation",
                        steps_layout=self._steps_layout,
                    ) as retry_step:
                        view = await self._retry_output_by_line(e, messages, self._memory, yaml.safe_dump(spec), language="")
                        retry_step.stream(f"\n\n```json\n{view}\n```")
                    spec = yaml.safe_load(view)
                    if i == 2:
                        raise

        self._last_output = spec

        if error:
            raise ValueError(error)

        log_debug(f"{self.name} settled on spec: {spec!r}.")
        return spec

    async def _extract_spec(self, spec: dict[str, Any]):
        return dict(spec)

    async def _update_spec(self, memory: _Memory, event: param.parameterized.Event):
        memory["view"] = dict(await self._extract_spec(event.new), type=self.view_type)

    async def respond(
        self,
        messages: list[Message],
        render_output: bool = False,
        step_title: str | None = None,
    ) -> Any:
        """
        Generates a visualization based on user messages and the current data pipeline.
        """
        pipeline = self._memory.get("pipeline")
        if not pipeline:
            raise ValueError("No current pipeline found in memory.")

        schema = await get_schema(pipeline)
        if not schema:
            raise ValueError("Failed to retrieve schema for the current pipeline.")

        spec = await self._create_valid_spec(messages, pipeline, schema, step_title)
        self._memory["view"] = dict(spec, type=self.view_type)
        view = self.view_type(pipeline=pipeline, **spec)
        self._render_lumen(view, messages=messages, render_output=render_output, title=step_title)
        return view


class hvPlotAgent(BaseViewAgent):
    conditions = param.List(
        default=[
            "Use for exploratory data analysis and interactive plots",
            "Use for quick, iterative data visualization during analysis",
            "Use when user requests plots or charts for data exploration",
            "Use for interactive widgets and dynamic filtering",
        ]
    )

    purpose = param.String(default="Generates a plot of the data given a user prompt.")

    prompts = param.Dict(
        default={
            "main": {"template": PROMPTS_DIR / "hvPlotAgent" / "main.jinja2"},
        }
    )

    view_type = hvPlotUIView

    def _get_model(self, prompt_name: str, schema: dict[str, Any]) -> type[BaseModel]:
        # Find parameters
        excluded = self.view_type._internal_params + [
            "controls",
            "type",
            "source",
            "pipeline",
            "transforms",
            "download",
            "field",
            "selection_group",
        ]
        model = param_to_pydantic(
            self.view_type,
            base_model=PartialBaseModel,
            excluded=excluded,
            schema=schema,
            extra_fields={
                "chain_of_thought": (str, FieldInfo(description="Your thought process behind the plot.")),
            },
        )
        return model[self.view_type.__name__]

    async def _update_spec(self, memory: _Memory, event: param.parameterized.Event):
        spec = yaml.load(event.new, Loader=yaml.SafeLoader)
        memory["view"] = dict(await self._extract_spec(spec), type=self.view_type)

    async def _extract_spec(self, spec: dict[str, Any]):
        pipeline = self._memory["pipeline"]
        spec = {key: val for key, val in spec.items() if val is not None}
        spec["type"] = "hvplot_ui"
        self.view_type.validate(spec)
        spec.pop("type", None)

        # Add defaults
        spec["responsive"] = True
        data = await get_data(pipeline)
        if len(data) > 20000 and spec["kind"] in ("line", "scatter", "points"):
            spec["rasterize"] = True
            spec["cnorm"] = "log"
        return spec


class VegaLiteAgent(BaseViewAgent):
    conditions = param.List(
        default=[
            "Use for explanatory, publication-ready visualizations",
            "Use when user specifically requests Vega-Lite charts",
            "Use for polished charts intended for presentation or sharing",
            "Use for final charts in reports, dashboards, or publications",
        ]
    )

    purpose = param.String(default="Generates a vega-lite specification of the plot the user requested.")

    prompts = param.Dict(
        default={
            "main": {"response_model": VegaLiteSpec, "template": PROMPTS_DIR / "VegaLiteAgent" / "main.jinja2"},
            "retry_output": {"response_model": RetrySpec, "template": PROMPTS_DIR / "VegaLiteAgent" / "retry_output.jinja2"},
        }
    )

    view_type = VegaLiteView

    _extensions = ("vega",)

    _output_type = VegaLiteOutput

    async def _update_spec(self, memory: _Memory, event: param.parameterized.Event):
        try:
            spec = await self._extract_spec({"yaml_spec": event.new})
        except Exception as e:
            traceback.print_exception(e)
            return
        memory["view"] = dict(spec, type=self.view_type)

    def _add_geographic_items(self, vega_spec: dict, vega_spec_str: str):
        # standardize the vega spec, by migrating to layer
        if "layer" not in vega_spec:
            vega_spec["layer"] = [{"encoding": vega_spec.pop("encoding", None), "mark": vega_spec.pop("mark", None)}]

        # make it zoomable
        if "params" not in vega_spec:
            vega_spec["params"] = []

        # Get existing param names
        existing_param_names = {param.get("name") for param in vega_spec["params"] if isinstance(param, dict) and "name" in param}
        for p in VEGA_ZOOMABLE_MAP_ITEMS["params"]:
            if p.get("name") not in existing_param_names:
                vega_spec["params"].append(p)

        if "projection" not in vega_spec:
            vega_spec["projection"] = {"type": "mercator"}
        vega_spec["projection"].update(VEGA_ZOOMABLE_MAP_ITEMS["projection"])

        # Handle map projections and add geographic outlines
        # - albersUsa projection is incompatible with world map data
        # - Each map type needs appropriate boundary outlines
        has_world_map = "world-110m.json" in vega_spec_str
        uses_albers_usa = vega_spec["projection"]["type"] == "albersUsa"

        # If trying to use albersUsa with world map, switch to mercator projection
        if has_world_map and uses_albers_usa:
            vega_spec["projection"] = "mercator"  # cannot use albersUsa with world-110m
        # Add world map outlines if needed
        elif not has_world_map and not uses_albers_usa:
            vega_spec["layer"].append(VEGA_MAP_LAYER["world"])
        return vega_spec

    async def _ensure_columns_exists(self, vega_spec: dict):
        schema = await get_schema(self._memory["pipeline"])

        for layer in vega_spec.get("layer", []):
            encoding = layer.get("encoding", {})
            if not encoding:
                continue

            for enc_def in encoding.values():
                fields_to_check = []

                if isinstance(enc_def, dict) and "field" in enc_def:
                    fields_to_check.append(enc_def["field"])
                elif isinstance(enc_def, list):
                    fields_to_check.extend(item["field"] for item in enc_def if isinstance(item, dict) and "field" in item)

                for field in fields_to_check:
                    if field not in schema and field.lower() not in schema and field.upper() not in schema:
                        raise ValueError(f"Field '{field}' not found in schema.")

    async def _extract_spec(self, spec: dict[str, Any]):
        # .encode().decode('unicode_escape') fixes a JSONDecodeError in Python
        # where it's expecting property names enclosed in double quotes
        # by properly handling the escaped characters in your JSON string
        if yaml_spec := spec.get("yaml_spec"):
            vega_spec = yaml.load(yaml_spec, Loader=yaml.SafeLoader)
        elif json_spec := spec.get("json_spec"):
            vega_spec = load_json(json_spec)
        if "$schema" not in vega_spec:
            vega_spec["$schema"] = "https://vega.github.io/schema/vega-lite/v5.json"
        if "width" not in vega_spec:
            vega_spec["width"] = "container"
        if "height" not in vega_spec:
            vega_spec["height"] = "container"
        self._output_type._validate_spec(vega_spec)
        await self._ensure_columns_exists(vega_spec)

        # using string comparison because these keys could be in different nested levels
        vega_spec_str = yaml.dump(vega_spec)
        # Handle different types of interactive controls based on chart type
        if "latitude:" in vega_spec_str or "longitude:" in vega_spec_str:
            vega_spec = self._add_geographic_items(vega_spec, vega_spec_str)
        elif ("point: true" not in vega_spec_str or "params" not in vega_spec) and vega_spec_str.count("encoding:") == 1:
            # add pan/zoom controls to all plots except geographic ones and points overlaid on line plots
            # because those result in an blank plot without error
            vega_spec["params"] = [{"bind": "scales", "name": "grid", "select": "interval"}]
        return {"spec": vega_spec, "sizing_mode": "stretch_both", "min_height": 300, "max_width": 1200}


class MCPAgent(Agent):
    """
    Agent for Model Context Protocol (MCP) operations.

    Intelligently selects and executes relevant MCP tools and/or resources
    based on user queries using LLM-guided selection.
    """

    conditions = param.List(
        default=[
            "Use when user wants to interact with MCP capabilities",
            "For both tool execution and resource reading",
            "When mcp_metaset contains tools or resources",
        ]
    )

    purpose = param.String(default="""
        Intelligently selects and executes MCP tools and/or reads MCP resources
        based on user queries. Can handle both operations in a single interaction.""")

    prompts = param.Dict(
        default={
            "main": {
                "template": PROMPTS_DIR / "MCPAgent" / "main.jinja2",
            },
            "select_operations": {
                "template": PROMPTS_DIR / "MCPAgent" / "select_operations.jinja2",
                "response_model": MCPOperations
            },
        }
    )

    requires = param.List(default=["mcp_metaset"], readonly=True)
    provides = param.List(default=["data"], readonly=True)

    _clients = {}

    @classmethod
    async def applies(cls, memory: _Memory) -> bool:
        """Check if this agent should be used based on available MCP capabilities."""
        metaset = memory.get("mcp_metaset")
        return metaset is not None and (bool(metaset.tools) or bool(metaset.resources))

    async def _get_client(self, server_url: str, transport_type: str = "auto"):
        """Get or create a client for the specified server URL."""
        try:
            from fastmcp import Client
        except ImportError:
            raise ImportError("Please install the fastmcp package to use MCP agents")

        if server_url not in self._clients:
            self._clients[server_url] = Client(server_url)

        return self._clients[server_url]

    def _process_mcp_content(self, content):
        """Process MCP content objects into readable format."""
        if isinstance(content, list):
            processed = []
            for item in content:
                if hasattr(item, 'text'):
                    processed.append(item.text)
                elif hasattr(item, 'data'):
                    processed.append(f"[{type(item).__name__}]: {getattr(item, 'mimeType', 'unknown')}")
                else:
                    processed.append(str(item))
            return processed
        elif hasattr(content, 'text'):
            return content.text
        elif hasattr(content, 'data'):
            return f"[{type(content).__name__}]: {getattr(content, 'mimeType', 'unknown')}"
        else:
            return str(content)

    def _format_content_for_display(self, content):
        """Format content for user-friendly display."""
        if isinstance(content, list):
            return "\n".join(map(str, content))
        try:
            parsed = json.loads(content)
            return json.dumps(parsed, indent=2)
        except Exception:
            return str(content)

    async def respond(
        self,
        messages: list[Message],
        render_output: bool = False,
        step_title: str | None = None,
    ) -> Any:
        """Execute MCP operations based on the user query."""
        # Get the MCPMetaset from memory
        metaset = self._memory.get("mcp_metaset")
        if not metaset:
            raise ValueError("No MCP metaset found in memory")

        available_tools = metaset.tools
        available_resources = metaset.resources

        if not available_tools and not available_resources:
            return "No MCP tools or resources are available."

        results = {}

        with self._add_step(title="Processing MCP capabilities") as step:
            # Use LLM to select operations
            selection = await self._invoke_prompt(
                "select_operations",
                messages,
                metaset=metaset,
            )

            step.stream(selection.chain_of_thought)
            if selection.selected_tools:
                step.stream(f"\nExecuting {len(selection.selected_tools)} selected tools...")
                for tool_selection in selection.selected_tools:
                    tool_name = tool_selection.tool_name
                    parameters = tool_selection.parameters

                    if tool_name in available_tools:
                        tool = available_tools[tool_name]
                        try:
                            client = await self._get_client(tool.server_url)
                            async with client:
                                result = await client.call_tool(tool_name, parameters)
                            processed_result = self._process_mcp_content(result)
                            results[f"tool_{tool_name}"] = processed_result
                            step.stream(f"\n✓ Executed tool: {tool_name}")
                        except Exception as e:
                            step.stream(f"\n✗ Error executing tool {tool_name}: {e}")
                            results[f"tool_{tool_name}"] = {"error": str(e)}

            if selection.selected_resources:
                step.stream(f"\nReading {len(selection.selected_resources)} selected resources...")
                for resource_uri in selection.selected_resources:
                    if AnyUrl(resource_uri) in available_resources:
                        resource = available_resources[AnyUrl(resource_uri)]
                        try:
                            client = await self._get_client(resource.server_url)
                            async with client:
                                content_result = await client.read_resource(resource_uri)
                            processed_result = self._process_mcp_content(content_result)
                            results[f"resource_{resource_uri}"] = processed_result
                            step.stream(f"\n✓ Read resource: {resource_uri}")
                        except Exception as e:
                            step.stream(f"\n✗ Error reading resource {resource_uri}: {e}")
                            results[f"resource_{resource_uri}"] = {"error": str(e)}

            if results:
                for operation, result in results.items():
                    formatted_result = self._format_content_for_display(result)
                    stream_details(
                        formatted_result,
                        step,
                        title=f"MCP {operation.replace('_', ' ').title()} Result",
                        auto=False
                    )
                step.success_title = f"Successfully processed {len(results)} MCP operations"
            else:
                step.failed_title = "No MCP operations were executed"
                return "No relevant MCP operations could be performed."

        self._memory["data"] = {
            "operations": list(results.keys()),
            "results": results
        }
        system_prompt = await self._render_prompt("main", messages)
        return await self._stream(
            messages,
            system_prompt=system_prompt
        )


class AnalysisAgent(LumenBaseAgent):
    analyses = param.List([])

    conditions = param.List(
        default=[
            "Use when user requests custom analysis or advanced analytics",
            "Use when built-in SQL/visualization agents are insufficient",
            "Use when user wants to apply domain-specific analysis methods",
            "NOT for simple queries or basic visualizations",
        ]
    )

    purpose = param.String(default="Perform custom analyses on the data.")

    prompts = param.Dict(
        default={
            "main": {"template": PROMPTS_DIR / "AnalysisAgent" / "main.jinja2"},
        }
    )

    provides = param.List(default=["view"])

    requires = param.List(default=["pipeline"])

    _output_type = AnalysisOutput

    def _update_spec(self, memory: _Memory, event: param.parameterized.Event):
        pass

    async def respond(
        self,
        messages: list[Message],
        render_output: bool = False,
        step_title: str | None = None,
        agents: list[Agent] | None = None,
    ) -> Any:
        pipeline = self._memory["pipeline"]
        analyses = {a.name: a for a in self.analyses if await a.applies(pipeline)}
        if not analyses:
            log_debug("No analyses apply to the current data.")
            return None

        # Short cut analysis selection if there's an exact match
        if len(messages):
            analysis = messages[0].get("content").replace("Apply ", "")
            if analysis in analyses:
                analyses = {analysis: analyses[analysis]}

        if len(analyses) > 1:
            with self._add_step(title="Choosing the most relevant analysis...", steps_layout=self._steps_layout) as step:
                type_ = Literal[tuple(analyses)]
                analysis_model = create_model(
                    "Analysis", correct_name=(type_, FieldInfo(description="The name of the analysis that is most appropriate given the user query."))
                )
                system_prompt = await self._render_prompt(
                    "main",
                    messages,
                    analyses=analyses,
                    data=self._memory.get("data"),
                )
                model_spec = self.prompts["main"].get("llm_spec", self.llm_spec_key)
                analysis_name = (
                    await self.llm.invoke(
                        messages,
                        system=system_prompt,
                        model_spec=model_spec,
                        response_model=analysis_model,
                        allow_partial=False,
                    )
                ).correct_name
                step.stream(f"Selected {analysis_name}")
                step.success_title = f"Selected {analysis_name}"
        else:
            analysis_name = next(iter(analyses))

        view = None
        with self.interface.param.update(callback_exception="raise"):
            with self._add_step(title=step_title or "Creating view...", steps_layout=self._steps_layout) as step:
                await asyncio.sleep(0.1)  # necessary to give it time to render before calling sync function...
                analysis_callable = analyses[analysis_name].instance(agents=agents)

                data = await get_data(pipeline)
                for field in analysis_callable._field_params:
                    analysis_callable.param[field].objects = list(data.columns)
                self._memory["analysis"] = analysis_callable

                if analysis_callable.autorun:
                    if asyncio.iscoroutinefunction(analysis_callable.__call__):
                        view = await analysis_callable(pipeline)
                    else:
                        view = await asyncio.to_thread(analysis_callable, pipeline)
                    if isinstance(view, Viewable):
                        view = Panel(object=view, pipeline=self._memory.get("pipeline"))
                    spec = view.to_spec()
                    if isinstance(view, View):
                        view_type = view.view_type
                        self._memory["view"] = dict(spec, type=view_type)
                    elif isinstance(view, Pipeline):
                        self._memory["pipeline"] = view
                    # Ensure data reflects processed pipeline
                    if pipeline is not self._memory["pipeline"]:
                        pipeline = self._memory["pipeline"]
                        if len(data) > 0:
                            self._memory["data"] = await describe_data(data)
                    yaml_spec = yaml.dump(spec)
                    step.stream(f"Generated view\n```yaml\n{yaml_spec}\n```")
                    step.success_title = "Generated view"
                else:
                    step.success_title = "Configure the analysis"

        analysis = self._memory["analysis"]
        pipeline = self._memory["pipeline"]
        if view is None and analysis.autorun:
            self.interface.stream("Failed to find an analysis that applies to this data")
        else:
            self._render_lumen(view, analysis=analysis, pipeline=pipeline, render_output=render_output, title=step_title)
        return view<|MERGE_RESOLUTION|>--- conflicted
+++ resolved
@@ -236,18 +236,11 @@
     conditions = param.List(
         default=[
             "Best for high-level information about data or general conversation",
-<<<<<<< HEAD
-            "Can be used to describe available tables, datasets, or resources",
-            "Not useful for answering data specific questions",
-            "Must be paired with TableLookup or DocumentLookup",
-            "Can answer general queries, especially if a source is unavailable",
-=======
             "Can be used to describe available tables",
             "Use for technical questions about programming, functions, methods, or libraries",
             "Use for 'how to' questions about specific functions or code usage",
             "Use for questions about software tools, APIs, or programming concepts",
             "Not useful for answering data specific questions that require querying tables",
->>>>>>> 5e55a38a
         ]
     )
 
