from __future__ import annotations

import asyncio
import json
import traceback

from functools import partial
from typing import Any, ClassVar, Literal

import pandas as pd
import panel as pn
import param
import yaml

from panel.chat import ChatInterface
from panel.viewable import Viewable, Viewer
<<<<<<< HEAD
from panel_material_ui import Button
from panel_material_ui.chat import ChatMessage
=======
from panel_material_ui import Button, Column, Tabs
>>>>>>> 9a4405c1
from pydantic import BaseModel, create_model
from pydantic.fields import FieldInfo

from ..base import Component
from ..dashboard import Config
from ..pipeline import Pipeline
from ..sources.base import BaseSQLSource, Source
from ..state import state
from ..transforms.sql import SQLLimit
from ..views import (
    Panel, VegaLiteView, View, hvPlotUIView,
)
from .actor import ContextProvider
from .config import (
    PROMPTS_DIR, SOURCE_TABLE_SEPARATOR, VEGA_MAP_LAYER,
    VEGA_ZOOMABLE_MAP_ITEMS, MissingContextError, RetriesExceededError,
)
from .controls import RetryControls, SourceControls
from .llm import Llm, Message
from .memory import _Memory
from .models import (
    DbtslQueryParams, NextStep, PartialBaseModel, QueryCompletionValidation,
    RetrySpec, SqlQuery, SQLRoadmap, VegaLiteSpec, make_sql_model,
)
from .schemas import get_metaset
from .services import DbtslMixin
from .tools import ToolUser
from .translate import param_to_pydantic
from .utils import (
    apply_changes, clean_sql, describe_data, get_data, get_pipeline,
    get_root_exception, get_schema, load_json, log_debug, mutate_user_message,
    report_error, retry_llm_output, stream_details,
)
from .views import (
    AnalysisOutput, LumenOutput, SQLOutput, VegaLiteOutput,
)


class Agent(Viewer, ToolUser, ContextProvider):
    """
    Agents are actors responsible for taking a user query and
    performing a particular task and responding by adding context to
    the current memory and creating outputs.

    Each Agent can require certain context that is needed to perform
    the task and should declare any context it itself provides.

    Agents have access to an LLM and the current memory and can
    solve tasks by executing a series of prompts or by rendering
    contents such as forms or widgets to gather user input.
    """

    agents = param.List(doc="""
        List of agents this agent can invoke.""")

    debug = param.Boolean(default=False, doc="""
        Whether to enable verbose error reporting.""")

    llm = param.ClassSelector(class_=Llm, doc="""
        The LLM implementation to query.""")

    user = param.String(default="Agent", doc="""
        The name of the user that will be respond to the user query.""")

    # Panel extensions this agent requires to be loaded
    _extensions = ()

    # Maximum width of the output
    _max_width = 1200

    __abstract = True

    def __init__(self, **params):
        def _exception_handler(exception):
            traceback.print_exception(exception)
            if self.interface is None:
                return
            messages = self.interface.serialize()
            if messages and str(exception) in messages[-1]["content"]:
                return

            self.interface.send(
                f"Error cannot be resolved:\n\n{exception}", user="System", respond=False
            )

<<<<<<< HEAD
=======
        if "interface" not in params:
            params["interface"] = ChatInterface(callback=self._interface_callback, callback_exception="raise" if self.debug else "summary")
>>>>>>> 9a4405c1
        super().__init__(**params)
        if not self.debug:
            pn.config.exception_handler = _exception_handler

        if state.config is None:
            state.config = Config(raise_with_notifications=True)
        else:
            state.config.raise_with_notifications = True

    async def _interface_callback(self, contents: list | str, user: str, instance: ChatInterface):
        await self.respond(contents)
        self._retries_left = 1

    @property
    def _steps_layout(self):
        """
        Stream to a dummy column to be able to suppress the steps output.
        """
        return Column() if not self.steps_layout else self.steps_layout

    def __panel__(self):
        return self.interface

    async def _stream(self, messages: list[Message], system_prompt: str) -> Any:
        message = None
        model_spec = self.prompts["main"].get("llm_spec", self.llm_spec_key)
        async for output_chunk in self.llm.stream(messages, system=system_prompt, model_spec=model_spec, field="output"):
            if self.interface is None:
                if message is None:
                    message = ChatMessage(output_chunk, user=self.user)
                else:
                    message.object = output_chunk
            else:
                message = self.interface.stream(output_chunk, replace=True, message=message, user=self.user, max_width=self._max_width)
        return message

    async def _gather_prompt_context(self, prompt_name: str, messages: list, **context):
        context = await super()._gather_prompt_context(prompt_name, messages, **context)
        if "tool_context" not in context:
            context["tool_context"] = await self._use_tools(prompt_name, messages)
        return context

    # Public API

    @classmethod
    async def applies(cls, memory: _Memory) -> bool:
        """
        Additional checks to determine if the agent should be used.
        """
        return True

    async def requirements(self, messages: list[Message]) -> list[str]:
        return self.requires

    async def respond(
        self,
        messages: list[Message],
        step_title: str | None = None,
    ) -> Any:
        """
        Provides a response to the user query.

        The type of the response may be a simple string or an object.

        Arguments
        ---------
        messages: list[Message]
            The list of messages corresponding to the user query and any other
            system messages to be included.
        step_title: str | None
            If the Agent response is part of a longer query this describes
            the step currently being processed.
        """
        system_prompt = await self._render_prompt("main", messages)
        return await self._stream(messages, system_prompt)


class SourceAgent(Agent):
    """
    SourceAgent renders a form that allows a user to upload or
    provide a URI to one or more datasets.
    """

    conditions = param.List(
        default=[
            "Use ONLY when user explicitly asks to upload or connect to NEW data sources (NOT if data sources already exist)",
        ])

    purpose = param.String(default="Allows a user to upload new datasets, data, or documents.")

    requires = param.List(default=[], readonly=True)

    provides = param.List(default=["sources", "source", "document_sources"], readonly=True)

    source_controls: ClassVar[SourceControls] = SourceControls

    _extensions = ("filedropper",)

    async def respond(
        self,
        messages: list[Message],
        step_title: str | None = None,
    ) -> Any:
        source_controls = self.source_controls(memory=self._memory, cancellable=True, replace_controls=True)

        output = Column(source_controls)
        if "source" not in self._memory:
            help_message = "No datasets or documents were found, **please upload at least one to continue**..."
        else:
            help_message = "**Please upload new dataset(s)/document(s) to continue**, or click cancel if this was unintended..."
        output.insert(0, help_message)
        self.interface.send(output, respond=False, user="Assistant")
        while not source_controls._add_button.clicks > 0:
            await asyncio.sleep(0.05)
            if source_controls._cancel_button.clicks > 0:
                self.interface.undo()
                self.interface.disabled = False
                return None
        return source_controls


class ChatAgent(Agent):
    """
    ChatAgent provides general information about available data
    and other topics  to the user.
    """

    conditions = param.List(
        default=[
            "Use for high-level data information or general conversation",
            "Use for technical questions about programming, functions, methods, libraries, APIs, software tools, or 'how to' code usage",
            "NOT for data-specific questions that require querying data",
        ]
    )

    purpose = param.String(
        default="""
        Engages in conversations about high-level data topics, programming questions,
        technical documentation, and general conversation. Handles questions about
        specific functions, methods, libraries, and provides coding guidance and
        technical explanations.""")

    prompts = param.Dict(
        default={
            "main": {
                "template": PROMPTS_DIR / "ChatAgent" / "main.jinja2",
            },
        }
    )

    requires = param.List(default=[], readonly=True)

    async def respond(
        self,
        messages: list[Message],
        step_title: str | None = None,
    ) -> Any:
        context = {"tool_context": await self._use_tools("main", messages)}
        if "vector_metaset" not in self._memory and "source" in self._memory and "table" in self._memory:
            source = self._memory["source"]
            self._memory["vector_metaset"] = await get_metaset(
                [source], [f"{source.name}{SOURCE_TABLE_SEPARATOR}{self._memory['table']}"],
            )
        system_prompt = await self._render_prompt("main", messages, **context)
        return await self._stream(messages, system_prompt)


class AnalystAgent(ChatAgent):
    conditions = param.List(
        default=[
            "Use for interpreting and analyzing results from executed queries",
            "NOT for initial data queries, data exploration, or technical programming questions",
        ]
    )

    purpose = param.String(
        default="""
        Responsible for analyzing results and providing clear, concise, and actionable insights.
        Focuses on breaking down complex data findings into understandable points for
        high-level decision-making. Emphasizes detailed interpretation, trends, and
        relationships within the data, while avoiding general overviews or
        superficial descriptions.""")

    prompts = param.Dict(
        default={
            "main": {"template": PROMPTS_DIR / "AnalystAgent" / "main.jinja2", "tools": []},
        }
    )

    requires = param.List(default=["source", "pipeline"], readonly=True)

    async def respond(
        self,
        messages: list[Message],
        step_title: str | None = None,
    ) -> Any:
        messages = await super().respond(messages, step_title)
        if len(self._memory.get("data", [])) == 0 and self._memory.get("sql"):
            self._memory["sql"] = f"{self._memory['sql']}\n-- No data was returned from the query."
        return messages

class ListAgent(Agent):
    """
    Abstract base class for agents that display a list of items to the user.
    """

    purpose = param.String(default="""
        Renders a list of items to the user and lets the user pick one.""")

    requires = param.List(default=[], readonly=True)

    _extensions = ("tabulator",)

    _column_name = None

    _message_format = None

    __abstract = True

    def _get_items(self) -> dict[str, list[str]]:
        """Return dict of items grouped by source/category"""

    def _use_item(self, event):
        """Handle when a user clicks on an item in the list"""
        if event.column != "show":
            return

        tabulator = self._tabs[self._tabs.active]
        item = tabulator.value.iloc[event.row, 0]

        if self._message_format is None:
            raise ValueError("Subclass must define _message_format")

        message = self._message_format.format(item=repr(item))
        self.interface.send(message)

    async def respond(
        self,
        messages: list[Message],
        step_title: str | None = None,
    ) -> Any:
        items = self._get_items()

        # Create tabs with one tabulator per source
        tabs = []
        for source_name, source_items in items.items():
            if not source_items:
                continue

            header_filters = False
            if len(source_items) > 10:
                column_filter = {"type": "input", "placeholder": f"Filter by {self._column_name.lower()}..."}
                header_filters = {self._column_name: column_filter}

            df = pd.DataFrame({self._column_name: source_items})
            item_list = pn.widgets.Tabulator(
                df,
                buttons={"show": '<i class="fa fa-eye"></i>'},
                show_index=False,
                min_height=150,
                min_width=350,
                widths={self._column_name: "90%"},
                disabled=True,
                page_size=10,
                pagination="remote",
                header_filters=header_filters,
                sizing_mode="stretch_width",
                name=source_name
            )
            item_list.on_click(self._use_item)
            tabs.append(item_list)

        self._tabs = Tabs(*tabs, sizing_mode="stretch_width")

        self.interface.stream(
            Column(
                f"The available {self._column_name.lower()}s are listed below. Click on the eye icon to show the {self._column_name.lower()} contents.",
                self._tabs
            ), user="Assistant"
        )
        return self._tabs


class TableListAgent(ListAgent):
    """
    The TableListAgent lists all available data and lets the user pick one.
    """

    conditions = param.List(default=[
        "Use when user explicitly asks to 'list data', 'show available data', or 'what data do you have'",
        "NOT for showing actual data contents, querying, or analyzing data",
    ])

    not_with = param.List(default=["DbtslAgent", "SQLAgent"])

    purpose = param.String(default="""
        Displays a list of all available data & datasets in memory. Not useful for identifying which dataset to use for analysis.""")

    requires = param.List(default=["source"], readonly=True)

    _column_name = "Data"

    _message_format = "Show the data: {item}"

    @classmethod
    async def applies(cls, memory: _Memory) -> bool:
        return len(memory.get('visible_slugs', set())) > 1

    def _get_items(self) -> dict[str, list[str]]:
        if "closest_tables" in self._memory:
            # If we have closest_tables from search, return as a single group
            return {"Search Results": self._memory["closest_tables"]}

        # Group tables by source
        visible_slugs = self._memory.get('visible_slugs', set())
        if not visible_slugs:
            return {}

        tables_by_source = {}
        for slug in visible_slugs:
            if SOURCE_TABLE_SEPARATOR in slug:
                source_name, table_name = slug.split(SOURCE_TABLE_SEPARATOR, 1)
            else:
                # Fallback if separator not found
                source_name = "Unknown"
                table_name = slug

            if source_name not in tables_by_source:
                tables_by_source[source_name] = []
            tables_by_source[source_name].append(table_name)

        # Sort tables within each source
        for source in tables_by_source:
            tables_by_source[source].sort()

        return tables_by_source


class DocumentListAgent(ListAgent):
    """
    The DocumentListAgent lists all available documents provided by the user.
    """

    conditions = param.List(
        default=[
            "Use when user asks to list or see all available documents",
            "NOT when user asks about specific document content",
        ]
    )

    purpose = param.String(default="""
        Displays a list of all available documents in memory.""")

    requires = param.List(default=["document_sources"], readonly=True)

    _column_name = "Documents"

    _message_format = "Tell me about: {item}"

    @classmethod
    async def applies(cls, memory: _Memory) -> bool:
        sources = memory.get("document_sources")
        if not sources:
            return False  # source not loaded yet; always apply
        return len(sources) > 1

    def _get_items(self) -> dict[str, list[str]]:
        # extract the filename, following this pattern `Filename: 'filename'``
        documents = [doc["metadata"].get("filename", "untitled") for doc in self._memory.get("document_sources", [])]
        # Return all documents under a single "Documents" category
        return {"Documents": documents} if documents else {}


class LumenBaseAgent(Agent):
    user = param.String(default="Lumen")

    prompts = param.Dict(
        default={
            "retry_output": {"response_model": RetrySpec, "template": PROMPTS_DIR / "LumenBaseAgent" / "retry_output.jinja2"},
        }
    )

    _output_type = LumenOutput

    _max_width = None

    def _update_spec(self, memory: _Memory, event: param.parameterized.Event):
        """
        Update the specification in memory.
        """

    async def _retry_output_by_line(
        self,
        feedback: str,
        messages: list[Message],
        memory: _Memory,
        original_output: str,
        language: str | None = None,
    ) -> str:
        """
        Retry the output by line, allowing the user to provide feedback on why the output was not satisfactory, or an error.
        """
        original_lines = original_output.splitlines()
        with self.param.update(memory=memory):
            # TODO: only input the inner spec to retry
            numbered_text = "\n".join(f"{i:2d}: {line}" for i, line in enumerate(original_lines, 1))
            system = await self._render_prompt(
                "retry_output",
                messages=messages,
                numbered_text=numbered_text,
                language=language,
                feedback=feedback,
            )
        retry_model = self._lookup_prompt_key("retry_output", "response_model")
        invoke_kwargs = dict(
            messages=messages,
            system=system,
            response_model=retry_model,
            model_spec="edit",
        )
        result = await self.llm.invoke(**invoke_kwargs)
        return apply_changes(original_lines, result.lines_changes)

    def _render_lumen(
        self,
        component: Component,
        messages: list | None = None,
        title: str | None = None,
        **kwargs,
    ):
        async def _retry_invoke(event: param.parameterized.Event):
            with out.param.update(loading=True):
                out.spec = await self._retry_output_by_line(event.new, messages, memory, out.spec, language=out.language)

        memory = self._memory
        retry_controls = RetryControls()
        retry_controls.param.watch(_retry_invoke, "reason")
        out = self._output_type(
            component=component,
            footer=[retry_controls],
            title=title,
            **kwargs
        )
        out.param.watch(partial(self._update_spec, self._memory), "spec")
        if "outputs" in self._memory:
            # We have to create a new list to trigger an event
            # since inplace updates will not trigger updates
            # and won't allow diffing between old and new values
            self._memory["outputs"] = self._memory["outputs"] + [out]
        if self.interface is not None:
            message_kwargs = dict(value=out, user=self.user)
            self.interface.stream(replace=True, max_width=self._max_width, **message_kwargs)


class SQLAgent(LumenBaseAgent):
    conditions = param.List(
        default=[
            "Use for displaying, examining, or querying data resulting in a data pipeline",
            "Use for calculations that require data (e.g., 'calculate average', 'sum by category')",
            "Commonly used with AnalystAgent to analyze query results",
            "NOT for non-data questions or technical programming help",
            "NOT useful if the user is using the same data for plotting",
        ]
    )

    exclusions = param.List(default=["dbtsl_metaset"])

    max_discovery_iterations = param.Integer(default=5, doc="""
        Maximum number of discovery iterations before requiring a final answer.""")

    not_with = param.List(default=["DbtslAgent", "TableLookup", "TableListAgent"])

    planning_enabled = param.Boolean(default=True, doc="""
        Whether to enable SQL planning mode. When False, only attempts oneshot SQL generation.""")

    purpose = param.String(
        default="""
        Handles the display of data and the creation, modification, and execution
        of SQL queries to address user queries about the data. Executes queries in
        a single step, encompassing tasks such as table joins, filtering, aggregations,
        and calculations. If additional columns are required, SQLAgent can join the
        current table with other tables to fulfill the query requirements."""
    )

    prompts = param.Dict(
        default={
            "main": {
                "response_model": make_sql_model,
                "template": PROMPTS_DIR / "SQLAgent" / "main.jinja2",
            },
            "plan_next_step": {
                "response_model": NextStep,
                "template": PROMPTS_DIR / "SQLAgent" / "plan_next_step.jinja2",
            },
            "generate_roadmap": {
                "response_model": SQLRoadmap,
                "template": PROMPTS_DIR / "SQLAgent" / "generate_roadmap.jinja2",
            },
            "retry_output": {"response_model": RetrySpec, "template": PROMPTS_DIR / "SQLAgent" / "retry_output.jinja2"},
        }
    )

    provides = param.List(default=["table", "sql", "pipeline", "data"], readonly=True)

    requires = param.List(default=["sources", "source", "sql_metaset"], readonly=True)

    max_steps = param.Integer(default=20, doc="""
        Maximum number of steps before requiring a final answer (safety limit).""")

    user = param.String(default="SQL")

    _extensions = ("codeeditor", "tabulator")

    _output_type = SQLOutput

    def _update_spec(self, memory: _Memory, event: param.parameterized.Event):
        memory["sql"] = event.new

    async def _generate_sql_queries(
        self, messages: list[Message], dialect: str, step_number: int,
        is_final: bool, context_entries: list[dict] | None,
        sql_plan_context: str | None = None, errors: list | None = None
    ) -> dict[str, str]:
        """Generate SQL queries using LLM."""
        # Build SQL history from context
        sql_query_history = {}
        if context_entries:
            for entry in context_entries:
                for query in entry.get("queries", []):
                    sql_query_history[query["sql"]] = query["table_status"]

        # Render prompt
        system_prompt = await self._render_prompt(
            "main",
            messages,
            dialect=dialect,
            step_number=step_number,
            is_final_step=is_final,
            current_step=messages[0]["content"] if not is_final else "",
            sql_query_history=sql_query_history,
            current_iteration=getattr(self, '_current_iteration', 1),
            sql_plan_context=sql_plan_context,
            errors=errors,
        )

        # Generate SQL
        model_spec = self.prompts["main"].get("llm_spec", self.llm_spec_key)

        sql_response_model = self._get_model("main", is_final=is_final)
        output = await self.llm.invoke(
            messages,
            system=system_prompt,
            model_spec=model_spec,
            response_model=sql_response_model,
        )
        if not output:
            raise ValueError("No output was generated.")

        sql_queries = {}
        for query_obj in ([output] if isinstance(output, SqlQuery) else output.queries):
            if query_obj.query and query_obj.expr_slug:
                sql_queries[query_obj.expr_slug.strip()] = query_obj.query.strip()

        return sql_queries

    async def _validate_sql(
        self, sql_query: str, expr_slug: str, dialect: str,
        source, messages: list[Message], step, max_retries: int = 2
    ) -> str:
        """Validate and potentially fix SQL query."""
        # Clean SQL
        try:
            sql_query = clean_sql(sql_query, dialect)
        except Exception as e:
            step.stream(f"\n\n❌ SQL cleaning failed: {e}")

        # Validate with retries
        for i in range(max_retries):
            try:
                step.stream(f"\n\n`{expr_slug}`\n```sql\n{sql_query}\n```")
                source.create_sql_expr_source({expr_slug: sql_query}, materialize=True)
                step.stream("\n\n✅ SQL validation successful")
                return sql_query
            except Exception as e:
                if i == max_retries - 1:
                    step.stream(f"\n\n❌ SQL validation failed after {max_retries} attempts: {e}")
                    raise e

                # Retry with LLM fix
                step.stream(f"\n\n⚠️ SQL validation failed (attempt {i+1}/{max_retries}): {e}")
                feedback = f"{type(e).__name__}: {e!s}"
                if "KeyError" in feedback:
                    feedback += " The data does not exist; select from available data sources."

                retry_result = await self._retry_output_by_line(
                    feedback, messages, self._memory, sql_query, language=f"sql.{dialect}"
                )
                sql_query = clean_sql(retry_result, dialect)
        return sql_query

    async def _execute_query(
        self, source, expr_slug: str, sql_query: str,
        is_final: bool, should_materialize: bool, step
    ) -> tuple[Pipeline, Source, str]:
        """Execute SQL query and return pipeline and summary."""
        # Create SQL source
        sql_expr_source = source.create_sql_expr_source(
            {expr_slug: sql_query}, materialize=should_materialize
        )

        if should_materialize:
            self._memory["source"] = sql_expr_source

        # Create pipeline
        if is_final:
            sql_transforms = [SQLLimit(limit=1_000_000, write=source.dialect, pretty=True, identify=False)]
            pipeline = await get_pipeline(source=sql_expr_source, table=expr_slug, sql_transforms=sql_transforms)
        else:
            pipeline = await get_pipeline(source=sql_expr_source, table=expr_slug)

        # Get data summary
        df = await get_data(pipeline)
        summary = await describe_data(df, reduce_enums=False)
        if len(summary) >= 1000:
            summary = summary[:1000-3] + "..."
        summary_formatted = f"\n```\n{summary}\n```"
        if should_materialize:
            summary_formatted += f"\n\nMaterialized data: `{sql_expr_source.name}{SOURCE_TABLE_SEPARATOR}{expr_slug}`"
        stream_details(f"{summary_formatted}", step, title=expr_slug)

        return pipeline, sql_expr_source, summary

    async def _finalize_execution(
        self, results: dict, context_entries: list[dict],
        messages: list[Message], step_title: str | None,
        raise_if_empty: bool = False
    ) -> None:
        """Finalize execution for final step."""
        # Get first result (typically only one for final step)
        expr_slug, result = next(iter(results.items()))

        # Update memory
        pipeline = result["pipeline"]
        df = await get_data(pipeline)

        # If dataframe is empty, raise error to fall back to planning
        if df.empty and raise_if_empty:
            raise ValueError(f"\nQuery `{result['sql']}` returned empty results; ensure all the WHERE filter values exist in the dataset.")

        self._memory["data"] = await describe_data(df)
        self._memory["sql"] = result["sql"]
        self._memory["pipeline"] = pipeline
        self._memory["table"] = pipeline.table
        self._memory["source"] = pipeline.source
        self._memory["sql_plan_context"] = context_entries

        # Render output
        self._render_lumen(
            pipeline,
            spec=result["sql"],
            messages=messages,
            title=step_title
        )

    @retry_llm_output(retries=3)
    async def _execute_sql_step(
        self,
        action_description: str,
        source: Source,
        step_number: int,
        is_final: bool = False,
        should_materialize: bool = True,
        context_entries: list[dict] | None = None,
        step_title: str | None = None,
        step=None,
        sql_plan_context: str | None = None,
        errors: list | None = None,
    ) -> dict[str, Any]:
        """Execute a single SQL generation step."""
        with self.interface.param.update(callback_exception="raise"):
            # Generate SQL queries
            messages = [{"role": "user", "content": action_description}]
            sql_queries = await self._generate_sql_queries(
                messages, source.dialect, step_number, is_final, context_entries, sql_plan_context, errors
            )

            # Validate and execute queries
            results = {}
            for expr_slug, sql_query in sql_queries.items():
                # Validate SQL
                validated_sql = await self._validate_sql(
                    sql_query, expr_slug, source.dialect, source, messages, step
                )

                # Execute and get results
                pipeline, sql_expr_source, summary = await self._execute_query(
                    source, expr_slug, validated_sql, is_final, should_materialize, step
                )

                results[expr_slug] = {
                    "sql": validated_sql,
                    "summary": summary,
                    "pipeline": pipeline,
                    "source": sql_expr_source
                }

            # Handle final step
            if is_final and context_entries is not None:
                await self._finalize_execution(
                    results, context_entries, messages, step_title
                )
                step.status = "success"
                return next(iter(results.values()))["pipeline"]

            step.status = "success"
            return results

    def _build_context_entry(
        self, step_number: int, next_step: NextStep, step_result: dict[str, Any]
    ) -> dict:
        """Build context entry from step results."""
        entry = {
            "step_number": step_number,
            "step_type": next_step.step_type,
            "action_description": next_step.action_description,
            "should_materialize": next_step.should_materialize,
            "queries": [],
            "materialized_tables": []
        }

        for expr_slug, result in step_result.items():
            if next_step.should_materialize:
                table_status = f"{result['source']}{SOURCE_TABLE_SEPARATOR}{expr_slug}"
            else:
                table_status = "<unmaterialized>"
            query_info = {
                "sql": result["sql"],
                "expr_slug": expr_slug,
                "table_status": table_status,
                "summary": result["summary"],
            }
            entry["queries"].append(query_info)

            if next_step.should_materialize:
                entry["materialized_tables"].append(expr_slug)

        return entry

    def _update_context_for_next_iteration(self, sql_plan_context: str, iteration: int) -> str:
        """Update context with results from current iteration."""
        if hasattr(self, '_iteration_results'):
            results_summary = "\n".join(
                f"{i+1}. {r['step']}\nResult: {self._truncate_summary(r['summary'])}"
                for i, r in enumerate(self._iteration_results)
            )
            sql_plan_context += f"\nIteration {iteration} Results:\n{results_summary}"
        return sql_plan_context[-10000:]

    def _format_context(self, context_entries: list[dict]) -> str:
        """Format the enhanced context entries into a readable string."""
        if not context_entries:
            return ""

        # Build materialized tables section - deduplicate
        materialized_tables = []
        seen = set()
        for entry in context_entries:
            for table in entry.get("materialized_tables", []):
                if table not in seen:
                    materialized_tables.append(table)
                    seen.add(table)

        # Format materialized tables
        base_context = ""
        if materialized_tables:
            recent_tables = materialized_tables[-3:]  # Keep only recent 3 tables
            base_context = "**Available Materialized Data (for reuse):**\n"
            for table in recent_tables:
                base_context += f"- `{table}`\n"
            if len(materialized_tables) > 3:
                base_context += f"- ... and {len(materialized_tables) - 3} more\n"
            base_context += "\n"

        # Build recent steps section - show last 3 steps with full context
        steps_context = "**Recent Steps:**\n"
        for entry in context_entries[-3:]:  # Only last 3 steps
            steps_context += f"**Step {entry['step_number']}:** {entry['action_description']}\n"

            # Add query information with full context
            if entry['queries']:
                for query in entry['queries']:
                    steps_context += f"`{query['expr_slug']}:` {query['sql']}\n"
                    steps_context += f"Result: {query['summary']}\n"
                    if query['table_status'] != "<unmaterialized>":
                        steps_context += f"`Referenced as {query['table_status']}`\n"
            steps_context += "\n"

        return base_context + steps_context

    async def _plan_next_step(self, messages: list[Message], sql_plan_context: str, total_steps: int) -> NextStep:
        """Plan the next step based on current context."""
        with self._add_step(title=f"Planning step {total_steps}", steps_layout=self._steps_layout) as step:
            system_prompt = await self._render_prompt(
                "plan_next_step",
                messages,
                sql_plan_context=sql_plan_context,
                total_steps=total_steps,
            )

            model_spec = self.prompts.get("plan_next_step", {}).get("llm_spec", self.llm_spec_key)
            response = self.llm.stream(
                messages,
                system=system_prompt,
                model_spec=model_spec,
                response_model=NextStep,
            )

            output = None
            async for output in response:
                message = f"**Step Validation:**\n{output.pre_step_validation}\n\n"
                message += f"**Reasoning:** {output.reasoning}\n\n"
                message += f"**Next Action ({output.step_type}):** {output.action_description}"
                if output.is_final_answer:
                    message += "\n\n**Ready to provide final answer!**"
                step.stream(message, replace=True)

            return output

    async def _generate_roadmap(self, messages: list[Message]) -> SQLRoadmap:
        """Generate initial execution roadmap."""
        with self._add_step(title="Generating execution roadmap", steps_layout=self._steps_layout) as step:
            # Analyze query for characteristics
            query_content = messages[0].get("content", "") if messages else ""
            query_type = "complex" if any(word in query_content.lower() for word in ["compare", "vs", "between", "join"]) else "simple"
            requires_joins = "join" in query_content.lower() or "vs" in query_content.lower()
            has_temporal = any(word in query_content.lower() for word in ["date", "time", "year", "month", "season", "period"])

            system_prompt = await self._render_prompt(
                "generate_roadmap",
                messages,
                query_type=query_type,
                requires_joins=requires_joins,
                has_temporal=has_temporal,
            )

            model_spec = self.prompts.get("generate_roadmap", {}).get("llm_spec", self.llm_spec_key)
            response = self.llm.stream(
                messages,
                system=system_prompt,
                model_spec=model_spec,
                response_model=self._get_model("generate_roadmap"),
            )

            roadmap = None
            async for output in response:
                # Build summary progressively
                summary = f"**Execution Plan ({output.estimated_steps} steps)**\n\n"

                if output.discovery_steps:
                    summary += "**Discovery Phase:**\n"
                    for i, step_desc in enumerate(output.discovery_steps, 1):
                        summary += f"{i}. {step_desc}\n"

                if output.validation_checks:
                    summary += "\n**Validation Checks:**\n"
                    for check in output.validation_checks:
                        summary += f"- {check}\n"

                if output.potential_issues:
                    summary += "\n**Potential Issues:**\n"
                    for issue in output.potential_issues:
                        summary += f"⚠️ {issue}\n"

                step.stream(summary, replace=True)
                roadmap = output

            return roadmap

    def _format_roadmap(self, roadmap: SQLRoadmap) -> str:
        """Format roadmap for context."""
        context = "**Execution Roadmap:**\n"
        context += f"Estimated Steps: {roadmap.estimated_steps}\n\n"

        if roadmap.discovery_steps:
            context += "Discovery Steps:\n"
            for step in roadmap.discovery_steps:
                context += f"- {step}\n"

        if roadmap.validation_checks:
            context += "\nValidation Checks:\n"
            for check in roadmap.validation_checks:
                context += f"- {check}\n"

        if roadmap.join_strategy:
            context += f"\nJoin Strategy: {roadmap.join_strategy}\n"

        return context

    async def _attempt_oneshot_sql(
        self,
        messages: list[Message],
        source: Source,
        step_title: str | None = None,
    ) -> Pipeline | None:
        """
        Attempt one-shot SQL generation without planning context.
        Returns Pipeline if successful, None if fallback to planning is needed.
        """
        with self._add_step(
            title="Attempting one-shot SQL generation...",
            steps_layout=self._steps_layout,
            status="running"
        ) as step:
            # Generate SQL without planning context
            sql_queries = await self._generate_sql_queries(
                messages, source.dialect, step_number=1,
                is_final=True, context_entries=None
            )

            # Validate and execute the first query
            expr_slug, sql_query = next(iter(sql_queries.items()))
            validated_sql = await self._validate_sql(
                sql_query, expr_slug, source.dialect, source, messages, step
            )

            # Execute and get results
            pipeline, sql_expr_source, summary = await self._execute_query(
                source, expr_slug, validated_sql, is_final=True,
                should_materialize=True, step=step
            )

            # Use existing finalization logic
            results = {expr_slug: {
                "sql": validated_sql,
                "summary": summary,
                "pipeline": pipeline,
                "source": sql_expr_source
            }}

            await self._finalize_execution(
                results, [], messages, step_title, raise_if_empty=True
            )

            step.status = "success"
            step.success_title = "One-shot SQL generation successful"
        return pipeline

    async def _execute_planning_mode(
        self,
        messages: list[Message],
        source: Source,
        step_title: str | None = None,
    ) -> Pipeline:
        """
        Execute the planning mode with roadmap generation and iterative refinement.
        """
        # Generate initial roadmap for planning mode
        roadmap = await self._generate_roadmap(messages)

        # Initialize context tracking
        context_entries = []
        total_steps = 0
        roadmap_context = self._format_roadmap(roadmap)

        # Main execution loop (existing planning logic)
        while total_steps < self.max_steps:
            # Build context for planning
            sql_plan_context = self._format_context(context_entries)
            # Include roadmap context
            if roadmap_context and total_steps == 0:
                sql_plan_context = roadmap_context + "\n\n" + sql_plan_context
            total_steps += 1

            # Plan next step
            next_step = await self._plan_next_step(messages, sql_plan_context, total_steps)

            with self._add_step(
                title=step_title or f"Step {total_steps}: Generating SQL",
                steps_layout=self._steps_layout,
                status="running"
            ) as step:
                result = await self._execute_sql_step(
                    next_step.action_description,
                    source,
                    total_steps,
                    is_final=next_step.is_final_answer,
                    context_entries=context_entries,
                    sql_plan_context=sql_plan_context,
                    should_materialize=next_step.is_final_answer and next_step.should_materialize,
                    step_title=step_title,
                    step=step
                )
            if next_step.is_final_answer:
                return result

            # Update context
            context_entry = self._build_context_entry(
                total_steps, next_step, result
            )
            context_entries.append(context_entry)

            # Keep context window manageable
            if len(context_entries) > 10:
                context_entries = context_entries[-10:]

        raise ValueError(f"Exceeded maximum steps ({self.max_steps}) without reaching a final answer.")

    async def respond(
        self,
        messages: list[Message],
        step_title: str | None = None,
    ) -> Any:
        """Execute SQL generation with one-shot attempt first, then iterative refinement if needed."""
        # Setup sources
        source = self._memory["source"]
        try:
            # Try one-shot approach first
            pipeline = await self._attempt_oneshot_sql(messages, source, step_title)
        except Exception as e:
            if not self.planning_enabled:
                # If planning is disabled, re-raise the error instead of falling back
                raise e
            # Fall back to planning mode if enabled
            messages = mutate_user_message(str(e), messages)
            pipeline = await self._execute_planning_mode(messages, source, step_title)
        return pipeline


class DbtslAgent(LumenBaseAgent, DbtslMixin):
    """
    Responsible for creating and executing queries against a dbt Semantic Layer
    to answer user questions about business metrics.
    """

    conditions = param.List(
        default=[
            "Always use this when dbtsl_metaset is available",
        ]
    )

    purpose = param.String(
        default="""
        Responsible for displaying data to answer user queries about
        business metrics using dbt Semantic Layers. This agent can compile
        and execute metric queries against a dbt Semantic Layer."""
    )

    prompts = param.Dict(
        default={
            "main": {
                "response_model": DbtslQueryParams,
                "template": PROMPTS_DIR / "DbtslAgent" / "main.jinja2",
            },
            "retry_output": {"response_model": RetrySpec, "template": PROMPTS_DIR / "LumenBaseAgent" / "retry_output.jinja2"},
        }
    )

    provides = param.List(default=["table", "sql", "pipeline", "data", "dbtsl_vector_metaset", "dbtsl_sql_metaset"], readonly=True)

    requires = param.List(default=["source", "dbtsl_metaset"], readonly=True)

    source = param.ClassSelector(
        class_=BaseSQLSource,
        doc="""
        The source associated with the dbt Semantic Layer.""",
    )

    user = param.String(default="DBT")

    _extensions = ("codeeditor", "tabulator")

    _output_type = SQLOutput

    def __init__(self, source: Source, **params):
        super().__init__(source=source, **params)

    def _update_spec(self, memory: _Memory, event: param.parameterized.Event):
        """
        Update the SQL specification in memory.
        """
        memory["sql"] = event.new

    @retry_llm_output()
    async def _create_valid_query(self, messages: list[Message], title: str | None = None, errors: list | None = None):
        """
        Create a valid dbt Semantic Layer query based on user messages.
        """
        system_prompt = await self._render_prompt(
            "main",
            messages,
            errors=errors,
        )

        with self._add_step(title=title or "dbt Semantic Layer query", steps_layout=self._steps_layout) as step:
            model_spec = self.prompts["main"].get("llm_spec", self.llm_spec_key)
            response = self.llm.stream(
                messages,
                system=system_prompt,
                model_spec=model_spec,
                response_model=DbtslQueryParams,
            )

            query_params = None
            try:
                async for output in response:
                    step_message = output.chain_of_thought or ""
                    step.stream(step_message, replace=True)

                query_params = {
                    "metrics": output.metrics,
                    "group_by": output.group_by,
                    "limit": output.limit,
                    "order_by": output.order_by,
                    "where": output.where,
                }
                expr_slug = output.expr_slug

                # Ensure required fields are present
                if "metrics" not in query_params or not query_params["metrics"]:
                    raise ValueError("Query must include at least one metric")

                # Ensure limit exists with a default value if not provided
                if "limit" not in query_params or not query_params["limit"]:
                    query_params["limit"] = 10000

                formatted_params = json.dumps(query_params, indent=2)
                step.stream(f"\n\n`{expr_slug}`\n```json\n{formatted_params}\n```")

                self._memory["dbtsl_query_params"] = query_params
            except asyncio.CancelledError as e:
                step.failed_title = "Cancelled dbt Semantic Layer query generation"
                raise e

        if step.failed_title and step.failed_title.startswith("Cancelled"):
            raise asyncio.CancelledError()
        elif not query_params:
            raise ValueError("No dbt Semantic Layer query was generated.")

        try:
            # Execute the query against the dbt Semantic Layer
            client = self._instantiate_client()
            async with client.session():
                sql_query = await client.compile_sql(
                    metrics=query_params.get("metrics", []),
                    group_by=query_params.get("group_by"),
                    limit=query_params.get("limit"),
                    order_by=query_params.get("order_by"),
                    where=query_params.get("where"),
                )

                # Log the compiled SQL for debugging
                step.stream(f"\nCompiled SQL:\n```sql\n{sql_query}\n```", replace=False)

            sql_expr_source = self.source.create_sql_expr_source({expr_slug: sql_query})
            self._memory["sql"] = sql_query

            # Apply transforms
            sql_transforms = [SQLLimit(limit=1_000_000, write=self.source.dialect, pretty=True, identify=False)]
            transformed_sql_query = sql_query
            for sql_transform in sql_transforms:
                transformed_sql_query = sql_transform.apply(transformed_sql_query)
                if transformed_sql_query != sql_query:
                    stream_details(f"```sql\n{transformed_sql_query}\n```", step, title=f"{sql_transform.__class__.__name__} Applied")

            # Create pipeline and get data
            pipeline = await get_pipeline(source=sql_expr_source, table=expr_slug, sql_transforms=sql_transforms)

            df = await get_data(pipeline)
            sql_metaset = await get_metaset([sql_expr_source], [expr_slug])
            vector_metaset = sql_metaset.vector_metaset

            # Update memory
            self._memory["data"] = await describe_data(df)
            self._memory["source"] = sql_expr_source
            self._memory["pipeline"] = pipeline
            self._memory["table"] = pipeline.table
            self._memory["dbtsl_vector_metaset"] = vector_metaset
            self._memory["dbtsl_sql_metaset"] = sql_metaset
            return sql_query, pipeline
        except Exception as e:
            report_error(e, step)
            raise e

    async def respond(
        self,
        messages: list[Message],
        step_title: str | None = None,
    ) -> Any:
        """
        Responds to user messages by generating and executing a dbt Semantic Layer query.
        """
        try:
            sql_query, pipeline = await self._create_valid_query(messages, step_title)
        except RetriesExceededError as e:
            traceback.print_exception(e)
            self._memory["__error__"] = str(e)
            return None

        self._render_lumen(pipeline, spec=sql_query, messages=messages, title=step_title)
        return pipeline


class BaseViewAgent(LumenBaseAgent):

    requires = param.List(default=["pipeline", "table", "data"], readonly=True)

    provides = param.List(default=["view"], readonly=True)

    prompts = param.Dict(
        default={
            "main": {"template": PROMPTS_DIR / "BaseViewAgent" / "main.jinja2"},
        }
    )

    def __init__(self, **params):
        self._last_output = None
        super().__init__(**params)

    @retry_llm_output()
    async def _create_valid_spec(
        self,
        messages: list[Message],
        pipeline: Pipeline,
        schema: dict[str, Any],
        step_title: str | None = None,
        errors: list[str] | None = None,
    ) -> dict[str, Any]:
        errors_context = {}
        if errors:
            errors = ("\n".join(f"{i + 1}. {error}" for i, error in enumerate(errors))).strip()
            try:
                last_output = yaml.safe_load(self._last_output["yaml_spec"])
            except Exception:
                last_output = ""

            vector_metadata_map = None
            if "sql_metaset" in self._memory:
                vector_metadata_map = self._memory["sql_metaset"].vector_metaset.vector_metadata_map
            elif "dbtsl_sql_metaset" in self._memory:
                vector_metadata_map = self._memory["dbtsl_sql_metaset"].vector_metaset.vector_metadata_map

            columns_context = ""
            if vector_metadata_map is not None:
                for table_slug, vector_metadata in vector_metadata_map.items():
                    table_name = table_slug.split(SOURCE_TABLE_SEPARATOR)[-1]
                    if table_name in pipeline.table:
                        columns = [col.name for col in vector_metadata.columns]
                        columns_context += f"\nSQL: {vector_metadata.base_sql}\nColumns: {', '.join(columns)}\n\n"
            errors_context = {
                "errors": errors,
                "last_output": last_output,
                "num_errors": len(errors),
                "columns_context": columns_context,
            }

        doc = self.view_type.__doc__.split("\n\n")[0] if self.view_type.__doc__ else self.view_type.__name__
        system = await self._render_prompt(
            "main",
            messages,
            table=pipeline.table,
            doc=doc,
            **errors_context,
        )

        model_spec = self.prompts["main"].get("llm_spec", self.llm_spec_key)
        response = self.llm.stream(
            messages,
            system=system,
            model_spec=model_spec,
            response_model=self._get_model("main", schema=schema),
        )

        e = None
        error = ""
        spec = ""
        with self._add_step(title=step_title or "Generating view...", steps_layout=self._steps_layout) as step:
            async for output in response:
                chain_of_thought = output.chain_of_thought or ""
                step.stream(chain_of_thought, replace=True)

            self._last_output = spec = dict(output)

            for i in range(3):
                try:
                    spec = await self._extract_spec(spec)
                    break
                except Exception as e:
                    e = get_root_exception(e, exceptions=(MissingContextError,))
                    if isinstance(e, MissingContextError):
                        raise e

                    error = str(e)
                    traceback.print_exception(e)
                    context = f"```\n{yaml.safe_dump(yaml.safe_load(self._last_output['yaml_spec']))}\n```"
                    report_error(e, step, language="json", context=context, status="failed")
                    with self._add_step(
                        title="Re-attempted view generation",
                        steps_layout=self._steps_layout,
                    ) as retry_step:
                        view = await self._retry_output_by_line(e, messages, self._memory, yaml.safe_dump(spec), language="")
                        if "yaml_spec: " in view:
                            view = view.split("yaml_spec: ")[-1].rstrip('"').rstrip("'")
                        retry_step.stream(f"\n\n```yaml\n{view}\n```")
                    if i == 2:
                        raise

        self._last_output = spec

        if error:
            raise ValueError(error)

        log_debug(f"{self.name} settled on spec: {spec!r}.")
        return spec

    async def _extract_spec(self, spec: dict[str, Any]):
        return dict(spec)

    async def _update_spec(self, memory: _Memory, event: param.parameterized.Event):
        memory["view"] = dict(await self._extract_spec(event.new), type=self.view_type)

    async def respond(
        self,
        messages: list[Message],
        step_title: str | None = None,
    ) -> Any:
        """
        Generates a visualization based on user messages and the current data pipeline.
        """
        pipeline = self._memory.get("pipeline")
        if not pipeline:
            raise ValueError("No current pipeline found in memory.")

        schema = await get_schema(pipeline)
        if not schema:
            raise ValueError("Failed to retrieve schema for the current pipeline.")

        spec = await self._create_valid_spec(messages, pipeline, schema, step_title)
        self._memory["view"] = dict(spec, type=self.view_type)
        view = self.view_type(pipeline=pipeline, **spec)
        self._render_lumen(view, messages=messages, title=step_title)
        return view


class hvPlotAgent(BaseViewAgent):
    conditions = param.List(
        default=[
            "Use for exploratory data analysis, interactive plots, and dynamic filtering",
            "Use for quick, iterative data visualization during analysis",
        ]
    )

    purpose = param.String(default="Generates a plot of the data given a user prompt.")

    prompts = param.Dict(
        default={
            "main": {"template": PROMPTS_DIR / "hvPlotAgent" / "main.jinja2"},
        }
    )

    view_type = hvPlotUIView

    def _get_model(self, prompt_name: str, schema: dict[str, Any]) -> type[BaseModel]:
        # Find parameters
        excluded = self.view_type._internal_params + [
            "controls",
            "type",
            "source",
            "pipeline",
            "transforms",
            "download",
            "field",
            "selection_group",
        ]
        model = param_to_pydantic(
            self.view_type,
            base_model=PartialBaseModel,
            excluded=excluded,
            schema=schema,
            extra_fields={
                "chain_of_thought": (str, FieldInfo(description="Your thought process behind the plot.")),
            },
        )
        return model[self.view_type.__name__]

    async def _update_spec(self, memory: _Memory, event: param.parameterized.Event):
        spec = yaml.load(event.new, Loader=yaml.SafeLoader)
        memory["view"] = dict(await self._extract_spec(spec), type=self.view_type)

    async def _extract_spec(self, spec: dict[str, Any]):
        pipeline = self._memory["pipeline"]
        spec = {key: val for key, val in spec.items() if val is not None}
        spec["type"] = "hvplot_ui"
        self.view_type.validate(spec)
        spec.pop("type", None)

        # Add defaults
        spec["responsive"] = True
        data = await get_data(pipeline)
        if len(data) > 20000 and spec["kind"] in ("line", "scatter", "points"):
            spec["rasterize"] = True
            spec["cnorm"] = "log"
        return spec


class VegaLiteAgent(BaseViewAgent):

    conditions = param.List(
        default=[
            "Use for publication-ready visualizations or when user specifically requests Vega-Lite charts",
            "Use for polished charts intended for presentation or sharing",
        ]
    )

    purpose = param.String(default="Generates a vega-lite specification of the plot the user requested.")

    prompts = param.Dict(
        default={
            "main": {"response_model": VegaLiteSpec, "template": PROMPTS_DIR / "VegaLiteAgent" / "main.jinja2"},
            "retry_output": {"response_model": RetrySpec, "template": PROMPTS_DIR / "VegaLiteAgent" / "retry_output.jinja2"},
        }
    )

    view_type = VegaLiteView

    _extensions = ("vega",)

    _output_type = VegaLiteOutput

    async def _update_spec(self, memory: _Memory, event: param.parameterized.Event):
        try:
            spec = await self._extract_spec({"yaml_spec": event.new})
        except Exception as e:
            traceback.print_exception(e)
            return
        memory["view"] = dict(spec, type=self.view_type)

    def _standardize_to_layers(self, vega_spec: dict) -> None:
        """Standardize vega spec by migrating to layer format."""
        if "layer" not in vega_spec:
            vega_spec["layer"] = [{
                "encoding": vega_spec.pop("encoding", None),
                "mark": vega_spec.pop("mark", None)
            }]

    def _add_zoom_params(self, vega_spec: dict) -> None:
        """Add zoom parameters to vega spec."""
        if "params" not in vega_spec:
            vega_spec["params"] = []

        existing_param_names = {
            param.get("name") for param in vega_spec["params"]
            if isinstance(param, dict) and "name" in param
        }

        for p in VEGA_ZOOMABLE_MAP_ITEMS["params"]:
            if p.get("name") not in existing_param_names:
                vega_spec["params"].append(p)

    def _setup_projection(self, vega_spec: dict) -> None:
        """Setup map projection settings."""
        if "projection" not in vega_spec:
            vega_spec["projection"] = {"type": "mercator"}
        vega_spec["projection"].update(VEGA_ZOOMABLE_MAP_ITEMS["projection"])

    def _handle_map_compatibility(self, vega_spec: dict, vega_spec_str: str) -> None:
        """Handle map projection compatibility and add geographic outlines."""
        has_world_map = "world-110m.json" in vega_spec_str
        uses_albers_usa = vega_spec["projection"]["type"] == "albersUsa"

        if has_world_map and uses_albers_usa:
            # albersUsa incompatible with world map
            vega_spec["projection"] = "mercator"
        elif not has_world_map and not uses_albers_usa:
            # Add world map outlines if needed
            vega_spec["layer"].append(VEGA_MAP_LAYER["world"])

    def _add_geographic_items(self, vega_spec: dict, vega_spec_str: str) -> dict:
        """Add geographic visualization items to vega spec."""
        self._standardize_to_layers(vega_spec)
        self._add_zoom_params(vega_spec)
        self._setup_projection(vega_spec)
        self._handle_map_compatibility(vega_spec, vega_spec_str)
        return vega_spec

    @classmethod
    def _extract_as_keys(cls, transforms: list[dict]) -> list[str]:
        """
        Extracts all 'as' field names from a list of Vega-Lite transform definitions.

        Parameters
        ----------
        transforms : list[dict]
            A list of Vega-Lite transform objects.

        Returns
        -------
        list[str]
            A list of field names from 'as' keys (flattened, deduplicated).
        """
        as_fields = []
        for t in transforms:
            # Top-level 'as'
            if "as" in t:
                if isinstance(t["as"], list):
                    as_fields.extend(t["as"])
                elif isinstance(t["as"], str):
                    as_fields.append(t["as"])
            for key in ("aggregate", "joinaggregate", "window"):
                if key in t and isinstance(t[key], list):
                    for entry in t[key]:
                        if "as" in entry:
                            as_fields.append(entry["as"])

        return list(dict.fromkeys(as_fields))

    async def _ensure_columns_exists(self, vega_spec: dict):
        schema = await get_schema(self._memory["pipeline"])

        fields = self._extract_as_keys(vega_spec.get('transform', [])) + list(schema)
        for layer in vega_spec.get("layer", []):
            encoding = layer.get("encoding", {})
            if not encoding:
                continue

            for enc_def in encoding.values():
                fields_to_check = []

                if isinstance(enc_def, dict) and "field" in enc_def:
                    fields_to_check.append(enc_def["field"])
                elif isinstance(enc_def, list):
                    fields_to_check.extend(item["field"] for item in enc_def if isinstance(item, dict) and "field" in item)

                for field in fields_to_check:
                    if field not in fields and field.lower() not in fields and field.upper() not in fields:
                        raise ValueError(f"Field '{field}' not found in schema.")

    async def _extract_spec(self, spec: dict[str, Any]):
        # .encode().decode('unicode_escape') fixes a JSONDecodeError in Python
        # where it's expecting property names enclosed in double quotes
        # by properly handling the escaped characters in your JSON string
        if yaml_spec := spec.get("yaml_spec"):
            vega_spec = yaml.load(yaml_spec, Loader=yaml.SafeLoader)
        elif json_spec := spec.get("json_spec"):
            vega_spec = load_json(json_spec)
        if "$schema" not in vega_spec:
            vega_spec["$schema"] = "https://vega.github.io/schema/vega-lite/v5.json"
        if "width" not in vega_spec:
            vega_spec["width"] = "container"
        if "height" not in vega_spec:
            vega_spec["height"] = "container"
        self._output_type._validate_spec(vega_spec)
        await self._ensure_columns_exists(vega_spec)

        # using string comparison because these keys could be in different nested levels
        vega_spec_str = yaml.dump(vega_spec)
        # Handle different types of interactive controls based on chart type
        if "latitude:" in vega_spec_str or "longitude:" in vega_spec_str:
            vega_spec = self._add_geographic_items(vega_spec, vega_spec_str)
        elif ("point: true" not in vega_spec_str or "params" not in vega_spec) and vega_spec_str.count("encoding:") == 1:
            # add pan/zoom controls to all plots except geographic ones and points overlaid on line plots
            # because those result in an blank plot without error
            vega_spec["params"] = [{"bind": "scales", "name": "grid", "select": "interval"}]
        return {"spec": vega_spec, "sizing_mode": "stretch_both", "min_height": 300, "max_width": 1200}


class AnalysisAgent(LumenBaseAgent):

    analyses = param.List([])

    conditions = param.List(
        default=[
            "Use for custom analysis, advanced analytics, or domain-specific analysis methods",
            "Use when built-in SQL/visualization agents are insufficient",
            "NOT for simple queries or basic visualizations",
        ]
    )

    purpose = param.String(default="Perform custom analyses on the data.")

    prompts = param.Dict(
        default={
            "main": {"template": PROMPTS_DIR / "AnalysisAgent" / "main.jinja2"},
        }
    )

    provides = param.List(default=["view"])

    requires = param.List(default=["pipeline"])

    _output_type = AnalysisOutput

    def _update_spec(self, memory: _Memory, event: param.parameterized.Event):
        pass

    async def respond(
        self,
        messages: list[Message],
        step_title: str | None = None
    ) -> Any:
        pipeline = self._memory["pipeline"]
        analyses = {a.name: a for a in self.analyses if await a.applies(pipeline)}
        if not analyses:
            log_debug("No analyses apply to the current data.")
            return None

        # Short cut analysis selection if there's an exact match
        if len(messages):
            analysis = messages[0].get("content").replace("Apply ", "")
            if analysis in analyses:
                analyses = {analysis: analyses[analysis]}

        if len(analyses) > 1:
            with self._add_step(title="Choosing the most relevant analysis...", steps_layout=self._steps_layout) as step:
                type_ = Literal[tuple(analyses)]
                analysis_model = create_model(
                    "Analysis", correct_name=(type_, FieldInfo(description="The name of the analysis that is most appropriate given the user query."))
                )
                system_prompt = await self._render_prompt(
                    "main",
                    messages,
                    analyses=analyses,
                    data=self._memory.get("data"),
                )
                model_spec = self.prompts["main"].get("llm_spec", self.llm_spec_key)
                analysis_name = (
                    await self.llm.invoke(
                        messages,
                        system=system_prompt,
                        model_spec=model_spec,
                        response_model=analysis_model,
                        allow_partial=False,
                    )
                ).correct_name
                step.stream(f"Selected {analysis_name}")
                step.success_title = f"Selected {analysis_name}"
        else:
            analysis_name = next(iter(analyses))

        view = None
        with self.interface.param.update(callback_exception="raise"):
            with self._add_step(title=step_title or "Creating view...", steps_layout=self._steps_layout) as step:
                await asyncio.sleep(0.1)  # necessary to give it time to render before calling sync function...
                analysis_callable = analyses[analysis_name].instance(agents=self.agents, memory=self._memory, interface=self.interface)

                data = await get_data(pipeline)
                for field in analysis_callable._field_params:
                    analysis_callable.param[field].objects = list(data.columns)
                self._memory["analysis"] = analysis_callable

                if analysis_callable.autorun:
                    if asyncio.iscoroutinefunction(analysis_callable.__call__):
                        view = await analysis_callable(pipeline)
                    else:
                        view = await asyncio.to_thread(analysis_callable, pipeline)
                    if isinstance(view, Viewable):
                        view = Panel(object=view, pipeline=self._memory.get("pipeline"))
                    spec = view.to_spec()
                    if isinstance(view, View):
                        view_type = view.view_type
                        self._memory["view"] = dict(spec, type=view_type)
                    elif isinstance(view, Pipeline):
                        self._memory["pipeline"] = view
                    # Ensure data reflects processed pipeline
                    if pipeline is not self._memory["pipeline"]:
                        pipeline = self._memory["pipeline"]
                        data = await get_data(pipeline)
                        if len(data) > 0:
                            self._memory["data"] = await describe_data(data)
                    yaml_spec = yaml.dump(spec)
                    step.stream(f"Generated view\n```yaml\n{yaml_spec}\n```")
                    step.success_title = "Generated view"
                else:
                    step.success_title = "Configure the analysis"

        analysis = self._memory["analysis"]
        pipeline = self._memory["pipeline"]
        if view is None and analysis.autorun:
            self.interface.stream("Failed to find an analysis that applies to this data")
        else:
            self._render_lumen(view, analysis=analysis, pipeline=pipeline, title=step_title)
            self.interface.stream(
                analysis.message or f"Successfully created view with {analysis_name} analysis.", user="Assistant"
            )
        return view


class ValidationAgent(Agent):
    """
    ValidationAgent focuses solely on validating whether the executed plan
    fully answered the user's original query. It identifies missing elements
    and suggests next steps when validation fails.
    """

    conditions = param.List(
        default=[
            "Use to validate whether executed plans fully answered user queries",
            "Use to identify missing elements from the original user request",
            "NOT for data analysis, pattern identification, or technical programming questions",
        ]
    )

    purpose = param.String(
        default="""
        Validates whether executed plans fully answered the user's original query.
        Identifies missing elements, assesses completeness, and suggests next steps
        when validation fails. Acts as a quality gate for plan execution."""
    )

    prompts = param.Dict(
        default={
            "main": {"template": PROMPTS_DIR / "ValidationAgent" / "main.jinja2", "response_model": QueryCompletionValidation, "tools": []},
        }
    )

    requires = param.List(default=[], readonly=True)

    provides = param.List(default=["validation_result"], readonly=True)

    async def respond(
        self,
        messages: list[Message],
        render_output: bool = False,
        step_title: str | None = None,
    ) -> Any:
        def on_click(event):
            if messages:
                user_messages = [msg for msg in reversed(messages) if msg.get("role") == "user"]
                original_query = user_messages[0].get("content", "").split("-- For context...")[0]
            suggestions_list = '\n- '.join(result.suggestions)
            self.interface.send(f"Follow these suggestions to fulfill the original intent {original_query}\n\n{suggestions_list}")

        executed_steps = None
        if "plan" in self._memory and hasattr(self._memory["plan"], "steps"):
            executed_steps = [f"{step.actor}: {step.instruction}" for step in self._memory["plan"].steps]

        system_prompt = await self._render_prompt("main", messages, executed_steps=executed_steps)
        model_spec = self.prompts["main"].get("llm_spec", self.llm_spec_key)

        result = await self.llm.invoke(
            messages=messages,
            system=system_prompt,
            model_spec=model_spec,
            response_model=QueryCompletionValidation,
        )

        self._memory["validation_result"] = result

        response_parts = []
        if result.correct:
            return result

        response_parts.append(f"**Query Validation: ✗ Incomplete** - {result.chain_of_thought}")
        if result.missing_elements:
            response_parts.append(f"**Missing Elements:** {', '.join(result.missing_elements)}")
        if result.suggestions:
            response_parts.append("**Suggested Next Steps:**")
            for i, suggestion in enumerate(result.suggestions, 1):
                response_parts.append(f"{i}. {suggestion}")

        button = Button(name="Rerun", on_click=on_click)
        footer_objects = [button]
        formatted_response = "\n\n".join(response_parts)
        self.interface.stream(formatted_response, user=self.user, max_width=self._max_width, footer_objects=footer_objects)
        return result<|MERGE_RESOLUTION|>--- conflicted
+++ resolved
@@ -14,12 +14,8 @@
 
 from panel.chat import ChatInterface
 from panel.viewable import Viewable, Viewer
-<<<<<<< HEAD
-from panel_material_ui import Button
+from panel_material_ui import Button, Column, Tabs
 from panel_material_ui.chat import ChatMessage
-=======
-from panel_material_ui import Button, Column, Tabs
->>>>>>> 9a4405c1
 from pydantic import BaseModel, create_model
 from pydantic.fields import FieldInfo
 
@@ -105,11 +101,6 @@
                 f"Error cannot be resolved:\n\n{exception}", user="System", respond=False
             )
 
-<<<<<<< HEAD
-=======
-        if "interface" not in params:
-            params["interface"] = ChatInterface(callback=self._interface_callback, callback_exception="raise" if self.debug else "summary")
->>>>>>> 9a4405c1
         super().__init__(**params)
         if not self.debug:
             pn.config.exception_handler = _exception_handler
