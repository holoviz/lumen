from __future__ import annotations

import asyncio
import json
import traceback

from copy import deepcopy
from functools import partial
from typing import Any, Literal

import pandas as pd
import panel as pn
import param
import yaml

from panel.chat import ChatInterface
from panel.layout import Column
from panel.viewable import Viewable, Viewer
from pydantic import AnyUrl, BaseModel, create_model
from pydantic.fields import FieldInfo

from ..base import Component
from ..dashboard import Config
from ..pipeline import Pipeline
from ..sources.base import BaseSQLSource, Source
from ..sources.duckdb import DuckDBSource
from ..state import state
from ..transforms.sql import SQLLimit
from ..views import (
    Panel, VegaLiteView, View, hvPlotUIView,
)
from .actor import ContextProvider
from .config import (
    PROMPTS_DIR, SOURCE_TABLE_SEPARATOR, VEGA_MAP_LAYER,
    VEGA_ZOOMABLE_MAP_ITEMS, RetriesExceededError,
)
from .controls import RetryControls, SourceControls
from .llm import Llm, Message
from .memory import _Memory
from .models import (
    DbtslQueryParams, MCPOperations, PartialBaseModel, RetrySpec, Sql,
    VegaLiteSpec,
)
from .schemas import get_metaset
from .services import DbtslMixin
from .tools import ToolUser
from .translate import param_to_pydantic
from .utils import (
    apply_changes, clean_sql, describe_data, get_data, get_pipeline,
    get_schema, load_json, log_debug, mutate_user_message, parse_table_slug,
    report_error, retry_llm_output, stream_details,
)
from .views import (
    AnalysisOutput, LumenOutput, SQLOutput, VegaLiteOutput,
)


class Agent(Viewer, ToolUser, ContextProvider):
    """
    Agents are actors responsible for taking a user query and
    performing a particular task and responding by adding context to
    the current memory and creating outputs.

    Each Agent can require certain context that is needed to perform
    the task and should declare any context it itself provides.

    Agents have access to an LLM and the current memory and can
    solve tasks by executing a series of prompts or by rendering
    contents such as forms or widgets to gather user input.
    """

    debug = param.Boolean(default=False, doc="""
        Whether to enable verbose error reporting.""")

    llm = param.ClassSelector(class_=Llm, doc="""
        The LLM implementation to query.""")

    steps_layout = param.ClassSelector(default=None, class_=Column, allow_None=True, doc="""
        The layout progress updates will be streamed to.""")

    user = param.String(default="Agent", doc="""
        The name of the user that will be respond to the user query.""")

    # Panel extensions this agent requires to be loaded
    _extensions = ()

    # Maximum width of the output
    _max_width = 1200

    __abstract = True

    def __init__(self, **params):
        def _exception_handler(exception):
            messages = self.interface.serialize()
            if messages and str(exception) in messages[-1]["content"]:
                return

            import traceback

            traceback.print_exception(exception)
            self.interface.send(f"Error cannot be resolved:\n\n{exception}", user="System", respond=False)

        if "interface" not in params:
            params["interface"] = ChatInterface(callback=self._interface_callback)
        super().__init__(**params)
        if not self.debug:
            pn.config.exception_handler = _exception_handler

        if state.config is None:
            state.config = Config(raise_with_notifications=True)
        else:
            state.config.raise_with_notifications = True

    async def _interface_callback(self, contents: list | str, user: str, instance: ChatInterface):
        await self.respond(contents)
        self._retries_left = 1

    @property
    def _steps_layout(self):
        """
        Stream to a dummy column to be able to suppress the steps output.
        """
        return pn.Column() if not self.steps_layout else self.steps_layout

    def __panel__(self):
        return self.interface

    async def _stream(self, messages: list[Message], system_prompt: str) -> Any:
        message = None
        model_spec = self.prompts["main"].get("llm_spec", self.llm_spec_key)
        async for output_chunk in self.llm.stream(messages, system=system_prompt, model_spec=model_spec, field="output"):
            message = self.interface.stream(output_chunk, replace=True, message=message, user=self.user, max_width=self._max_width)
        return message

    async def _gather_prompt_context(self, prompt_name: str, messages: list, **context):
        context = await super()._gather_prompt_context(prompt_name, messages, **context)
        if "tool_context" not in context:
            context["tool_context"] = await self._use_tools(prompt_name, messages)
        return context

    # Public API

    @classmethod
    async def applies(cls, memory: _Memory) -> bool:
        """
        Additional checks to determine if the agent should be used.
        """
        return True

    async def requirements(self, messages: list[Message]) -> list[str]:
        return self.requires

    async def respond(
        self,
        messages: list[Message],
        render_output: bool = False,
        step_title: str | None = None,
    ) -> Any:
        """
        Provides a response to the user query.

        The type of the response may be a simple string or an object.

        Arguments
        ---------
        messages: list[Message]
            The list of messages corresponding to the user query and any other
            system messages to be included.
        render_output: bool
            Whether to render the output to the chat interface.
        step_title: str | None
            If the Agent response is part of a longer query this describes
            the step currently being processed.
        """
        system_prompt = await self._render_prompt("main", messages)
        return await self._stream(messages, system_prompt)


class SourceAgent(Agent):
    """
    SourceAgent renders a form that allows a user to upload or
    provide a URI to one or more datasets.
    """

    conditions = param.List(
        default=[
<<<<<<< HEAD
            "Use only when user wants to upload or connect to new data sources",
            "Do not use to see if there are any relevant data sources available",
=======
            "Use ONLY when user explicitly asks to upload or connect to NEW data sources",
            "Do NOT use if data sources already exist UNLESS user explicitly requests upload",
>>>>>>> dcfd81f9
        ])

    table_upload_callbacks = param.Dict(default={}, doc="""
        Dictionary mapping from file extensions to callback function,
        e.g. {"hdf5": ...}. The callback function should accept the file bytes and
        table alias, add or modify the `source` in memory, and return a bool
        (True if the table was successfully uploaded).""")

    purpose = param.String(default="""
        The SourceAgent allows a user to upload new datasets, tables, or documents if requested.""")

    requires = param.List(default=[], readonly=True)

    provides = param.List(default=["sources", "source", "document_sources"], readonly=True)

    _extensions = ("filedropper",)

    async def respond(
        self,
        messages: list[Message],
        render_output: bool = False,
        step_title: str | None = None,
    ) -> Any:
        source_controls = SourceControls(multiple=True, replace_controls=False, memory=self.memory, table_upload_callbacks=self.table_upload_callbacks)

        output = pn.Column(source_controls)
        if "source" not in self._memory:
            help_message = "No datasets or documents were found, **please upload at least one to continue**..."
        else:
            help_message = "**Please upload new dataset(s)/document(s) to continue**, or click cancel if this was unintended..."
        output.insert(0, help_message)
        self.interface.send(output, respond=False, user="Assistant")
        while not source_controls._add_button.clicks > 0:
            await asyncio.sleep(0.05)
            if source_controls._cancel_button.clicks > 0:
                self.interface.undo()
                self.interface.disabled = False
                return None
        return source_controls


class ChatAgent(Agent):
    """
    ChatAgent provides general information about available data
    and other topics  to the user.
    """

    conditions = param.List(
        default=[
            "Best for high-level information about data or general conversation",
            "Can be used to describe available tables, datasets, or resources",
            "Not useful for answering data specific questions",
            "Must be paired with TableLookup or DocumentLookup",
            "Can answer general queries, especially if a source is unavailable",
        ]
    )

    purpose = param.String(
        default="""
        Engages in conversations about high-level data topics,
        offering suggestions or insights to get started.""")

    prompts = param.Dict(
        default={
            "main": {
                "template": PROMPTS_DIR / "ChatAgent" / "main.jinja2",
            },
        }
    )

    requires = param.List(default=[], readonly=True)

    async def respond(
        self,
        messages: list[Message],
        render_output: bool = False,
        step_title: str | None = None,
    ) -> Any:
        context = {"tool_context": await self._use_tools("main", messages)}
        system_prompt = await self._render_prompt("main", messages, **context)
        return await self._stream(messages, system_prompt)


class AnalystAgent(ChatAgent):
    conditions = param.List(
        default=[
            "Best for interpreting query results from data output",
        ]
    )

    purpose = param.String(
        default="""
        Responsible for analyzing results and providing clear, concise, and actionable insights.
        Focuses on breaking down complex data findings into understandable points for
        high-level decision-making. Emphasizes detailed interpretation, trends, and
        relationships within the data, while avoiding general overviews or
        superficial descriptions.""")

    prompts = param.Dict(
        default={
            "main": {"template": PROMPTS_DIR / "AnalystAgent" / "main.jinja2", "tools": []},
        }
    )

    requires = param.List(default=["source", "pipeline"], readonly=True)

    async def respond(
        self,
        messages: list[Message],
        render_output: bool = False,
        step_title: str | None = None,
    ) -> Any:
        messages = await super().respond(messages, render_output, step_title)
        if len(self._memory.get("data", [])) == 0 and self._memory.get("sql"):
            self._memory["sql"] = f"{self._memory['sql']}\n-- No data was returned from the query."
        return messages

class ListAgent(Agent):
    """
    Abstract base class for agents that display a list of items to the user.
    """

    purpose = param.String(default="""
        Renders a list of items to the user and lets the user pick one.""")

    requires = param.List(default=[], readonly=True)

    _extensions = ("tabulator",)

    _column_name = None

    _message_format = None

    __abstract = True

    def _get_items(self) -> list[str]:
        """Return the list of items to display"""

    def _use_item(self, event):
        """Handle when a user clicks on an item in the list"""
        if event.column != "show":
            return
        item = self._df.iloc[event.row, 0]

        if self._message_format is None:
            raise ValueError("Subclass must define _message_format")

        message = self._message_format.format(item=repr(item))
        self.interface.send(message)

    async def respond(
        self,
        messages: list[Message],
        render_output: bool = False,
        step_title: str | None = None,
    ) -> Any:
        items = self._get_items()
        header_filters = False
        if len(items) > 10:
            column_filter = {"type": "input", "placeholder": f"Filter by {self._column_name.lower()}..."}
            header_filters = {self._column_name: column_filter}

        self._df = pd.DataFrame({self._column_name: items})
        item_list = pn.widgets.Tabulator(
            self._df,
            buttons={"show": '<i class="fa fa-eye"></i>'},
            show_index=False,
            min_height=150,
            min_width=350,
            widths={self._column_name: "90%"},
            disabled=True,
            page_size=10,
            pagination="remote",
            header_filters=header_filters,
            sizing_mode="stretch_width",
        )

        item_list.on_click(self._use_item)
        self.interface.stream(
            pn.Column(
                "The available tables are listed below. Click on the eye icon to show the table contents.",
                item_list
            ), user="Assistant"
        )
        return item_list


class TableListAgent(ListAgent):
    """
    The TableListAgent lists all available tables and lets the user pick one.
    """

    conditions = param.List(default=[
        "For listing available data tables & datasets in source to the user, but not for planning",
        "Not for showing data table contents",
    ])

    not_with = param.List(default=["DbtslAgent", "SQLAgent"])

    purpose = param.String(default="""
        Displays a list of all available tables & datasets in memory.""")

    requires = param.List(default=["source"], readonly=True)

    _column_name = "Table"

    _message_format = "Show the table: {item}"

    @classmethod
    async def applies(cls, memory: _Memory) -> bool:
        source = memory.get("source")
        if not source:
            return True  # source not loaded yet; always apply
        return len(source.get_tables()) > 1

    def _get_items(self) -> list[str]:
        tables = []
        if "closest_tables" in self._memory:
            tables = self._memory["closest_tables"]

        for source in self._memory["sources"]:
            tables += source.get_tables()

        # remove duplicates, keeps order in which they were added
        return pd.unique(pd.Series(tables)).tolist()


class DocumentListAgent(ListAgent):
    """
    The DocumentListAgent lists all available documents provided by the user.
    """

    purpose = param.String(default="""
        Displays a list of all available documents in memory.""")

    requires = param.List(default=["document_sources"], readonly=True)

    _column_name = "Documents"

    _message_format = "Tell me about: {item}"

    @classmethod
    async def applies(cls, memory: _Memory) -> bool:
        sources = memory.get("document_sources")
        if not sources:
            return False  # source not loaded yet; always apply
        return len(sources) > 1

    def _get_items(self) -> list[str]:
        # extract the filename, following this pattern `Filename: 'filename'``
        return [doc["metadata"].get("filename", "untitled") for doc in self._memory.get("document_sources", [])]


class LumenBaseAgent(Agent):
    user = param.String(default="Lumen")

    prompts = param.Dict(
        default={
            "retry_output": {"response_model": RetrySpec, "template": PROMPTS_DIR / "LumenBaseAgent" / "retry_output.jinja2"},
        }
    )

    _output_type = LumenOutput

    _max_width = None

    def _update_spec(self, memory: _Memory, event: param.parameterized.Event):
        """
        Update the specification in memory.
        """

    async def _retry_output_by_line(
        self,
        feedback: str,
        messages: list[Message],
        memory: _Memory,
        original_output: str,
        language: str | None = None,
    ) -> str:
        """
        Retry the output by line, allowing the user to provide feedback on why the output was not satisfactory, or an error.
        """
        modified_messages = mutate_user_message(
            f"New feedback: {feedback!r}.\n\nThese were the previous instructions to use as reference:",
            deepcopy(messages), wrap='\n"""\n', suffix=False
        )
        original_lines = original_output.splitlines()
        with self.param.update(memory=memory):
            # TODO: only input the inner spec to retry
            numbered_text = "\n".join(f"{i:2d}: {line}" for i, line in enumerate(original_lines, 1))
            system = await self._render_prompt(
                "retry_output",
                messages=modified_messages,
                numbered_text=numbered_text,
                language=language,
            )
        retry_model = self._lookup_prompt_key("retry_output", "response_model")
        invoke_kwargs = dict(
            messages=modified_messages,
            system=system,
            response_model=retry_model,
            model_spec="reasoning",
        )
        result = await self.llm.invoke(**invoke_kwargs)
        return apply_changes(original_lines, result.lines_changes)

    def _render_lumen(
        self,
        component: Component,
        messages: list | None = None,
        render_output: bool = False,
        title: str | None = None,
        **kwargs,
    ):
        async def _retry_invoke(event: param.parameterized.Event):
            with out.param.update(loading=True):
                out.spec = await self._retry_output_by_line(event.new, messages, memory, out.spec, language=out.language)

        memory = self._memory
        retry_controls = RetryControls()
        out = self._output_type(component=component, footer=[retry_controls], render_output=render_output, title=title, **kwargs)
        retry_controls.param.watch(_retry_invoke, "reason")
        out.param.watch(partial(self._update_spec, self._memory), "spec")
        if "outputs" in self._memory:
            # We have to create a new list to trigger an event
            # since inplace updates will not trigger updates
            # and won't allow diffing between old and new values
            self._memory["outputs"] = self._memory["outputs"] + [out]
        message_kwargs = dict(value=out, user=self.user)
        self.interface.stream(replace=True, max_width=self._max_width, **message_kwargs)


class SQLAgent(LumenBaseAgent):
    conditions = param.List(
        default=[
            "Start with this agent if you are unsure what to use",
            "For existing tables, only use if additional calculations are needed",
            "When reusing tables, reference by name rather than regenerating queries",
            "Commonly used with IterativeTableLookup and AnalystAgent",
            "Not useful if the user is using the same data for plotting",
        ]
    )

    exclusions = param.List(default=["dbtsl_metaset"])

    not_with = param.List(default=["DbtslAgent", "TableLookup", "TableListAgent"])

    purpose = param.String(
        default="""
        Handles the display of tables and the creation, modification, and execution
        of SQL queries to address user queries about the data. Executes queries in
        a single step, encompassing tasks such as table joins, filtering, aggregations,
        and calculations. If additional columns are required, SQLAgent can join the
        current table with other tables to fulfill the query requirements."""
    )

    prompts = param.Dict(
        default={
            "main": {
                "response_model": Sql,
                "template": PROMPTS_DIR / "SQLAgent" / "main.jinja2",
            },
        }
    )

    provides = param.List(default=["table", "sql", "pipeline", "data"], readonly=True)

    requires = param.List(default=["sources", "source", "sql_metaset"], readonly=True)

    _extensions = (
        "codeeditor",
        "tabulator",
    )

    _output_type = SQLOutput

    @retry_llm_output()
    async def _create_valid_sql(self, messages: list[Message], dialect: str, title: str, tables_to_source: dict[str, BaseSQLSource], errors=None):
        errors_context = {}
        if errors:
            # get the head of the tables
            columns_context = ""
            vector_metadata_map = self._memory["sql_metaset"].vector_metaset.vector_metadata_map
            for table_slug, vector_metadata in vector_metadata_map.items():
                table_name = table_slug.split(SOURCE_TABLE_SEPARATOR)[-1]
                if table_name in tables_to_source:
                    columns = [col.name for col in vector_metadata.columns or []]
                    columns_context += f"\nSQL: {vector_metadata.base_sql}\nColumns: {', '.join(columns)}\n\n"
            last_output = self._memory.get("sql")
            num_errors = len(errors)
            errors = ("\n".join(f"{i + 1}. {error}" for i, error in enumerate(errors))).strip()
            errors_context = {
                "errors": errors,
                "last_output": last_output,
                "num_errors": num_errors,
                "columns_context": columns_context,
            }

        system_prompt = await self._render_prompt(
            "main",
            messages,
            dialect=dialect,
            separator=SOURCE_TABLE_SEPARATOR,
            **errors_context
        )
        with self._add_step(title=title or "SQL query", steps_layout=self._steps_layout) as step:
            model_spec = self.prompts["main"].get("llm_spec", self.llm_spec_key)
            response = self.llm.stream(messages, system=system_prompt, model_spec=model_spec, response_model=self._get_model("main"))
            try:
                async for output in response:
                    step_message = output.chain_of_thought or ""
                    step.stream(step_message, replace=True)
                if output.query:
                    sql_query = clean_sql(output.query, dialect)
                if sql_query and output.expr_slug:
                    step.stream(f"\n\n`{output.expr_slug}`\n```sql\n{sql_query}\n```")
                self._memory["sql"] = sql_query
            except asyncio.CancelledError as e:
                step.failed_title = "Cancelled SQL query generation"
                raise e

        if step.failed_title and step.failed_title.startswith("Cancelled"):
            raise asyncio.CancelledError()
        elif not sql_query:
            raise ValueError("No SQL query was generated.")

        sources = set(tables_to_source.values())
        if len(sources) > 1:
            mirrors = {}
            for a_table, a_source in tables_to_source.items():
                if not any(a_table.rstrip(")").rstrip("'").rstrip('"').endswith(ext) for ext in [".csv", ".parquet", ".parq", ".json", ".xlsx"]):
                    renamed_table = a_table.replace(".", "_")
                    sql_query = sql_query.replace(a_table, renamed_table)
                else:
                    renamed_table = a_table
                # Remove source prefixes from table names
                if SOURCE_TABLE_SEPARATOR in renamed_table:
                    _, renamed_table = renamed_table.split(SOURCE_TABLE_SEPARATOR, maxsplit=1)
                sql_query = sql_query.replace(a_table, renamed_table)
                mirrors[renamed_table] = (a_source, renamed_table)
            source = DuckDBSource(uri=":memory:", mirrors=mirrors)
        else:
            source = next(iter(sources))

        # check whether the SQL query is valid
        expr_slug = output.expr_slug
        for i in range(3):
            try:
                # TODO: if original sql expr matches, don't recreate a new one!
                sql_expr_source = source.create_sql_expr_source({expr_slug: sql_query})
                break
            except Exception as e:
                report_error(e, step, status="running")
                with self._add_step(title="Re-attempted SQL query", steps_layout=self._steps_layout) as step:
                    sql_query = clean_sql(
                        await self._retry_output_by_line(e, messages, self._memory, sql_query, language="sql"),
                        dialect=dialect,
                    )
                    step.stream(f"\n\n`{expr_slug}`\n```sql\n{sql_query}\n```")
                if i == 2:
                    raise e

        sql_query = sql_expr_source.tables[expr_slug]
        sql_transforms = [SQLLimit(limit=1_000_000, write=source.dialect, pretty=True, identify=False)]
        transformed_sql_query = sql_query
        for sql_transform in sql_transforms:
            transformed_sql_query = sql_transform.apply(transformed_sql_query)  # not to be used elsewhere; just for transparency
            if transformed_sql_query != sql_query:
                stream_details(f"```sql\n{transformed_sql_query}\n```", step, title=f"{sql_transform.__class__.__name__} Applied")
        pipeline = await get_pipeline(source=sql_expr_source, table=expr_slug, sql_transforms=sql_transforms)
        df = await get_data(pipeline)

        self._memory["data"] = await describe_data(df)
        if isinstance(self._memory["sources"], dict):
            self._memory["sources"][expr_slug] = sql_expr_source
        else:
            self._memory["sources"].append(sql_expr_source)
        self._memory["source"] = sql_expr_source
        self._memory["pipeline"] = pipeline
        self._memory["table"] = pipeline.table
        return sql_query

    def _update_spec(self, memory: _Memory, event: param.parameterized.Event):
        memory["sql"] = event.new

    async def respond(
        self,
        messages: list[Message],
        render_output: bool = False,
        step_title: str | None = None,
    ) -> Any:
        dialect = self._memory["source"].dialect
        if isinstance(self._memory["sources"], dict):
            sources = self._memory["sources"]
        else:
            sources = {source.name: source for source in self._memory["sources"]}
        vector_metaset = self._memory["sql_metaset"].vector_metaset
        selected_slugs = list(
            #  if no tables/cols are subset
            vector_metaset.selected_columns or vector_metaset.vector_metadata_map
        )
        tables_to_source = {}
        for table_slug in selected_slugs:
            a_source_obj, a_table = parse_table_slug(table_slug, sources)
            tables_to_source[a_table] = a_source_obj

        try:
            sql_query = await self._create_valid_sql(messages, dialect, step_title, tables_to_source)
            pipeline = self._memory["pipeline"]
        except RetriesExceededError as e:
            traceback.print_exception(e)
            self._memory["__error__"] = str(e)
            return None
        self._render_lumen(pipeline, spec=sql_query, messages=messages, render_output=render_output, title=step_title)
        return pipeline


class DbtslAgent(LumenBaseAgent, DbtslMixin):
    """
    Responsible for creating and executing queries against a dbt Semantic Layer
    to answer user questions about business metrics.
    """

    conditions = param.List(
        default=[
            "Always use this when dbtsl_metaset is available",
        ]
    )

    purpose = param.String(
        default="""
        Responsible for displaying tables to answer user queries about
        business metrics using dbt Semantic Layers. This agent can compile
        and execute metric queries against a dbt Semantic Layer."""
    )

    prompts = param.Dict(
        default={
            "main": {
                "response_model": DbtslQueryParams,
                "template": PROMPTS_DIR / "DbtslAgent" / "main.jinja2",
            },
            "retry_output": {"response_model": RetrySpec, "template": PROMPTS_DIR / "LumenBaseAgent" / "retry_output.jinja2"},
        }
    )

    provides = param.List(default=["table", "sql", "pipeline", "data", "dbtsl_vector_metaset", "dbtsl_sql_metaset"], readonly=True)

    requires = param.List(default=["source", "dbtsl_metaset"], readonly=True)

    source = param.ClassSelector(
        class_=BaseSQLSource,
        doc="""
        The source associated with the dbt Semantic Layer.""",
    )

    _extensions = (
        "codeeditor",
        "tabulator",
    )

    _output_type = SQLOutput

    def __init__(self, source: Source, **params):
        super().__init__(source=source, **params)

    def _update_spec(self, memory: _Memory, event: param.parameterized.Event):
        """
        Update the SQL specification in memory.
        """
        memory["sql"] = event.new

    @retry_llm_output()
    async def _create_valid_query(self, messages: list[Message], title: str | None = None, errors: list | None = None):
        """
        Create a valid dbt Semantic Layer query based on user messages.
        """
        system_prompt = await self._render_prompt(
            "main",
            messages,
            errors=errors,
        )

        with self._add_step(title=title or "dbt Semantic Layer query", steps_layout=self._steps_layout) as step:
            model_spec = self.prompts["main"].get("llm_spec", self.llm_spec_key)
            response = self.llm.stream(
                messages,
                system=system_prompt,
                model_spec=model_spec,
                response_model=DbtslQueryParams,
            )

            query_params = None
            try:
                async for output in response:
                    step_message = output.chain_of_thought or ""
                    step.stream(step_message, replace=True)

                query_params = {
                    "metrics": output.metrics,
                    "group_by": output.group_by,
                    "limit": output.limit,
                    "order_by": output.order_by,
                    "where": output.where,
                }
                expr_slug = output.expr_slug

                # Ensure required fields are present
                if "metrics" not in query_params or not query_params["metrics"]:
                    raise ValueError("Query must include at least one metric")

                # Ensure limit exists with a default value if not provided
                if "limit" not in query_params or not query_params["limit"]:
                    query_params["limit"] = 10000

                formatted_params = json.dumps(query_params, indent=2)
                step.stream(f"\n\n`{expr_slug}`\n```json\n{formatted_params}\n```")

                self._memory["dbtsl_query_params"] = query_params
            except asyncio.CancelledError as e:
                step.failed_title = "Cancelled dbt Semantic Layer query generation"
                raise e

        if step.failed_title and step.failed_title.startswith("Cancelled"):
            raise asyncio.CancelledError()
        elif not query_params:
            raise ValueError("No dbt Semantic Layer query was generated.")

        try:
            # Execute the query against the dbt Semantic Layer
            client = self._get_dbtsl_client()
            async with client.session():
                sql_query = await client.compile_sql(
                    metrics=query_params.get("metrics", []),
                    group_by=query_params.get("group_by"),
                    limit=query_params.get("limit"),
                    order_by=query_params.get("order_by"),
                    where=query_params.get("where"),
                )

                # Log the compiled SQL for debugging
                step.stream(f"\nCompiled SQL:\n```sql\n{sql_query}\n```", replace=False)

            sql_expr_source = self.source.create_sql_expr_source({expr_slug: sql_query})
            self._memory["sql"] = sql_query

            # Apply transforms
            sql_transforms = [SQLLimit(limit=1_000_000, write=self.source.dialect, pretty=True, identify=False)]
            transformed_sql_query = sql_query
            for sql_transform in sql_transforms:
                transformed_sql_query = sql_transform.apply(transformed_sql_query)
                if transformed_sql_query != sql_query:
                    stream_details(f"```sql\n{transformed_sql_query}\n```", step, title=f"{sql_transform.__class__.__name__} Applied")

            # Create pipeline and get data
            pipeline = await get_pipeline(source=sql_expr_source, table=expr_slug, sql_transforms=sql_transforms)

            df = await get_data(pipeline)
            sql_metaset = await get_metaset({sql_expr_source.name: sql_expr_source}, [expr_slug])
            vector_metaset = sql_metaset.vector_metaset

            # Update memory
            self._memory["data"] = await describe_data(df)
            self._memory["sources"].append(sql_expr_source)
            self._memory["source"] = sql_expr_source
            self._memory["pipeline"] = pipeline
            self._memory["table"] = pipeline.table
            self._memory["dbtsl_vector_metaset"] = vector_metaset
            self._memory["dbtsl_sql_metaset"] = sql_metaset
            return sql_query, pipeline
        except Exception as e:
            report_error(e, step)
            raise e

    async def respond(
        self,
        messages: list[Message],
        render_output: bool = False,
        step_title: str | None = None,
    ) -> Any:
        """
        Responds to user messages by generating and executing a dbt Semantic Layer query.
        """
        try:
            sql_query, pipeline = await self._create_valid_query(messages, step_title)
        except RetriesExceededError as e:
            traceback.print_exception(e)
            self._memory["__error__"] = str(e)
            return None

        self._render_lumen(pipeline, spec=sql_query, messages=messages, render_output=render_output, title=step_title)
        return pipeline


class BaseViewAgent(LumenBaseAgent):
    requires = param.List(default=["pipeline", "table", "data"], readonly=True)

    provides = param.List(default=["view"], readonly=True)

    prompts = param.Dict(
        default={
            "main": {"template": PROMPTS_DIR / "BaseViewAgent" / "main.jinja2"},
        }
    )

    def __init__(self, **params):
        self._last_output = None
        super().__init__(**params)

    @retry_llm_output()
    async def _create_valid_spec(
        self,
        messages: list[Message],
        pipeline: Pipeline,
        schema: dict[str, Any],
        step_title: str | None = None,
        errors: list[str] | None = None,
    ) -> dict[str, Any]:
        errors_context = {}
        if errors:
            errors = ("\n".join(f"{i + 1}. {error}" for i, error in enumerate(errors))).strip()
            try:
                last_output = load_json(self._last_output["json_spec"])
            except Exception:
                last_output = ""

            vector_metadata_map = None
            if "sql_metaset" in self._memory:
                vector_metadata_map = self._memory["sql_metaset"].vector_metaset.vector_metadata_map
            elif "dbtsl_sql_metaset" in self._memory:
                vector_metadata_map = self._memory["dbtsl_sql_metaset"].vector_metaset.vector_metadata_map

            columns_context = ""
            if vector_metadata_map is not None:
                for table_slug, vector_metadata in vector_metadata_map.items():
                    table_name = table_slug.split(SOURCE_TABLE_SEPARATOR)[-1]
                    if table_name in pipeline.table:
                        columns = [col.name for col in vector_metadata.columns]
                        columns_context += f"\nSQL: {vector_metadata.base_sql}\nColumns: {', '.join(columns)}\n\n"
            errors_context = {
                "errors": errors,
                "last_output": last_output,
                "num_errors": len(errors),
                "columns_context": columns_context,
            }

        doc = self.view_type.__doc__.split("\n\n")[0] if self.view_type.__doc__ else self.view_type.__name__
        system = await self._render_prompt(
            "main",
            messages,
            table=pipeline.table,
            doc=doc,
            **errors_context,
        )

        model_spec = self.prompts["main"].get("llm_spec", self.llm_spec_key)
        response = self.llm.stream(
            messages,
            system=system,
            model_spec=model_spec,
            response_model=self._get_model("main", schema=schema),
        )

        e = None
        error = ""
        spec = ""
        with self._add_step(title=step_title or "Generating view...", steps_layout=self._steps_layout) as step:
            async for output in response:
                chain_of_thought = output.chain_of_thought or ""
                step.stream(chain_of_thought, replace=True)

            self._last_output = spec = dict(output)

            for i in range(3):
                try:
                    spec = await self._extract_spec(spec)
                    break
                except Exception as e:
                    error = str(e)
                    traceback.print_exception(e)
                    context = f"```\n{yaml.safe_dump(load_json(self._last_output['json_spec']))}\n```"
                    report_error(e, step, language="json", context=context, status="running")
                    with self._add_step(
                        title="Re-attempted view generation",
                        steps_layout=self._steps_layout,
                    ) as retry_step:
                        view = await self._retry_output_by_line(e, messages, self._memory, yaml.safe_dump(spec), language="")
                        retry_step.stream(f"\n\n```json\n{view}\n```")
                    spec = yaml.safe_load(view)
                    if i == 2:
                        raise

        self._last_output = spec

        if error:
            raise ValueError(error)

        log_debug(f"{self.name} settled on spec: {spec!r}.")
        return spec

    async def _extract_spec(self, spec: dict[str, Any]):
        return dict(spec)

    async def _update_spec(self, memory: _Memory, event: param.parameterized.Event):
        memory["view"] = dict(await self._extract_spec(event.new), type=self.view_type)

    async def respond(
        self,
        messages: list[Message],
        render_output: bool = False,
        step_title: str | None = None,
    ) -> Any:
        """
        Generates a visualization based on user messages and the current data pipeline.
        """
        pipeline = self._memory.get("pipeline")
        if not pipeline:
            raise ValueError("No current pipeline found in memory.")

        schema = await get_schema(pipeline)
        if not schema:
            raise ValueError("Failed to retrieve schema for the current pipeline.")

        spec = await self._create_valid_spec(messages, pipeline, schema, step_title)
        self._memory["view"] = dict(spec, type=self.view_type)
        view = self.view_type(pipeline=pipeline, **spec)
        self._render_lumen(view, messages=messages, render_output=render_output, title=step_title)
        return view


class hvPlotAgent(BaseViewAgent):
    purpose = param.String(default="Generates a plot of the data given a user prompt.")

    prompts = param.Dict(
        default={
            "main": {"template": PROMPTS_DIR / "hvPlotAgent" / "main.jinja2"},
        }
    )

    view_type = hvPlotUIView

    def _get_model(self, prompt_name: str, schema: dict[str, Any]) -> type[BaseModel]:
        # Find parameters
        excluded = self.view_type._internal_params + [
            "controls",
            "type",
            "source",
            "pipeline",
            "transforms",
            "download",
            "field",
            "selection_group",
        ]
        model = param_to_pydantic(
            self.view_type,
            base_model=PartialBaseModel,
            excluded=excluded,
            schema=schema,
            extra_fields={
                "chain_of_thought": (str, FieldInfo(description="Your thought process behind the plot.")),
            },
        )
        return model[self.view_type.__name__]

    async def _update_spec(self, memory: _Memory, event: param.parameterized.Event):
        spec = yaml.load(event.new, Loader=yaml.SafeLoader)
        memory["view"] = dict(await self._extract_spec(spec), type=self.view_type)

    async def _extract_spec(self, spec: dict[str, Any]):
        pipeline = self._memory["pipeline"]
        spec = {key: val for key, val in spec.items() if val is not None}
        spec["type"] = "hvplot_ui"
        self.view_type.validate(spec)
        spec.pop("type", None)

        # Add defaults
        spec["responsive"] = True
        data = await get_data(pipeline)
        if len(data) > 20000 and spec["kind"] in ("line", "scatter", "points"):
            spec["rasterize"] = True
            spec["cnorm"] = "log"
        return spec


class VegaLiteAgent(BaseViewAgent):
    purpose = param.String(default="Generates a vega-lite specification of the plot the user requested.")

    prompts = param.Dict(
        default={
            "main": {"response_model": VegaLiteSpec, "template": PROMPTS_DIR / "VegaLiteAgent" / "main.jinja2"},
            "retry_output": {"response_model": RetrySpec, "template": PROMPTS_DIR / "VegaLiteAgent" / "retry_output.jinja2"},
        }
    )

    view_type = VegaLiteView

    _extensions = ("vega",)

    _output_type = VegaLiteOutput

    async def _update_spec(self, memory: _Memory, event: param.parameterized.Event):
        try:
            spec = await self._extract_spec({"yaml_spec": event.new})
        except Exception as e:
            traceback.print_exception(e)
            return
        memory["view"] = dict(spec, type=self.view_type)

    def _add_geographic_items(self, vega_spec: dict, vega_spec_str: str):
        # standardize the vega spec, by migrating to layer
        if "layer" not in vega_spec:
            vega_spec["layer"] = [{"encoding": vega_spec.pop("encoding", None), "mark": vega_spec.pop("mark", None)}]

        # make it zoomable
        if "params" not in vega_spec:
            vega_spec["params"] = []

        # Get existing param names
        existing_param_names = {param.get("name") for param in vega_spec["params"] if isinstance(param, dict) and "name" in param}
        for p in VEGA_ZOOMABLE_MAP_ITEMS["params"]:
            if p.get("name") not in existing_param_names:
                vega_spec["params"].append(p)

        if "projection" not in vega_spec:
            vega_spec["projection"] = {"type": "mercator"}
        vega_spec["projection"].update(VEGA_ZOOMABLE_MAP_ITEMS["projection"])

        # Handle map projections and add geographic outlines
        # - albersUsa projection is incompatible with world map data
        # - Each map type needs appropriate boundary outlines
        has_world_map = "world-110m.json" in vega_spec_str
        uses_albers_usa = vega_spec["projection"]["type"] == "albersUsa"

        # If trying to use albersUsa with world map, switch to mercator projection
        if has_world_map and uses_albers_usa:
            vega_spec["projection"] = "mercator"  # cannot use albersUsa with world-110m
        # Add world map outlines if needed
        elif not has_world_map and not uses_albers_usa:
            vega_spec["layer"].append(VEGA_MAP_LAYER["world"])
        return vega_spec

    async def _ensure_columns_exists(self, vega_spec: dict):
        schema = await get_schema(self._memory["pipeline"])

        for layer in vega_spec.get("layer", []):
            encoding = layer.get("encoding", {})
            if not encoding:
                continue

            for enc_def in encoding.values():
                fields_to_check = []

                if isinstance(enc_def, dict) and "field" in enc_def:
                    fields_to_check.append(enc_def["field"])
                elif isinstance(enc_def, list):
                    fields_to_check.extend(item["field"] for item in enc_def if isinstance(item, dict) and "field" in item)

                for field in fields_to_check:
                    if field not in schema and field.lower() not in schema and field.upper() not in schema:
                        raise ValueError(f"Field '{field}' not found in schema.")

    async def _extract_spec(self, spec: dict[str, Any]):
        # .encode().decode('unicode_escape') fixes a JSONDecodeError in Python
        # where it's expecting property names enclosed in double quotes
        # by properly handling the escaped characters in your JSON string
        if yaml_spec := spec.get("yaml_spec"):
            vega_spec = yaml.load(yaml_spec, Loader=yaml.SafeLoader)
        elif json_spec := spec.get("json_spec"):
            vega_spec = load_json(json_spec)
        if "$schema" not in vega_spec:
            vega_spec["$schema"] = "https://vega.github.io/schema/vega-lite/v5.json"
        if "width" not in vega_spec:
            vega_spec["width"] = "container"
        if "height" not in vega_spec:
            vega_spec["height"] = "container"
        self._output_type._validate_spec(vega_spec)
        await self._ensure_columns_exists(vega_spec)

        # using string comparison because these keys could be in different nested levels
        vega_spec_str = yaml.dump(vega_spec)
        # Handle different types of interactive controls based on chart type
        if "latitude:" in vega_spec_str or "longitude:" in vega_spec_str:
            vega_spec = self._add_geographic_items(vega_spec, vega_spec_str)
        elif ("point: true" not in vega_spec_str or "params" not in vega_spec) and vega_spec_str.count("encoding:") == 1:
            # add pan/zoom controls to all plots except geographic ones and points overlaid on line plots
            # because those result in an blank plot without error
            vega_spec["params"] = [{"bind": "scales", "name": "grid", "select": "interval"}]
        return {"spec": vega_spec, "sizing_mode": "stretch_both", "min_height": 300, "max_width": 1200}


class MCPAgent(Agent):
    """
    Agent for Model Context Protocol (MCP) operations.

    Intelligently selects and executes relevant MCP tools and/or resources
    based on user queries using LLM-guided selection.
    """

    conditions = param.List(
        default=[
            "Use when user wants to interact with MCP capabilities",
            "For both tool execution and resource reading",
            "When mcp_metaset contains tools or resources",
        ]
    )

    purpose = param.String(default="""
        Intelligently selects and executes MCP tools and/or reads MCP resources
        based on user queries. Can handle both operations in a single interaction.""")

    prompts = param.Dict(
        default={
            "main": {
                "template": PROMPTS_DIR / "MCPAgent" / "main.jinja2",
            },
            "select_operations": {
                "template": PROMPTS_DIR / "MCPAgent" / "select_operations.jinja2",
                "response_model": MCPOperations
            },
        }
    )

    requires = param.List(default=["mcp_metaset"], readonly=True)
    provides = param.List(default=["data"], readonly=True)

    _clients = {}

    @classmethod
    async def applies(cls, memory: _Memory) -> bool:
        """Check if this agent should be used based on available MCP capabilities."""
        metaset = memory.get("mcp_metaset")
        return metaset is not None and (bool(metaset.tools) or bool(metaset.resources))

    async def _get_client(self, server_url: str, transport_type: str = "auto"):
        """Get or create a client for the specified server URL."""
        try:
            from fastmcp import Client
        except ImportError:
            raise ImportError("Please install the fastmcp package to use MCP agents")

        if server_url not in self._clients:
            self._clients[server_url] = Client(server_url)

        return self._clients[server_url]

    def _process_mcp_content(self, content):
        """Process MCP content objects into readable format."""
        if isinstance(content, list):
            processed = []
            for item in content:
                if hasattr(item, 'text'):
                    processed.append(item.text)
                elif hasattr(item, 'data'):
                    processed.append(f"[{type(item).__name__}]: {getattr(item, 'mimeType', 'unknown')}")
                else:
                    processed.append(str(item))
            return processed
        elif hasattr(content, 'text'):
            return content.text
        elif hasattr(content, 'data'):
            return f"[{type(content).__name__}]: {getattr(content, 'mimeType', 'unknown')}"
        else:
            return str(content)

    def _format_content_for_display(self, content):
        """Format content for user-friendly display."""
        if isinstance(content, list):
            return "\n".join(map(str, content))
        try:
            parsed = json.loads(content)
            return json.dumps(parsed, indent=2)
        except Exception:
            return str(content)

    async def respond(
        self,
        messages: list[Message],
        render_output: bool = False,
        step_title: str | None = None,
    ) -> Any:
        """Execute MCP operations based on the user query."""
        # Get the MCPMetaset from memory
        metaset = self._memory.get("mcp_metaset")
        if not metaset:
            raise ValueError("No MCP metaset found in memory")

        available_tools = metaset.tools
        available_resources = metaset.resources

        if not available_tools and not available_resources:
            return "No MCP tools or resources are available."

        results = {}

        with self._add_step(title="Processing MCP capabilities") as step:
            # Use LLM to select operations
            selection = await self._invoke_prompt(
                "select_operations",
                messages,
                metaset=metaset,
            )

            step.stream(selection.chain_of_thought)
            if selection.selected_tools:
                step.stream(f"\nExecuting {len(selection.selected_tools)} selected tools...")
                for tool_selection in selection.selected_tools:
                    tool_name = tool_selection.tool_name
                    parameters = tool_selection.parameters

                    if tool_name in available_tools:
                        tool = available_tools[tool_name]
                        try:
                            client = await self._get_client(tool.server_url)
                            async with client:
                                result = await client.call_tool(tool_name, parameters)
                            processed_result = self._process_mcp_content(result)
                            results[f"tool_{tool_name}"] = processed_result
                            step.stream(f"\n✓ Executed tool: {tool_name}")
                        except Exception as e:
                            step.stream(f"\n✗ Error executing tool {tool_name}: {e}")
                            results[f"tool_{tool_name}"] = {"error": str(e)}

            if selection.selected_resources:
                step.stream(f"\nReading {len(selection.selected_resources)} selected resources...")
                for resource_uri in selection.selected_resources:
                    if AnyUrl(resource_uri) in available_resources:
                        resource = available_resources[AnyUrl(resource_uri)]
                        try:
                            client = await self._get_client(resource.server_url)
                            async with client:
                                content_result = await client.read_resource(resource_uri)
                            processed_result = self._process_mcp_content(content_result)
                            results[f"resource_{resource_uri}"] = processed_result
                            step.stream(f"\n✓ Read resource: {resource_uri}")
                        except Exception as e:
                            step.stream(f"\n✗ Error reading resource {resource_uri}: {e}")
                            results[f"resource_{resource_uri}"] = {"error": str(e)}

            if results:
                for operation, result in results.items():
                    formatted_result = self._format_content_for_display(result)
                    stream_details(
                        formatted_result,
                        step,
                        title=f"MCP {operation.replace('_', ' ').title()} Result",
                        auto=False
                    )
                step.success_title = f"Successfully processed {len(results)} MCP operations"
            else:
                step.failed_title = "No MCP operations were executed"
                return "No relevant MCP operations could be performed."

        self._memory["data"] = {
            "operations": list(results.keys()),
            "results": results
        }
        system_prompt = await self._render_prompt("main", messages)
        return await self._stream(
            messages,
            system_prompt=system_prompt
        )


class AnalysisAgent(LumenBaseAgent):
    analyses = param.List([])

    purpose = param.String(default="Perform custom analyses on the data.")

    prompts = param.Dict(
        default={
            "main": {"template": PROMPTS_DIR / "AnalysisAgent" / "main.jinja2"},
        }
    )

    provides = param.List(default=["view"])

    requires = param.List(default=["pipeline"])

    _output_type = AnalysisOutput

    def _update_spec(self, memory: _Memory, event: param.parameterized.Event):
        pass

    async def respond(
        self,
        messages: list[Message],
        render_output: bool = False,
        step_title: str | None = None,
        agents: list[Agent] | None = None,
    ) -> Any:
        pipeline = self._memory["pipeline"]
        analyses = {a.name: a for a in self.analyses if await a.applies(pipeline)}
        if not analyses:
            log_debug("No analyses apply to the current data.")
            return None

        # Short cut analysis selection if there's an exact match
        if len(messages):
            analysis = messages[0].get("content").replace("Apply ", "")
            if analysis in analyses:
                analyses = {analysis: analyses[analysis]}

        if len(analyses) > 1:
            with self._add_step(title="Choosing the most relevant analysis...", steps_layout=self._steps_layout) as step:
                type_ = Literal[tuple(analyses)]
                analysis_model = create_model(
                    "Analysis", correct_name=(type_, FieldInfo(description="The name of the analysis that is most appropriate given the user query."))
                )
                system_prompt = await self._render_prompt(
                    "main",
                    messages,
                    analyses=analyses,
                    data=self._memory.get("data"),
                )
                model_spec = self.prompts["main"].get("llm_spec", self.llm_spec_key)
                analysis_name = (
                    await self.llm.invoke(
                        messages,
                        system=system_prompt,
                        model_spec=model_spec,
                        response_model=analysis_model,
                        allow_partial=False,
                    )
                ).correct_name
                step.stream(f"Selected {analysis_name}")
                step.success_title = f"Selected {analysis_name}"
        else:
            analysis_name = next(iter(analyses))

        view = None
        with self.interface.param.update(callback_exception="raise"):
            with self._add_step(title=step_title or "Creating view...", steps_layout=self._steps_layout) as step:
                await asyncio.sleep(0.1)  # necessary to give it time to render before calling sync function...
                analysis_callable = analyses[analysis_name].instance(agents=agents)

                data = await get_data(pipeline)
                for field in analysis_callable._field_params:
                    analysis_callable.param[field].objects = list(data.columns)
                self._memory["analysis"] = analysis_callable

                if analysis_callable.autorun:
                    if asyncio.iscoroutinefunction(analysis_callable.__call__):
                        view = await analysis_callable(pipeline)
                    else:
                        view = await asyncio.to_thread(analysis_callable, pipeline)
                    if isinstance(view, Viewable):
                        view = Panel(object=view, pipeline=self._memory.get("pipeline"))
                    spec = view.to_spec()
                    if isinstance(view, View):
                        view_type = view.view_type
                        self._memory["view"] = dict(spec, type=view_type)
                    elif isinstance(view, Pipeline):
                        self._memory["pipeline"] = view
                    # Ensure data reflects processed pipeline
                    if pipeline is not self._memory["pipeline"]:
                        pipeline = self._memory["pipeline"]
                        if len(data) > 0:
                            self._memory["data"] = await describe_data(data)
                    yaml_spec = yaml.dump(spec)
                    step.stream(f"Generated view\n```yaml\n{yaml_spec}\n```")
                    step.success_title = "Generated view"
                else:
                    step.success_title = "Configure the analysis"

        analysis = self._memory["analysis"]
        pipeline = self._memory["pipeline"]
        if view is None and analysis.autorun:
            self.interface.stream("Failed to find an analysis that applies to this data")
        else:
            self._render_lumen(view, analysis=analysis, pipeline=pipeline, render_output=render_output, title=step_title)
        return view<|MERGE_RESOLUTION|>--- conflicted
+++ resolved
@@ -184,13 +184,8 @@
 
     conditions = param.List(
         default=[
-<<<<<<< HEAD
-            "Use only when user wants to upload or connect to new data sources",
-            "Do not use to see if there are any relevant data sources available",
-=======
             "Use ONLY when user explicitly asks to upload or connect to NEW data sources",
             "Do NOT use if data sources already exist UNLESS user explicitly requests upload",
->>>>>>> dcfd81f9
         ])
 
     table_upload_callbacks = param.Dict(default={}, doc="""
