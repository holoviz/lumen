--- conflicted
+++ resolved
@@ -1472,17 +1472,12 @@
 
         spec = await self._create_valid_spec(messages, pipeline, schema, step_title)
         self._memory["view"] = dict(spec, type=self.view_type)
-<<<<<<< HEAD
         try:
             # why aren't we using from_spec here instead?
             view = self.view_type(pipeline=pipeline, **spec)
         except Exception:
             view = self.view_type.from_spec(spec)
-        self._render_lumen(view, messages=messages, render_output=render_output, title=step_title)
-=======
-        view = self.view_type(pipeline=pipeline, **spec)
         self._render_lumen(view, messages=messages, title=step_title)
->>>>>>> 9881c271
         return view
 
 
