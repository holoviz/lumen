--- conflicted
+++ resolved
@@ -23,13 +23,9 @@
 from .embeddings import Embeddings
 from .llm import Llm
 from .memory import memory
-<<<<<<< HEAD
-from .models import DataRequired, Sql
-=======
 from .models import (
     DataRequired, FuzzyTable, JoinRequired, Sql, TableJoins, Topic,
 )
->>>>>>> a95a77a3
 from .translate import param_to_pydantic
 from .utils import render_template
 
@@ -578,20 +574,6 @@
             system_prompt = await self._system_prompt_with_context(messages)
             if self.debug:
                 print(f"{self.name} is being instructed that it should {system_prompt}")
-<<<<<<< HEAD
-=======
-            if len(tables) > 1:
-                table_model = self._create_table_model(tables)
-                result = await self.llm.invoke(
-                    messages,
-                    system=system_prompt,
-                    response_model=table_model,
-                    allow_partial=False,
-                )
-                table = result.table
-            else:
-                table = tables[0]
->>>>>>> a95a77a3
         memory["current_table"] = table
         memory["current_pipeline"] = pipeline = Pipeline(
             source=memory["current_source"], table=table
@@ -610,13 +592,8 @@
 
 class TableListAgent(LumenBaseAgent):
     """
-<<<<<<< HEAD
-    Responsible for showing and listing ALL the available tables or dataset.
-    Do not use this if the user want to know about a specific table or dataset, or related keywords.
-=======
     List all of the available tables or datasets inventory. Not useful
     if the user requests a specific table.
->>>>>>> a95a77a3
     """
 
     system_prompt = param.String(
