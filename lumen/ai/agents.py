from __future__ import annotations

import asyncio
import json
import traceback

from functools import partial
from typing import Any, ClassVar, Literal

import pandas as pd
import panel as pn
import param
import yaml

from panel.chat import ChatInterface
from panel.viewable import Viewable, Viewer
from panel_material_ui import Button, Tabs
from panel_material_ui.chat import ChatMessage
from pydantic import BaseModel, create_model
from pydantic.fields import FieldInfo

from ..base import Component
from ..dashboard import Config
from ..pipeline import Pipeline
from ..sources.base import BaseSQLSource, Source
from ..state import state
from ..transforms.sql import SQLLimit
from ..views import (
    Panel, VegaLiteView, View, hvPlotUIView,
)
from .actor import ContextProvider
from .config import (
    PROMPTS_DIR, SOURCE_TABLE_SEPARATOR, VEGA_MAP_LAYER,
    VEGA_ZOOMABLE_MAP_ITEMS, MissingContextError, RetriesExceededError,
)
from .controls import RetryControls, SourceControls
from .llm import Llm, Message
from .memory import _Memory
from .models import (
    DbtslQueryParams, NextStep, PartialBaseModel, QueryCompletionValidation,
    RetrySpec, SqlQuery, SQLRoadmap, VegaLiteSpec, make_sql_model,
)
from .schemas import get_metaset
from .services import DbtslMixin
from .tools import ToolUser
from .translate import param_to_pydantic
from .utils import (
    apply_changes, clean_sql, describe_data, get_data, get_pipeline,
    get_root_exception, get_schema, load_json, log_debug, mutate_user_message,
    report_error, retry_llm_output, set_nested, stream_details,
)
from .views import (
    AnalysisOutput, LumenOutput, SQLOutput, VegaLiteOutput,
)


class Agent(Viewer, ToolUser, ContextProvider):
    """
    Agents are actors responsible for taking a user query and
    performing a particular task and responding by adding context to
    the current memory and creating outputs.

    Each Agent can require certain context that is needed to perform
    the task and should declare any context it itself provides.

    Agents have access to an LLM and the current memory and can
    solve tasks by executing a series of prompts or by rendering
    contents such as forms or widgets to gather user input.
    """

    agents = param.List(doc="""
        List of agents this agent can invoke.""")

    debug = param.Boolean(default=False, doc="""
        Whether to enable verbose error reporting.""")

    llm = param.ClassSelector(class_=Llm, doc="""
        The LLM implementation to query.""")

    user = param.String(default="Agent", doc="""
        The name of the user that will be respond to the user query.""")

    # Panel extensions this agent requires to be loaded
    _extensions = ()

    # Maximum width of the output
    _max_width = 1200

    __abstract = True

    def __init__(self, **params):
        def _exception_handler(exception):
            traceback.print_exception(exception)
            if self.interface is None:
                return
            messages = self.interface.serialize()
            if messages and str(exception) in messages[-1]["content"]:
                return

            self.interface.send(
                f"Error cannot be resolved:\n\n{exception}", user="System", respond=False
            )

        super().__init__(**params)
        if not self.debug:
            pn.config.exception_handler = _exception_handler

        if state.config is None:
            state.config = Config(raise_with_notifications=True)
        else:
            state.config.raise_with_notifications = True

    async def _interface_callback(self, contents: list | str, user: str, instance: ChatInterface):
        await self.respond(contents)
        self._retries_left = 1

    @property
    def _steps_layout(self):
        """
        Stream to a dummy column to be able to suppress the steps output.
        """
        return pn.Column() if not self.steps_layout else self.steps_layout

    def __panel__(self):
        return self.interface

    async def _stream(self, messages: list[Message], system_prompt: str) -> Any:
        message = None
        model_spec = self.prompts["main"].get("llm_spec", self.llm_spec_key)
        async for output_chunk in self.llm.stream(messages, system=system_prompt, model_spec=model_spec, field="output"):
            if self.interface is None:
                if message is None:
                    message = ChatMessage(output_chunk, user=self.user)
                else:
                    message.object = output_chunk
            else:
                message = self.interface.stream(output_chunk, replace=True, message=message, user=self.user, max_width=self._max_width)
        return message

    async def _gather_prompt_context(self, prompt_name: str, messages: list, **context):
        context = await super()._gather_prompt_context(prompt_name, messages, **context)
        if "tool_context" not in context:
            context["tool_context"] = await self._use_tools(prompt_name, messages)
        return context

    # Public API

    @classmethod
    async def applies(cls, memory: _Memory) -> bool:
        """
        Additional checks to determine if the agent should be used.
        """
        return True

    async def requirements(self, messages: list[Message]) -> list[str]:
        return self.requires

    async def respond(
        self,
        messages: list[Message],
        step_title: str | None = None,
    ) -> Any:
        """
        Provides a response to the user query.

        The type of the response may be a simple string or an object.

        Arguments
        ---------
        messages: list[Message]
            The list of messages corresponding to the user query and any other
            system messages to be included.
        step_title: str | None
            If the Agent response is part of a longer query this describes
            the step currently being processed.
        """
        system_prompt = await self._render_prompt("main", messages)
        return await self._stream(messages, system_prompt)


class SourceAgent(Agent):
    """
    SourceAgent renders a form that allows a user to upload or
    provide a URI to one or more datasets.
    """

    conditions = param.List(
        default=[
            "Use ONLY when user explicitly asks to upload or connect to NEW data sources (NOT if data sources already exist)",
        ])

    purpose = param.String(default="Allows a user to upload new datasets, data, or documents.")

    requires = param.List(default=[], readonly=True)

    provides = param.List(default=["sources", "source", "document_sources"], readonly=True)

    source_controls: ClassVar[SourceControls] = SourceControls

    _extensions = ("filedropper",)

    async def respond(
        self,
        messages: list[Message],
        step_title: str | None = None,
    ) -> Any:
        source_controls = self.source_controls(memory=self._memory, cancellable=True, replace_controls=True)

        output = pn.Column(source_controls)
        if "source" not in self._memory:
            help_message = "No datasets or documents were found, **please upload at least one to continue**..."
        else:
            help_message = "**Please upload new dataset(s)/document(s) to continue**, or click cancel if this was unintended..."
        output.insert(0, help_message)
        self.interface.send(output, respond=False, user="Assistant")
        while not source_controls._add_button.clicks > 0:
            await asyncio.sleep(0.05)
            if source_controls._cancel_button.clicks > 0:
                self.interface.undo()
                self.interface.disabled = False
                return None
        return source_controls


class ChatAgent(Agent):
    """
    ChatAgent provides general information about available data
    and other topics  to the user.
    """

    conditions = param.List(
        default=[
            "Use for high-level data information or general conversation",
            "Use for technical questions about programming, functions, methods, libraries, APIs, software tools, or 'how to' code usage",
            "NOT for data-specific questions that require querying data",
        ]
    )

    purpose = param.String(
        default="""
        Engages in conversations about high-level data topics, programming questions,
        technical documentation, and general conversation. Handles questions about
        specific functions, methods, libraries, and provides coding guidance and
        technical explanations.""")

    prompts = param.Dict(
        default={
            "main": {
                "template": PROMPTS_DIR / "ChatAgent" / "main.jinja2",
            },
        }
    )

    requires = param.List(default=[], readonly=True)

    async def respond(
        self,
        messages: list[Message],
        step_title: str | None = None,
    ) -> Any:
        context = {"tool_context": await self._use_tools("main", messages)}
        if "vector_metaset" not in self._memory and "source" in self._memory and "table" in self._memory:
            source = self._memory["source"]
            self._memory["vector_metaset"] = await get_metaset(
                [source], [f"{source.name}{SOURCE_TABLE_SEPARATOR}{self._memory['table']}"],
            )
        system_prompt = await self._render_prompt("main", messages, **context)
        return await self._stream(messages, system_prompt)


class AnalystAgent(ChatAgent):
    conditions = param.List(
        default=[
            "Use for interpreting and analyzing results from executed queries",
            "NOT for initial data queries, data exploration, or technical programming questions",
        ]
    )

    purpose = param.String(
        default="""
        Responsible for analyzing results and providing clear, concise, and actionable insights.
        Focuses on breaking down complex data findings into understandable points for
        high-level decision-making. Emphasizes detailed interpretation, trends, and
        relationships within the data, while avoiding general overviews or
        superficial descriptions.""")

    prompts = param.Dict(
        default={
            "main": {"template": PROMPTS_DIR / "AnalystAgent" / "main.jinja2", "tools": []},
        }
    )

    requires = param.List(default=["source", "pipeline"], readonly=True)

    async def respond(
        self,
        messages: list[Message],
        step_title: str | None = None,
    ) -> Any:
        messages = await super().respond(messages, step_title)
        if len(self._memory.get("data", [])) == 0 and self._memory.get("sql"):
            self._memory["sql"] = f"{self._memory['sql']}\n-- No data was returned from the query."
        return messages


class ListAgent(Agent):
    """
    Abstract base class for agents that display a list of items to the user.
    """

    purpose = param.String(default="""
        Renders a list of items to the user and lets the user pick one.""")

    requires = param.List(default=[], readonly=True)

    _extensions = ("tabulator",)

    _column_name = None

    _message_format = None

    __abstract = True

    def _get_items(self) -> dict[str, list[str]]:
        """Return dict of items grouped by source/category"""

    def _use_item(self, event):
        """Handle when a user clicks on an item in the list"""
        if event.column != "show":
            return

        tabulator = self._tabs[self._tabs.active]
        item = tabulator.value.iloc[event.row, 0]

        if self._message_format is None:
            raise ValueError("Subclass must define _message_format")

        message = self._message_format.format(item=repr(item))
        self.interface.send(message)

    async def respond(
        self,
        messages: list[Message],
        step_title: str | None = None,
    ) -> Any:
        items = self._get_items()

        # Create tabs with one tabulator per source
        tabs = []
        for source_name, source_items in items.items():
            if not source_items:
                continue

            header_filters = False
            if len(source_items) > 10:
                column_filter = {"type": "input", "placeholder": f"Filter by {self._column_name.lower()}..."}
                header_filters = {self._column_name: column_filter}

            df = pd.DataFrame({self._column_name: source_items})
            item_list = pn.widgets.Tabulator(
                df,
                buttons={"show": '<i class="fa fa-eye"></i>'},
                show_index=False,
                min_height=150,
                min_width=350,
                widths={self._column_name: "90%"},
                disabled=True,
                page_size=10,
                pagination="remote",
                header_filters=header_filters,
                sizing_mode="stretch_width",
                name=source_name
            )
            item_list.on_click(self._use_item)
            tabs.append(item_list)

        self._tabs = Tabs(*tabs, sizing_mode="stretch_width")

        self.interface.stream(
            pn.Column(
                f"The available {self._column_name.lower()}s are listed below. Click on the eye icon to show the {self._column_name.lower()} contents.",
                self._tabs
            ), user="Assistant"
        )
        return self._tabs


class TableListAgent(ListAgent):
    """
    The TableListAgent lists all available data and lets the user pick one.
    """

    conditions = param.List(default=[
        "Use when user explicitly asks to 'list data', 'show available data', or 'what data do you have'",
        "NOT for showing actual data contents, querying, or analyzing data",
    ])

    not_with = param.List(default=["DbtslAgent", "SQLAgent"])

    purpose = param.String(default="""
        Displays a list of all available data & datasets in memory. Not useful for identifying which dataset to use for analysis.""")

    requires = param.List(default=["source"], readonly=True)

    _column_name = "Data"

    _message_format = "Show the data: {item}"

    @classmethod
    async def applies(cls, memory: _Memory) -> bool:
        return len(memory.get('visible_slugs', set())) > 1

    def _get_items(self) -> dict[str, list[str]]:
        if "closest_tables" in self._memory:
            # If we have closest_tables from search, return as a single group
            return {"Search Results": self._memory["closest_tables"]}

        # Group tables by source
        visible_slugs = self._memory.get('visible_slugs', set())
        if not visible_slugs:
            return {}

        tables_by_source = {}
        for slug in visible_slugs:
            if SOURCE_TABLE_SEPARATOR in slug:
                source_name, table_name = slug.split(SOURCE_TABLE_SEPARATOR, 1)
            else:
                # Fallback if separator not found
                source_name = "Unknown"
                table_name = slug

            if source_name not in tables_by_source:
                tables_by_source[source_name] = []
            tables_by_source[source_name].append(table_name)

        # Sort tables within each source
        for source in tables_by_source:
            tables_by_source[source].sort()

        return tables_by_source


class DocumentListAgent(ListAgent):
    """
    The DocumentListAgent lists all available documents provided by the user.
    """

    conditions = param.List(
        default=[
            "Use when user asks to list or see all available documents",
            "NOT when user asks about specific document content",
        ]
    )

    purpose = param.String(default="""
        Displays a list of all available documents in memory.""")

    requires = param.List(default=["document_sources"], readonly=True)

    _column_name = "Documents"

    _message_format = "Tell me about: {item}"

    @classmethod
    async def applies(cls, memory: _Memory) -> bool:
        sources = memory.get("document_sources")
        if not sources:
            return False  # source not loaded yet; always apply
        return len(sources) > 1

    def _get_items(self) -> dict[str, list[str]]:
        # extract the filename, following this pattern `Filename: 'filename'``
        documents = [doc["metadata"].get("filename", "untitled") for doc in self._memory.get("document_sources", [])]
        # Return all documents under a single "Documents" category
        return {"Documents": documents} if documents else {}


class LumenBaseAgent(Agent):

    prompts = param.Dict(
        default={
            "retry_output": {"response_model": RetrySpec, "template": PROMPTS_DIR / "LumenBaseAgent" / "retry_output.jinja2"},
        }
    )

<<<<<<< HEAD
    _retry_target_keys = []
=======
    user = param.String(default="Lumen")
>>>>>>> 38d64f9f

    _output_type = LumenOutput

    _max_width = None

    def _update_spec(self, memory: _Memory, event: param.parameterized.Event):
        """
        Update the specification in memory.
        """

    @staticmethod
    def _prepare_lines_for_retry(original_output: str, retry_target_keys: list[str] | None = None) -> tuple[list[str], bool, dict | None]:
        """
        Prepare lines for retry by optionally extracting targeted sections from YAML.

        Args:
            original_output: The original output string to process
            retry_target_keys: Optional list of keys to target specific sections in YAML

        Returns:
            Tuple of (lines, targeted, original_spec)
            - lines: List of lines to be processed
            - targeted: Whether targeting was applied
            - original_spec: Original parsed spec if targeting was used, None otherwise
        """
        lines = original_output.splitlines()
        targeted = False
        original_spec = None

        if retry_target_keys:
            original_spec = yaml.safe_load(original_output)
            targeted_output = original_spec.copy()
            for key in retry_target_keys:
                targeted_output = targeted_output[key]
            lines = yaml.dump(targeted_output, default_flow_style=False).splitlines()
            targeted = True

        return lines, targeted, original_spec

    @staticmethod
    def _apply_line_changes_to_output(
        lines: list[str],
        line_changes: list,
        targeted: bool,
        original_spec: dict | None = None,
        retry_target_keys: list[str] | None = None
    ) -> str:
        """
        Apply line changes to output, handling both targeted and non-targeted cases.

        Args:
            lines: The lines that were modified
            line_changes: Changes to apply to the lines
            targeted: Whether this was a targeted retry
            original_spec: Original parsed spec for targeted retries
            retry_target_keys: Keys used for targeting

        Returns:
            Final output string with changes applied
        """
        if targeted:
            targeted_spec = yaml.safe_load(apply_changes(lines, line_changes))
            updated_spec = original_spec.copy()
            set_nested(updated_spec, retry_target_keys, targeted_spec)
            return yaml.dump(updated_spec)
        else:
            return apply_changes(lines, line_changes)

    async def _retry_output_by_line(
        self,
        feedback: str,
        messages: list[Message],
        memory: _Memory,
        original_output: str,
        language: str | None = None,
    ) -> str:
        """
        Retry the output by line, allowing the user to provide feedback on why the output was not satisfactory, or an error.
        """
        # Prepare lines for retry processing
        lines, targeted, original_spec = self._prepare_lines_for_retry(
            original_output, self._retry_target_keys
        )

        with self.param.update(memory=memory):
            numbered_text = "\n".join(f"{i:2d}: {line}" for i, line in enumerate(lines, 1))
            system = await self._render_prompt(
                "retry_output",
                messages=messages,
                numbered_text=numbered_text,
                language=language,
                feedback=feedback,
            )
        retry_model = self._lookup_prompt_key("retry_output", "response_model")
        invoke_kwargs = dict(
            messages=messages,
            system=system,
            response_model=retry_model,
            model_spec="edit",
        )
        result = await self.llm.invoke(**invoke_kwargs)

        # Apply line changes and return result
        return self._apply_line_changes_to_output(
            lines, result.lines_changes, targeted, original_spec, self._retry_target_keys
        )

    def _render_lumen(
        self,
        component: Component,
        messages: list | None = None,
        title: str | None = None,
        **kwargs,
    ):
        async def _retry_invoke(event: param.parameterized.Event):
            with out.param.update(loading=True):
                out.spec = await self._retry_output_by_line(event.new, messages, memory, out.spec, language=out.language)

        memory = self._memory
        retry_controls = RetryControls()
        retry_controls.param.watch(_retry_invoke, "reason")
        out = self._output_type(
            component=component,
            footer=[retry_controls],
            title=title,
            **kwargs
        )
        out.param.watch(partial(self._update_spec, self._memory), "spec")
        if "outputs" in self._memory:
            # We have to create a new list to trigger an event
            # since inplace updates will not trigger updates
            # and won't allow diffing between old and new values
            self._memory["outputs"] = self._memory["outputs"] + [out]
        if self.interface is not None:
            message_kwargs = dict(value=out, user=self.user)
            self.interface.stream(replace=True, max_width=self._max_width, **message_kwargs)


class SQLAgent(LumenBaseAgent):

    conditions = param.List(
        default=[
            "Use for displaying, examining, or querying data resulting in a data pipeline",
            "Use for calculations that require data (e.g., 'calculate average', 'sum by category')",
            "Commonly used with AnalystAgent to analyze query results",
            "NOT for non-data questions or technical programming help",
            "NOT useful if the user is using the same data for plotting",
        ]
    )

    exclusions = param.List(default=["dbtsl_metaset"])

    max_discovery_iterations = param.Integer(default=5, doc="""
        Maximum number of discovery iterations before requiring a final answer.""")

    not_with = param.List(default=["DbtslAgent", "TableLookup", "TableListAgent"])

    planning_enabled = param.Boolean(default=True, doc="""
        Whether to enable SQL planning mode. When False, only attempts oneshot SQL generation.""")

    purpose = param.String(
        default="""
        Handles the display of data and the creation, modification, and execution
        of SQL queries to address user queries about the data. Executes queries in
        a single step, encompassing tasks such as table joins, filtering, aggregations,
        and calculations. If additional columns are required, SQLAgent can join the
        current table with other tables to fulfill the query requirements."""
    )

    prompts = param.Dict(
        default={
            "main": {
                "response_model": make_sql_model,
                "template": PROMPTS_DIR / "SQLAgent" / "main.jinja2",
            },
            "plan_next_step": {
                "response_model": NextStep,
                "template": PROMPTS_DIR / "SQLAgent" / "plan_next_step.jinja2",
            },
            "generate_roadmap": {
                "response_model": SQLRoadmap,
                "template": PROMPTS_DIR / "SQLAgent" / "generate_roadmap.jinja2",
            },
            "retry_output": {"response_model": RetrySpec, "template": PROMPTS_DIR / "SQLAgent" / "retry_output.jinja2"},
        }
    )

    provides = param.List(default=["table", "sql", "pipeline", "data"], readonly=True)

    requires = param.List(default=["sources", "source", "sql_metaset"], readonly=True)

    max_steps = param.Integer(default=20, doc="""
        Maximum number of steps before requiring a final answer (safety limit).""")

    user = param.String(default="SQL")

    _extensions = ("codeeditor", "tabulator")

    _output_type = SQLOutput

    def _update_spec(self, memory: _Memory, event: param.parameterized.Event):
        memory["sql"] = event.new

    async def _generate_sql_queries(
        self, messages: list[Message], dialect: str, step_number: int,
        is_final: bool, context_entries: list[dict] | None,
        sql_plan_context: str | None = None, errors: list | None = None
    ) -> dict[str, str]:
        """Generate SQL queries using LLM."""
        # Build SQL history from context
        sql_query_history = {}
        if context_entries:
            for entry in context_entries:
                for query in entry.get("queries", []):
                    sql_query_history[query["sql"]] = query["table_status"]

        # Render prompt
        system_prompt = await self._render_prompt(
            "main",
            messages,
            dialect=dialect,
            step_number=step_number,
            is_final_step=is_final,
            current_step=messages[0]["content"] if not is_final else "",
            sql_query_history=sql_query_history,
            current_iteration=getattr(self, '_current_iteration', 1),
            sql_plan_context=sql_plan_context,
            errors=errors,
        )

        # Generate SQL
        model_spec = self.prompts["main"].get("llm_spec", self.llm_spec_key)

        sql_response_model = self._get_model("main", is_final=is_final)
        output = await self.llm.invoke(
            messages,
            system=system_prompt,
            model_spec=model_spec,
            response_model=sql_response_model,
        )
        if not output:
            raise ValueError("No output was generated.")

        sql_queries = {}
        for query_obj in ([output] if isinstance(output, SqlQuery) else output.queries):
            if query_obj.query and query_obj.expr_slug:
                sql_queries[query_obj.expr_slug.strip()] = query_obj.query.strip()

        return sql_queries

    async def _validate_sql(
        self, sql_query: str, expr_slug: str, dialect: str,
        source, messages: list[Message], step, max_retries: int = 2
    ) -> str:
        """Validate and potentially fix SQL query."""
        # Clean SQL
        try:
            sql_query = clean_sql(sql_query, dialect)
        except Exception as e:
            step.stream(f"\n\n❌ SQL cleaning failed: {e}")

        # Validate with retries
        for i in range(max_retries):
            try:
                step.stream(f"\n\n`{expr_slug}`\n```sql\n{sql_query}\n```")
                source.create_sql_expr_source({expr_slug: sql_query}, materialize=True)
                step.stream("\n\n✅ SQL validation successful")
                return sql_query
            except Exception as e:
                if i == max_retries - 1:
                    step.stream(f"\n\n❌ SQL validation failed after {max_retries} attempts: {e}")
                    raise e

                # Retry with LLM fix
                step.stream(f"\n\n⚠️ SQL validation failed (attempt {i+1}/{max_retries}): {e}")
                feedback = f"{type(e).__name__}: {e!s}"
                if "KeyError" in feedback:
                    feedback += " The data does not exist; select from available data sources."

                retry_result = await self._retry_output_by_line(
                    feedback, messages, self._memory, sql_query, language=f"sql.{dialect}"
                )
                sql_query = clean_sql(retry_result, dialect)
        return sql_query

    async def _execute_query(
        self, source, expr_slug: str, sql_query: str,
        is_final: bool, should_materialize: bool, step
    ) -> tuple[Pipeline, Source, str]:
        """Execute SQL query and return pipeline and summary."""
        # Create SQL source
        sql_expr_source = source.create_sql_expr_source(
            {expr_slug: sql_query}, materialize=should_materialize
        )

        if should_materialize:
            self._memory["source"] = sql_expr_source

        # Create pipeline
        if is_final:
            sql_transforms = [SQLLimit(limit=1_000_000, write=source.dialect, pretty=True, identify=False)]
            pipeline = await get_pipeline(source=sql_expr_source, table=expr_slug, sql_transforms=sql_transforms)
        else:
            pipeline = await get_pipeline(source=sql_expr_source, table=expr_slug)

        # Get data summary
        df = await get_data(pipeline)
        summary = await describe_data(df, reduce_enums=False)
        if len(summary) >= 1000:
            summary = summary[:1000-3] + "..."
        summary_formatted = f"\n```\n{summary}\n```"
        if should_materialize:
            summary_formatted += f"\n\nMaterialized data: `{sql_expr_source.name}{SOURCE_TABLE_SEPARATOR}{expr_slug}`"
        stream_details(f"{summary_formatted}", step, title=expr_slug)

        return pipeline, sql_expr_source, summary

    async def _finalize_execution(
        self, results: dict, context_entries: list[dict],
        messages: list[Message], step_title: str | None,
        raise_if_empty: bool = False
    ) -> None:
        """Finalize execution for final step."""
        # Get first result (typically only one for final step)
        expr_slug, result = next(iter(results.items()))

        # Update memory
        pipeline = result["pipeline"]
        df = await get_data(pipeline)

        # If dataframe is empty, raise error to fall back to planning
        if df.empty and raise_if_empty:
            raise ValueError(f"\nQuery `{result['sql']}` returned empty results; ensure all the WHERE filter values exist in the dataset.")

        self._memory["data"] = await describe_data(df)
        self._memory["sql"] = result["sql"]
        self._memory["pipeline"] = pipeline
        self._memory["table"] = pipeline.table
        self._memory["source"] = pipeline.source
        self._memory["sql_plan_context"] = context_entries

        # Render output
        self._render_lumen(
            pipeline,
            spec=result["sql"],
            messages=messages,
            title=step_title
        )

    @retry_llm_output(retries=3)
    async def _execute_sql_step(
        self,
        action_description: str,
        source: Source,
        step_number: int,
        is_final: bool = False,
        should_materialize: bool = True,
        context_entries: list[dict] | None = None,
        step_title: str | None = None,
        step=None,
        sql_plan_context: str | None = None,
        errors: list | None = None,
    ) -> dict[str, Any]:
        """Execute a single SQL generation step."""
        with self.interface.param.update(callback_exception="raise"):
            # Generate SQL queries
            messages = [{"role": "user", "content": action_description}]
            sql_queries = await self._generate_sql_queries(
                messages, source.dialect, step_number, is_final, context_entries, sql_plan_context, errors
            )

            # Validate and execute queries
            results = {}
            for expr_slug, sql_query in sql_queries.items():
                # Validate SQL
                validated_sql = await self._validate_sql(
                    sql_query, expr_slug, source.dialect, source, messages, step
                )

                # Execute and get results
                pipeline, sql_expr_source, summary = await self._execute_query(
                    source, expr_slug, validated_sql, is_final, should_materialize, step
                )

                results[expr_slug] = {
                    "sql": validated_sql,
                    "summary": summary,
                    "pipeline": pipeline,
                    "source": sql_expr_source
                }

            # Handle final step
            if is_final and context_entries is not None:
                await self._finalize_execution(
                    results, context_entries, messages, step_title
                )
                step.status = "success"
                return next(iter(results.values()))["pipeline"]

            step.status = "success"
            return results

    def _build_context_entry(
        self, step_number: int, next_step: NextStep, step_result: dict[str, Any]
    ) -> dict:
        """Build context entry from step results."""
        entry = {
            "step_number": step_number,
            "step_type": next_step.step_type,
            "action_description": next_step.action_description,
            "should_materialize": next_step.should_materialize,
            "queries": [],
            "materialized_tables": []
        }

        for expr_slug, result in step_result.items():
            if next_step.should_materialize:
                table_status = f"{result['source']}{SOURCE_TABLE_SEPARATOR}{expr_slug}"
            else:
                table_status = "<unmaterialized>"
            query_info = {
                "sql": result["sql"],
                "expr_slug": expr_slug,
                "table_status": table_status,
                "summary": result["summary"],
            }
            entry["queries"].append(query_info)

            if next_step.should_materialize:
                entry["materialized_tables"].append(expr_slug)

        return entry

    def _update_context_for_next_iteration(self, sql_plan_context: str, iteration: int) -> str:
        """Update context with results from current iteration."""
        if hasattr(self, '_iteration_results'):
            results_summary = "\n".join(
                f"{i+1}. {r['step']}\nResult: {self._truncate_summary(r['summary'])}"
                for i, r in enumerate(self._iteration_results)
            )
            sql_plan_context += f"\nIteration {iteration} Results:\n{results_summary}"
        return sql_plan_context[-10000:]

    def _format_context(self, context_entries: list[dict]) -> str:
        """Format the enhanced context entries into a readable string."""
        if not context_entries:
            return ""

        # Build materialized tables section - deduplicate
        materialized_tables = []
        seen = set()
        for entry in context_entries:
            for table in entry.get("materialized_tables", []):
                if table not in seen:
                    materialized_tables.append(table)
                    seen.add(table)

        # Format materialized tables
        base_context = ""
        if materialized_tables:
            recent_tables = materialized_tables[-3:]  # Keep only recent 3 tables
            base_context = "**Available Materialized Data (for reuse):**\n"
            for table in recent_tables:
                base_context += f"- `{table}`\n"
            if len(materialized_tables) > 3:
                base_context += f"- ... and {len(materialized_tables) - 3} more\n"
            base_context += "\n"

        # Build recent steps section - show last 3 steps with full context
        steps_context = "**Recent Steps:**\n"
        for entry in context_entries[-3:]:  # Only last 3 steps
            steps_context += f"**Step {entry['step_number']}:** {entry['action_description']}\n"

            # Add query information with full context
            if entry['queries']:
                for query in entry['queries']:
                    steps_context += f"`{query['expr_slug']}:` {query['sql']}\n"
                    steps_context += f"Result: {query['summary']}\n"
                    if query['table_status'] != "<unmaterialized>":
                        steps_context += f"`Referenced as {query['table_status']}`\n"
            steps_context += "\n"

        return base_context + steps_context

    async def _plan_next_step(self, messages: list[Message], sql_plan_context: str, total_steps: int) -> NextStep:
        """Plan the next step based on current context."""
        with self._add_step(title=f"Planning step {total_steps}", steps_layout=self._steps_layout) as step:
            system_prompt = await self._render_prompt(
                "plan_next_step",
                messages,
                sql_plan_context=sql_plan_context,
                total_steps=total_steps,
            )

            model_spec = self.prompts.get("plan_next_step", {}).get("llm_spec", self.llm_spec_key)
            response = self.llm.stream(
                messages,
                system=system_prompt,
                model_spec=model_spec,
                response_model=NextStep,
            )

            output = None
            async for output in response:
                message = f"**Step Validation:**\n{output.pre_step_validation}\n\n"
                message += f"**Reasoning:** {output.reasoning}\n\n"
                message += f"**Next Action ({output.step_type}):** {output.action_description}"
                if output.is_final_answer:
                    message += "\n\n**Ready to provide final answer!**"
                step.stream(message, replace=True)

            return output

    async def _generate_roadmap(self, messages: list[Message]) -> SQLRoadmap:
        """Generate initial execution roadmap."""
        with self._add_step(title="Generating execution roadmap", steps_layout=self._steps_layout) as step:
            # Analyze query for characteristics
            query_content = messages[0].get("content", "") if messages else ""
            query_type = "complex" if any(word in query_content.lower() for word in ["compare", "vs", "between", "join"]) else "simple"
            requires_joins = "join" in query_content.lower() or "vs" in query_content.lower()
            has_temporal = any(word in query_content.lower() for word in ["date", "time", "year", "month", "season", "period"])

            system_prompt = await self._render_prompt(
                "generate_roadmap",
                messages,
                query_type=query_type,
                requires_joins=requires_joins,
                has_temporal=has_temporal,
            )

            model_spec = self.prompts.get("generate_roadmap", {}).get("llm_spec", self.llm_spec_key)
            response = self.llm.stream(
                messages,
                system=system_prompt,
                model_spec=model_spec,
                response_model=self._get_model("generate_roadmap"),
            )

            roadmap = None
            async for output in response:
                # Build summary progressively
                summary = f"**Execution Plan ({output.estimated_steps} steps)**\n\n"

                if output.discovery_steps:
                    summary += "**Discovery Phase:**\n"
                    for i, step_desc in enumerate(output.discovery_steps, 1):
                        summary += f"{i}. {step_desc}\n"

                if output.validation_checks:
                    summary += "\n**Validation Checks:**\n"
                    for check in output.validation_checks:
                        summary += f"- {check}\n"

                if output.potential_issues:
                    summary += "\n**Potential Issues:**\n"
                    for issue in output.potential_issues:
                        summary += f"⚠️ {issue}\n"

                step.stream(summary, replace=True)
                roadmap = output

            return roadmap

    def _format_roadmap(self, roadmap: SQLRoadmap) -> str:
        """Format roadmap for context."""
        context = "**Execution Roadmap:**\n"
        context += f"Estimated Steps: {roadmap.estimated_steps}\n\n"

        if roadmap.discovery_steps:
            context += "Discovery Steps:\n"
            for step in roadmap.discovery_steps:
                context += f"- {step}\n"

        if roadmap.validation_checks:
            context += "\nValidation Checks:\n"
            for check in roadmap.validation_checks:
                context += f"- {check}\n"

        if roadmap.join_strategy:
            context += f"\nJoin Strategy: {roadmap.join_strategy}\n"

        return context

    async def _attempt_oneshot_sql(
        self,
        messages: list[Message],
        source: Source,
        step_title: str | None = None,
    ) -> Pipeline | None:
        """
        Attempt one-shot SQL generation without planning context.
        Returns Pipeline if successful, None if fallback to planning is needed.
        """
        with self._add_step(
            title="Attempting one-shot SQL generation...",
            steps_layout=self._steps_layout,
            status="running"
        ) as step:
            # Generate SQL without planning context
            sql_queries = await self._generate_sql_queries(
                messages, source.dialect, step_number=1,
                is_final=True, context_entries=None
            )

            # Validate and execute the first query
            expr_slug, sql_query = next(iter(sql_queries.items()))
            validated_sql = await self._validate_sql(
                sql_query, expr_slug, source.dialect, source, messages, step
            )

            # Execute and get results
            pipeline, sql_expr_source, summary = await self._execute_query(
                source, expr_slug, validated_sql, is_final=True,
                should_materialize=True, step=step
            )

            # Use existing finalization logic
            results = {expr_slug: {
                "sql": validated_sql,
                "summary": summary,
                "pipeline": pipeline,
                "source": sql_expr_source
            }}

            await self._finalize_execution(
                results, [], messages, step_title, raise_if_empty=True
            )

            step.status = "success"
            step.success_title = "One-shot SQL generation successful"
        return pipeline

    async def _execute_planning_mode(
        self,
        messages: list[Message],
        source: Source,
        step_title: str | None = None,
    ) -> Pipeline:
        """
        Execute the planning mode with roadmap generation and iterative refinement.
        """
        # Generate initial roadmap for planning mode
        roadmap = await self._generate_roadmap(messages)

        # Initialize context tracking
        context_entries = []
        total_steps = 0
        roadmap_context = self._format_roadmap(roadmap)

        # Main execution loop (existing planning logic)
        while total_steps < self.max_steps:
            # Build context for planning
            sql_plan_context = self._format_context(context_entries)
            # Include roadmap context
            if roadmap_context and total_steps == 0:
                sql_plan_context = roadmap_context + "\n\n" + sql_plan_context
            total_steps += 1

            # Plan next step
            next_step = await self._plan_next_step(messages, sql_plan_context, total_steps)

            with self._add_step(
                title=step_title or f"Step {total_steps}: Generating SQL",
                steps_layout=self._steps_layout,
                status="running"
            ) as step:
                result = await self._execute_sql_step(
                    next_step.action_description,
                    source,
                    total_steps,
                    is_final=next_step.is_final_answer,
                    context_entries=context_entries,
                    sql_plan_context=sql_plan_context,
                    should_materialize=next_step.is_final_answer and next_step.should_materialize,
                    step_title=step_title,
                    step=step
                )
            if next_step.is_final_answer:
                return result

            # Update context
            context_entry = self._build_context_entry(
                total_steps, next_step, result
            )
            context_entries.append(context_entry)

            # Keep context window manageable
            if len(context_entries) > 10:
                context_entries = context_entries[-10:]

        raise ValueError(f"Exceeded maximum steps ({self.max_steps}) without reaching a final answer.")

    async def respond(
        self,
        messages: list[Message],
        step_title: str | None = None,
    ) -> Any:
        """Execute SQL generation with one-shot attempt first, then iterative refinement if needed."""
        # Setup sources
        source = self._memory["source"]
        try:
            # Try one-shot approach first
            pipeline = await self._attempt_oneshot_sql(messages, source, step_title)
        except Exception as e:
            if not self.planning_enabled:
                # If planning is disabled, re-raise the error instead of falling back
                raise e
            # Fall back to planning mode if enabled
            messages = mutate_user_message(str(e), messages)
            pipeline = await self._execute_planning_mode(messages, source, step_title)
        return pipeline


class DbtslAgent(LumenBaseAgent, DbtslMixin):
    """
    Responsible for creating and executing queries against a dbt Semantic Layer
    to answer user questions about business metrics.
    """

    conditions = param.List(
        default=[
            "Always use this when dbtsl_metaset is available",
        ]
    )

    purpose = param.String(
        default="""
        Responsible for displaying data to answer user queries about
        business metrics using dbt Semantic Layers. This agent can compile
        and execute metric queries against a dbt Semantic Layer."""
    )

    prompts = param.Dict(
        default={
            "main": {
                "response_model": DbtslQueryParams,
                "template": PROMPTS_DIR / "DbtslAgent" / "main.jinja2",
            },
            "retry_output": {"response_model": RetrySpec, "template": PROMPTS_DIR / "LumenBaseAgent" / "retry_output.jinja2"},
        }
    )

    provides = param.List(default=["table", "sql", "pipeline", "data", "dbtsl_vector_metaset", "dbtsl_sql_metaset"], readonly=True)

    requires = param.List(default=["source", "dbtsl_metaset"], readonly=True)

    source = param.ClassSelector(
        class_=BaseSQLSource,
        doc="""
        The source associated with the dbt Semantic Layer.""",
    )

    user = param.String(default="DBT")

    _extensions = ("codeeditor", "tabulator")

    _output_type = SQLOutput

    def __init__(self, source: Source, **params):
        super().__init__(source=source, **params)

    def _update_spec(self, memory: _Memory, event: param.parameterized.Event):
        """
        Update the SQL specification in memory.
        """
        memory["sql"] = event.new

    @retry_llm_output()
    async def _create_valid_query(self, messages: list[Message], title: str | None = None, errors: list | None = None):
        """
        Create a valid dbt Semantic Layer query based on user messages.
        """
        system_prompt = await self._render_prompt(
            "main",
            messages,
            errors=errors,
        )

        with self._add_step(title=title or "dbt Semantic Layer query", steps_layout=self._steps_layout) as step:
            model_spec = self.prompts["main"].get("llm_spec", self.llm_spec_key)
            response = self.llm.stream(
                messages,
                system=system_prompt,
                model_spec=model_spec,
                response_model=DbtslQueryParams,
            )

            query_params = None
            try:
                async for output in response:
                    step_message = output.chain_of_thought or ""
                    step.stream(step_message, replace=True)

                query_params = {
                    "metrics": output.metrics,
                    "group_by": output.group_by,
                    "limit": output.limit,
                    "order_by": output.order_by,
                    "where": output.where,
                }
                expr_slug = output.expr_slug

                # Ensure required fields are present
                if "metrics" not in query_params or not query_params["metrics"]:
                    raise ValueError("Query must include at least one metric")

                # Ensure limit exists with a default value if not provided
                if "limit" not in query_params or not query_params["limit"]:
                    query_params["limit"] = 10000

                formatted_params = json.dumps(query_params, indent=2)
                step.stream(f"\n\n`{expr_slug}`\n```json\n{formatted_params}\n```")

                self._memory["dbtsl_query_params"] = query_params
            except asyncio.CancelledError as e:
                step.failed_title = "Cancelled dbt Semantic Layer query generation"
                raise e

        if step.failed_title and step.failed_title.startswith("Cancelled"):
            raise asyncio.CancelledError()
        elif not query_params:
            raise ValueError("No dbt Semantic Layer query was generated.")

        try:
            # Execute the query against the dbt Semantic Layer
            client = self._instantiate_client()
            async with client.session():
                sql_query = await client.compile_sql(
                    metrics=query_params.get("metrics", []),
                    group_by=query_params.get("group_by"),
                    limit=query_params.get("limit"),
                    order_by=query_params.get("order_by"),
                    where=query_params.get("where"),
                )

                # Log the compiled SQL for debugging
                step.stream(f"\nCompiled SQL:\n```sql\n{sql_query}\n```", replace=False)

            sql_expr_source = self.source.create_sql_expr_source({expr_slug: sql_query})
            self._memory["sql"] = sql_query

            # Apply transforms
            sql_transforms = [SQLLimit(limit=1_000_000, write=self.source.dialect, pretty=True, identify=False)]
            transformed_sql_query = sql_query
            for sql_transform in sql_transforms:
                transformed_sql_query = sql_transform.apply(transformed_sql_query)
                if transformed_sql_query != sql_query:
                    stream_details(f"```sql\n{transformed_sql_query}\n```", step, title=f"{sql_transform.__class__.__name__} Applied")

            # Create pipeline and get data
            pipeline = await get_pipeline(source=sql_expr_source, table=expr_slug, sql_transforms=sql_transforms)

            df = await get_data(pipeline)
            sql_metaset = await get_metaset([sql_expr_source], [expr_slug])
            vector_metaset = sql_metaset.vector_metaset

            # Update memory
            self._memory["data"] = await describe_data(df)
            self._memory["source"] = sql_expr_source
            self._memory["pipeline"] = pipeline
            self._memory["table"] = pipeline.table
            self._memory["dbtsl_vector_metaset"] = vector_metaset
            self._memory["dbtsl_sql_metaset"] = sql_metaset
            return sql_query, pipeline
        except Exception as e:
            report_error(e, step)
            raise e

    async def respond(
        self,
        messages: list[Message],
        step_title: str | None = None,
    ) -> Any:
        """
        Responds to user messages by generating and executing a dbt Semantic Layer query.
        """
        try:
            sql_query, pipeline = await self._create_valid_query(messages, step_title)
        except RetriesExceededError as e:
            traceback.print_exception(e)
            self._memory["__error__"] = str(e)
            return None

        self._render_lumen(pipeline, spec=sql_query, messages=messages, title=step_title)
        return pipeline


class BaseViewAgent(LumenBaseAgent):

    requires = param.List(default=["pipeline", "table", "data"], readonly=True)

    provides = param.List(default=["view"], readonly=True)

    prompts = param.Dict(
        default={
            "main": {"template": PROMPTS_DIR / "BaseViewAgent" / "main.jinja2"},
        }
    )

    def __init__(self, **params):
        self._last_output = None
        super().__init__(**params)

    @retry_llm_output()
    async def _create_valid_spec(
        self,
        messages: list[Message],
        pipeline: Pipeline,
        schema: dict[str, Any],
        step_title: str | None = None,
        errors: list[str] | None = None,
    ) -> dict[str, Any]:
        errors_context = {}
        if errors:
            errors = ("\n".join(f"{i + 1}. {error}" for i, error in enumerate(errors))).strip()
            try:
                last_output = yaml.safe_load(self._last_output["yaml_spec"])
            except Exception:
                last_output = ""

            vector_metadata_map = None
            if "sql_metaset" in self._memory:
                vector_metadata_map = self._memory["sql_metaset"].vector_metaset.vector_metadata_map
            elif "dbtsl_sql_metaset" in self._memory:
                vector_metadata_map = self._memory["dbtsl_sql_metaset"].vector_metaset.vector_metadata_map

            columns_context = ""
            if vector_metadata_map is not None:
                for table_slug, vector_metadata in vector_metadata_map.items():
                    table_name = table_slug.split(SOURCE_TABLE_SEPARATOR)[-1]
                    if table_name in pipeline.table:
                        columns = [col.name for col in vector_metadata.columns]
                        columns_context += f"\nSQL: {vector_metadata.base_sql}\nColumns: {', '.join(columns)}\n\n"
            errors_context = {
                "errors": errors,
                "last_output": last_output,
                "num_errors": len(errors),
                "columns_context": columns_context,
            }

        doc = self.view_type.__doc__.split("\n\n")[0] if self.view_type.__doc__ else self.view_type.__name__
        system = await self._render_prompt(
            "main",
            messages,
            table=pipeline.table,
            doc=doc,
            **errors_context,
        )

        model_spec = self.prompts["main"].get("llm_spec", self.llm_spec_key)
        response = self.llm.stream(
            messages,
            system=system,
            model_spec=model_spec,
            response_model=self._get_model("main", schema=schema),
        )

        e = None
        error = ""
        spec = ""
        with self._add_step(title=step_title or "Generating view...", steps_layout=self._steps_layout) as step:
            async for output in response:
                chain_of_thought = output.chain_of_thought or ""
                step.stream(chain_of_thought, replace=True)

            self._last_output = spec = dict(output)

            for i in range(3):
                try:
                    spec = await self._extract_spec(spec)
                    break
                except Exception as e:
                    e = get_root_exception(e, exceptions=(MissingContextError,))
                    if isinstance(e, MissingContextError):
                        raise e

                    error = str(e)
                    traceback.print_exception(e)
                    context = f"```\n{yaml.safe_dump(yaml.safe_load(self._last_output['yaml_spec']))}\n```"
                    report_error(e, step, language="json", context=context, status="failed")
                    with self._add_step(
                        title="Re-attempted view generation",
                        steps_layout=self._steps_layout,
                    ) as retry_step:
                        view = await self._retry_output_by_line(e, messages, self._memory, yaml.safe_dump(spec), language="")
                        if "yaml_spec: " in view:
                            view = view.split("yaml_spec: ")[-1].rstrip('"').rstrip("'")
                        retry_step.stream(f"\n\n```yaml\n{view}\n```")
                    if i == 2:
                        raise

        self._last_output = spec

        if error:
            raise ValueError(error)

        log_debug(f"{self.name} settled on spec: {spec!r}.")
        return spec

    async def _extract_spec(self, spec: dict[str, Any]):
        return dict(spec)

    async def _update_spec(self, memory: _Memory, event: param.parameterized.Event):
        memory["view"] = dict(await self._extract_spec(event.new), type=self.view_type)

    async def respond(
        self,
        messages: list[Message],
        step_title: str | None = None,
    ) -> Any:
        """
        Generates a visualization based on user messages and the current data pipeline.
        """
        pipeline = self._memory.get("pipeline")
        if not pipeline:
            raise ValueError("No current pipeline found in memory.")

        schema = await get_schema(pipeline)
        if not schema:
            raise ValueError("Failed to retrieve schema for the current pipeline.")

        spec = await self._create_valid_spec(messages, pipeline, schema, step_title)
        self._memory["view"] = dict(spec, type=self.view_type)
        view = self.view_type(pipeline=pipeline, **spec)
        self._render_lumen(view, messages=messages, title=step_title)
        return view


class hvPlotAgent(BaseViewAgent):
    conditions = param.List(
        default=[
            "Use for exploratory data analysis, interactive plots, and dynamic filtering",
            "Use for quick, iterative data visualization during analysis",
        ]
    )

    purpose = param.String(default="Generates a plot of the data given a user prompt.")

    prompts = param.Dict(
        default={
            "main": {"template": PROMPTS_DIR / "hvPlotAgent" / "main.jinja2"},
        }
    )

    view_type = hvPlotUIView

    def _get_model(self, prompt_name: str, schema: dict[str, Any]) -> type[BaseModel]:
        # Find parameters
        excluded = self.view_type._internal_params + [
            "controls",
            "type",
            "source",
            "pipeline",
            "transforms",
            "download",
            "field",
            "selection_group",
        ]
        model = param_to_pydantic(
            self.view_type,
            base_model=PartialBaseModel,
            excluded=excluded,
            schema=schema,
            extra_fields={
                "chain_of_thought": (str, FieldInfo(description="Your thought process behind the plot.")),
            },
        )
        return model[self.view_type.__name__]

    async def _update_spec(self, memory: _Memory, event: param.parameterized.Event):
        spec = yaml.load(event.new, Loader=yaml.SafeLoader)
        memory["view"] = dict(await self._extract_spec(spec), type=self.view_type)

    async def _extract_spec(self, spec: dict[str, Any]):
        pipeline = self._memory["pipeline"]
        spec = {key: val for key, val in spec.items() if val is not None}
        spec["type"] = "hvplot_ui"
        self.view_type.validate(spec)
        spec.pop("type", None)

        # Add defaults
        spec["responsive"] = True
        data = await get_data(pipeline)
        if len(data) > 20000 and spec["kind"] in ("line", "scatter", "points"):
            spec["rasterize"] = True
            spec["cnorm"] = "log"
        return spec


class VegaLiteAgent(BaseViewAgent):

    conditions = param.List(
        default=[
            "Use for publication-ready visualizations or when user specifically requests Vega-Lite charts",
            "Use for polished charts intended for presentation or sharing",
        ]
    )

    purpose = param.String(default="Generates a vega-lite specification of the plot the user requested.")

    prompts = param.Dict(
        default={
            "main": {"response_model": VegaLiteSpec, "template": PROMPTS_DIR / "VegaLiteAgent" / "main.jinja2"},
            "retry_output": {"response_model": RetrySpec, "template": PROMPTS_DIR / "VegaLiteAgent" / "retry_output.jinja2"},
        }
    )

    view_type = VegaLiteView

    _extensions = ("vega",)

    _output_type = VegaLiteOutput

    _retry_target_keys = ["spec"]

    async def _update_spec(self, memory: _Memory, event: param.parameterized.Event):
        try:
            spec = await self._extract_spec({"yaml_spec": event.new})
        except Exception as e:
            traceback.print_exception(e)
            return
        memory["view"] = dict(spec, type=self.view_type)

    def _standardize_to_layers(self, vega_spec: dict) -> None:
        """Standardize vega spec by migrating to layer format."""
        if "layer" not in vega_spec:
            vega_spec["layer"] = [{
                "encoding": vega_spec.pop("encoding", None),
                "mark": vega_spec.pop("mark", None)
            }]

    def _add_zoom_params(self, vega_spec: dict) -> None:
        """Add zoom parameters to vega spec."""
        if "params" not in vega_spec:
            vega_spec["params"] = []

        existing_param_names = {
            param.get("name") for param in vega_spec["params"]
            if isinstance(param, dict) and "name" in param
        }

        for p in VEGA_ZOOMABLE_MAP_ITEMS["params"]:
            if p.get("name") not in existing_param_names:
                vega_spec["params"].append(p)

    def _setup_projection(self, vega_spec: dict) -> None:
        """Setup map projection settings."""
        if "projection" not in vega_spec:
            vega_spec["projection"] = {"type": "mercator"}
        vega_spec["projection"].update(VEGA_ZOOMABLE_MAP_ITEMS["projection"])

    def _handle_map_compatibility(self, vega_spec: dict, vega_spec_str: str) -> None:
        """Handle map projection compatibility and add geographic outlines."""
        has_world_map = "world-110m.json" in vega_spec_str
        uses_albers_usa = vega_spec["projection"]["type"] == "albersUsa"

        if has_world_map and uses_albers_usa:
            # albersUsa incompatible with world map
            vega_spec["projection"] = "mercator"
        elif not has_world_map and not uses_albers_usa:
            # Add world map outlines if needed
            vega_spec["layer"].append(VEGA_MAP_LAYER["world"])

    def _add_geographic_items(self, vega_spec: dict, vega_spec_str: str) -> dict:
        """Add geographic visualization items to vega spec."""
        self._standardize_to_layers(vega_spec)
        self._add_zoom_params(vega_spec)
        self._setup_projection(vega_spec)
        self._handle_map_compatibility(vega_spec, vega_spec_str)
        return vega_spec

    @classmethod
    def _extract_as_keys(cls, transforms: list[dict]) -> list[str]:
        """
        Extracts all 'as' field names from a list of Vega-Lite transform definitions.

        Parameters
        ----------
        transforms : list[dict]
            A list of Vega-Lite transform objects.

        Returns
        -------
        list[str]
            A list of field names from 'as' keys (flattened, deduplicated).
        """
        as_fields = []
        for t in transforms:
            # Top-level 'as'
            if "as" in t:
                if isinstance(t["as"], list):
                    as_fields.extend(t["as"])
                elif isinstance(t["as"], str):
                    as_fields.append(t["as"])
            for key in ("aggregate", "joinaggregate", "window"):
                if key in t and isinstance(t[key], list):
                    for entry in t[key]:
                        if "as" in entry:
                            as_fields.append(entry["as"])

        return list(dict.fromkeys(as_fields))

    async def _ensure_columns_exists(self, vega_spec: dict):
        schema = await get_schema(self._memory["pipeline"])

        fields = self._extract_as_keys(vega_spec.get('transform', [])) + list(schema)
        for layer in vega_spec.get("layer", []):
            encoding = layer.get("encoding", {})
            if not encoding:
                continue

            for enc_def in encoding.values():
                fields_to_check = []

                if isinstance(enc_def, dict) and "field" in enc_def:
                    fields_to_check.append(enc_def["field"])
                elif isinstance(enc_def, list):
                    fields_to_check.extend(item["field"] for item in enc_def if isinstance(item, dict) and "field" in item)

                for field in fields_to_check:
                    if field not in fields and field.lower() not in fields and field.upper() not in fields:
                        raise ValueError(f"Field '{field}' not found in schema.")

    async def _extract_spec(self, spec: dict[str, Any]):
        # .encode().decode('unicode_escape') fixes a JSONDecodeError in Python
        # where it's expecting property names enclosed in double quotes
        # by properly handling the escaped characters in your JSON string
        if yaml_spec := spec.get("yaml_spec"):
            vega_spec = yaml.load(yaml_spec, Loader=yaml.SafeLoader)
        elif json_spec := spec.get("json_spec"):
            vega_spec = load_json(json_spec)
        if "$schema" not in vega_spec:
            vega_spec["$schema"] = "https://vega.github.io/schema/vega-lite/v5.json"
        if "width" not in vega_spec:
            vega_spec["width"] = "container"
        if "height" not in vega_spec:
            vega_spec["height"] = "container"
        self._output_type._validate_spec(vega_spec)
        await self._ensure_columns_exists(vega_spec)

        # using string comparison because these keys could be in different nested levels
        vega_spec_str = yaml.dump(vega_spec)
        # Handle different types of interactive controls based on chart type
        if "latitude:" in vega_spec_str or "longitude:" in vega_spec_str:
            vega_spec = self._add_geographic_items(vega_spec, vega_spec_str)
        elif ("point: true" not in vega_spec_str or "params" not in vega_spec) and vega_spec_str.count("encoding:") == 1:
            # add pan/zoom controls to all plots except geographic ones and points overlaid on line plots
            # because those result in an blank plot without error
            vega_spec["params"] = [{"bind": "scales", "name": "grid", "select": "interval"}]
        return {"spec": vega_spec, "sizing_mode": "stretch_both", "min_height": 300, "max_width": 1200}


class AnalysisAgent(LumenBaseAgent):

    analyses = param.List([])

    conditions = param.List(
        default=[
            "Use for custom analysis, advanced analytics, or domain-specific analysis methods",
            "Use when built-in SQL/visualization agents are insufficient",
            "NOT for simple queries or basic visualizations",
        ]
    )

    purpose = param.String(default="Perform custom analyses on the data.")

    prompts = param.Dict(
        default={
            "main": {"template": PROMPTS_DIR / "AnalysisAgent" / "main.jinja2"},
        }
    )

    provides = param.List(default=["view"])

    requires = param.List(default=["pipeline"])

    _output_type = AnalysisOutput

    def _update_spec(self, memory: _Memory, event: param.parameterized.Event):
        pass

    async def respond(
        self,
        messages: list[Message],
        step_title: str | None = None
    ) -> Any:
        pipeline = self._memory["pipeline"]
        analyses = {a.name: a for a in self.analyses if await a.applies(pipeline)}
        if not analyses:
            log_debug("No analyses apply to the current data.")
            return None

        # Short cut analysis selection if there's an exact match
        if len(messages):
            analysis = messages[0].get("content").replace("Apply ", "")
            if analysis in analyses:
                analyses = {analysis: analyses[analysis]}

        if len(analyses) > 1:
            with self._add_step(title="Choosing the most relevant analysis...", steps_layout=self._steps_layout) as step:
                type_ = Literal[tuple(analyses)]
                analysis_model = create_model(
                    "Analysis", correct_name=(type_, FieldInfo(description="The name of the analysis that is most appropriate given the user query."))
                )
                system_prompt = await self._render_prompt(
                    "main",
                    messages,
                    analyses=analyses,
                    data=self._memory.get("data"),
                )
                model_spec = self.prompts["main"].get("llm_spec", self.llm_spec_key)
                analysis_name = (
                    await self.llm.invoke(
                        messages,
                        system=system_prompt,
                        model_spec=model_spec,
                        response_model=analysis_model,
                        allow_partial=False,
                    )
                ).correct_name
                step.stream(f"Selected {analysis_name}")
                step.success_title = f"Selected {analysis_name}"
        else:
            analysis_name = next(iter(analyses))

        view = None
        with self.interface.param.update(callback_exception="raise"):
            with self._add_step(title=step_title or "Creating view...", steps_layout=self._steps_layout) as step:
                await asyncio.sleep(0.1)  # necessary to give it time to render before calling sync function...
                analysis_callable = analyses[analysis_name].instance(agents=self.agents, memory=self._memory, interface=self.interface)

                data = await get_data(pipeline)
                for field in analysis_callable._field_params:
                    analysis_callable.param[field].objects = list(data.columns)
                self._memory["analysis"] = analysis_callable

                if analysis_callable.autorun:
                    if asyncio.iscoroutinefunction(analysis_callable.__call__):
                        view = await analysis_callable(pipeline)
                    else:
                        view = await asyncio.to_thread(analysis_callable, pipeline)
                    if isinstance(view, Viewable):
                        view = Panel(object=view, pipeline=self._memory.get("pipeline"))
                    spec = view.to_spec()
                    if isinstance(view, View):
                        view_type = view.view_type
                        self._memory["view"] = dict(spec, type=view_type)
                    elif isinstance(view, Pipeline):
                        self._memory["pipeline"] = view
                    # Ensure data reflects processed pipeline
                    if pipeline is not self._memory["pipeline"]:
                        pipeline = self._memory["pipeline"]
                        data = await get_data(pipeline)
                        if len(data) > 0:
                            self._memory["data"] = await describe_data(data)
                    yaml_spec = yaml.dump(spec)
                    step.stream(f"Generated view\n```yaml\n{yaml_spec}\n```")
                    step.success_title = "Generated view"
                else:
                    step.success_title = "Configure the analysis"

        analysis = self._memory["analysis"]
        pipeline = self._memory["pipeline"]
        if view is None and analysis.autorun:
            self.interface.stream("Failed to find an analysis that applies to this data")
        else:
            self._render_lumen(view, analysis=analysis, pipeline=pipeline, title=step_title)
            self.interface.stream(
                analysis.message or f"Successfully created view with {analysis_name} analysis.", user="Assistant"
            )
        return view


class ValidationAgent(Agent):
    """
    ValidationAgent focuses solely on validating whether the executed plan
    fully answered the user's original query. It identifies missing elements
    and suggests next steps when validation fails.
    """

    conditions = param.List(
        default=[
            "Use to validate whether executed plans fully answered user queries",
            "Use to identify missing elements from the original user request",
            "NOT for data analysis, pattern identification, or technical programming questions",
        ]
    )

    purpose = param.String(
        default="""
        Validates whether executed plans fully answered the user's original query.
        Identifies missing elements, assesses completeness, and suggests next steps
        when validation fails. Acts as a quality gate for plan execution."""
    )

    prompts = param.Dict(
        default={
            "main": {"template": PROMPTS_DIR / "ValidationAgent" / "main.jinja2", "response_model": QueryCompletionValidation, "tools": []},
        }
    )

    requires = param.List(default=[], readonly=True)

    provides = param.List(default=["validation_result"], readonly=True)

    async def respond(
        self,
        messages: list[Message],
        render_output: bool = False,
        step_title: str | None = None,
    ) -> Any:
        def on_click(event):
            if messages:
                user_messages = [msg for msg in reversed(messages) if msg.get("role") == "user"]
                original_query = user_messages[0].get("content", "").split("-- For context...")[0]
            suggestions_list = '\n- '.join(result.suggestions)
            self.interface.send(f"Follow these suggestions to fulfill the original intent {original_query}\n\n{suggestions_list}")

        executed_steps = None
        if "plan" in self._memory and hasattr(self._memory["plan"], "steps"):
            executed_steps = [f"{step.actor}: {step.instruction}" for step in self._memory["plan"].steps]

        system_prompt = await self._render_prompt("main", messages, executed_steps=executed_steps)
        model_spec = self.prompts["main"].get("llm_spec", self.llm_spec_key)

        result = await self.llm.invoke(
            messages=messages,
            system=system_prompt,
            model_spec=model_spec,
            response_model=QueryCompletionValidation,
        )

        self._memory["validation_result"] = result

        response_parts = []
        if result.correct:
            return result

        response_parts.append(f"**Query Validation: ✗ Incomplete** - {result.chain_of_thought}")
        if result.missing_elements:
            response_parts.append(f"**Missing Elements:** {', '.join(result.missing_elements)}")
        if result.suggestions:
            response_parts.append("**Suggested Next Steps:**")
            for i, suggestion in enumerate(result.suggestions, 1):
                response_parts.append(f"{i}. {suggestion}")

        button = Button(name="Rerun", on_click=on_click)
        footer_objects = [button]
        formatted_response = "\n\n".join(response_parts)
        self.interface.stream(formatted_response, user=self.user, max_width=self._max_width, footer_objects=footer_objects)
        return result<|MERGE_RESOLUTION|>--- conflicted
+++ resolved
@@ -483,15 +483,11 @@
         }
     )
 
-<<<<<<< HEAD
+    user = param.String(default="Lumen")
+
+    _max_width = None
+    _output_type = LumenOutput
     _retry_target_keys = []
-=======
-    user = param.String(default="Lumen")
->>>>>>> 38d64f9f
-
-    _output_type = LumenOutput
-
-    _max_width = None
 
     def _update_spec(self, memory: _Memory, event: param.parameterized.Event):
         """
