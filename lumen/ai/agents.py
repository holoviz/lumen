from __future__ import annotations

import asyncio
import json
import traceback

from functools import partial
from typing import Any, ClassVar, Literal

import pandas as pd
import panel as pn
import param
import yaml

from panel.chat import ChatInterface
from panel.viewable import Viewable, Viewer
from panel_material_ui import Button, Tabs
from panel_material_ui.chat import ChatMessage
from pydantic import BaseModel, create_model
from pydantic.fields import FieldInfo

from ..base import Component
from ..dashboard import Config, load_yaml
from ..pipeline import Pipeline
from ..sources.base import BaseSQLSource, Source
from ..state import state
from ..transforms.sql import SQLLimit
from ..views import (
    Panel, VegaLiteView, View, hvPlotUIView,
)
from .actor import ContextProvider
from .config import (
    PROMPTS_DIR, SOURCE_TABLE_SEPARATOR, VEGA_MAP_LAYER,
    VEGA_ZOOMABLE_MAP_ITEMS, MissingContextError, RetriesExceededError,
)
from .controls import RetryControls, SourceControls
from .llm import Llm, Message
from .memory import _Memory
from .models import (
    DbtslQueryParams, DiscoveryQueries, DiscoverySufficiency, DistinctQuery,
    PartialBaseModel, QueryCompletionValidation, RetrySpec, SampleQuery,
    SqlQuery, VegaLiteSpec, make_sql_model,
)
from .schemas import get_metaset
from .services import DbtslMixin
from .tools import ToolUser
from .translate import param_to_pydantic
from .utils import (
    apply_changes, clean_sql, describe_data, get_data, get_pipeline,
    get_root_exception, get_schema, load_json, log_debug, report_error,
    retry_llm_output, set_nested, stream_details,
)
from .views import AnalysisOutput, LumenOutput, VegaLiteOutput


class Agent(Viewer, ToolUser, ContextProvider):
    """
    Agents are actors responsible for taking a user query and
    performing a particular task and responding by adding context to
    the current memory and creating outputs.

    Each Agent can require certain context that is needed to perform
    the task and should declare any context it itself provides.

    Agents have access to an LLM and the current memory and can
    solve tasks by executing a series of prompts or by rendering
    contents such as forms or widgets to gather user input.
    """

    agents = param.List(doc="""
        List of agents this agent can invoke.""")

    debug = param.Boolean(default=False, doc="""
        Whether to enable verbose error reporting.""")

    llm = param.ClassSelector(class_=Llm, doc="""
        The LLM implementation to query.""")

    user = param.String(default="Agent", doc="""
        The name of the user that will be respond to the user query.""")

    # Panel extensions this agent requires to be loaded
    _extensions = ()

    # Maximum width of the output
    _max_width = 1200

    __abstract = True

    def __init__(self, **params):
        def _exception_handler(exception):
            traceback.print_exception(exception)
            if self.interface is None:
                return
            messages = self.interface.serialize()
            if messages and str(exception) in messages[-1]["content"]:
                return

            self.interface.send(
                f"Error cannot be resolved:\n\n{exception}", user="System", respond=False
            )

        super().__init__(**params)
        if not self.debug:
            pn.config.exception_handler = _exception_handler

        if state.config is None:
            state.config = Config(raise_with_notifications=True)
        else:
            state.config.raise_with_notifications = True

    async def _interface_callback(self, contents: list | str, user: str, instance: ChatInterface):
        await self.respond(contents)
        self._retries_left = 1

    @property
    def _steps_layout(self):
        """
        Stream to a dummy column to be able to suppress the steps output.
        """
        return pn.Column() if not self.steps_layout else self.steps_layout

    def __panel__(self):
        return self.interface

    async def _stream(self, messages: list[Message], system_prompt: str) -> Any:
        message = None
        model_spec = self.prompts["main"].get("llm_spec", self.llm_spec_key)
        async for output_chunk in self.llm.stream(messages, system=system_prompt, model_spec=model_spec, field="output"):
            if self.interface is None:
                if message is None:
                    message = ChatMessage(output_chunk, user=self.user)
                else:
                    message.object = output_chunk
            else:
                message = self.interface.stream(output_chunk, replace=True, message=message, user=self.user, max_width=self._max_width)
        return message

    async def _gather_prompt_context(self, prompt_name: str, messages: list, **context):
        context = await super()._gather_prompt_context(prompt_name, messages, **context)
        if "tool_context" not in context:
            context["tool_context"] = await self._use_tools(prompt_name, messages)
        return context

    # Public API

    @classmethod
    async def applies(cls, memory: _Memory) -> bool:
        """
        Additional checks to determine if the agent should be used.
        """
        return True

    async def requirements(self, messages: list[Message]) -> list[str]:
        return self.requires

    async def respond(
        self,
        messages: list[Message],
        step_title: str | None = None,
    ) -> Any:
        """
        Provides a response to the user query.

        The type of the response may be a simple string or an object.

        Arguments
        ---------
        messages: list[Message]
            The list of messages corresponding to the user query and any other
            system messages to be included.
        step_title: str | None
            If the Agent response is part of a longer query this describes
            the step currently being processed.
        """
        system_prompt = await self._render_prompt("main", messages)
        return await self._stream(messages, system_prompt)


class SourceAgent(Agent):
    """
    SourceAgent renders a form that allows a user to upload or
    provide a URI to one or more datasets.
    """

    conditions = param.List(
        default=[
            "Use ONLY when user explicitly asks to upload or connect to NEW data sources (NOT if data sources already exist)",
        ])

    purpose = param.String(default="Allows a user to upload new datasets, data, or documents.")

    requires = param.List(default=[], readonly=True)

    provides = param.List(default=["sources", "source", "document_sources"], readonly=True)

    source_controls: ClassVar[SourceControls] = SourceControls

    _extensions = ("filedropper",)

    async def respond(
        self,
        messages: list[Message],
        step_title: str | None = None,
    ) -> Any:
        source_controls = self.source_controls(memory=self._memory, cancellable=True, replace_controls=True)

        output = pn.Column(source_controls)
        if "source" not in self._memory:
            help_message = "No datasets or documents were found, **please upload at least one to continue**..."
        else:
            help_message = "**Please upload new dataset(s)/document(s) to continue**, or click cancel if this was unintended..."
        output.insert(0, help_message)
        self.interface.send(output, respond=False, user="Assistant")
        while not source_controls._add_button.clicks > 0:
            await asyncio.sleep(0.05)
            if source_controls._cancel_button.clicks > 0:
                self.interface.undo()
                self.interface.disabled = False
                return None
        return source_controls


class ChatAgent(Agent):
    """
    ChatAgent provides general information about available data
    and other topics  to the user.
    """

    conditions = param.List(
        default=[
            "Use for high-level data information or general conversation",
            "Use for technical questions about programming, functions, methods, libraries, APIs, software tools, or 'how to' code usage",
            "NOT for data-specific questions that require querying data",
        ]
    )

    purpose = param.String(
        default="""
        Engages in conversations about high-level data topics, programming questions,
        technical documentation, and general conversation. Handles questions about
        specific functions, methods, libraries, and provides coding guidance and
        technical explanations.""")

    prompts = param.Dict(
        default={
            "main": {
                "template": PROMPTS_DIR / "ChatAgent" / "main.jinja2",
            },
        }
    )

    requires = param.List(default=[], readonly=True)

    async def respond(
        self,
        messages: list[Message],
        step_title: str | None = None,
    ) -> Any:
        context = {"tool_context": await self._use_tools("main", messages)}
        if "vector_metaset" not in self._memory and "source" in self._memory and "table" in self._memory:
            source = self._memory["source"]
            self._memory["vector_metaset"] = await get_metaset(
                [source], [f"{source.name}{SOURCE_TABLE_SEPARATOR}{self._memory['table']}"],
            )
        system_prompt = await self._render_prompt("main", messages, **context)
        return await self._stream(messages, system_prompt)


class AnalystAgent(ChatAgent):
    conditions = param.List(
        default=[
            "Use for interpreting and analyzing results from executed queries",
            "NOT for initial data queries, data exploration, or technical programming questions",
        ]
    )

    purpose = param.String(
        default="""
        Responsible for analyzing results and providing clear, concise, and actionable insights.
        Focuses on breaking down complex data findings into understandable points for
        high-level decision-making. Emphasizes detailed interpretation, trends, and
        relationships within the data, while avoiding general overviews or
        superficial descriptions.""")

    prompts = param.Dict(
        default={
            "main": {"template": PROMPTS_DIR / "AnalystAgent" / "main.jinja2", "tools": []},
        }
    )

    requires = param.List(default=["source", "pipeline"], readonly=True)

    async def respond(
        self,
        messages: list[Message],
        step_title: str | None = None,
    ) -> Any:
        messages = await super().respond(messages, step_title)
        if len(self._memory.get("data", [])) == 0 and self._memory.get("sql"):
            self._memory["sql"] = f"{self._memory['sql']}\n-- No data was returned from the query."
        return messages


class ListAgent(Agent):
    """
    Abstract base class for agents that display a list of items to the user.
    """

    purpose = param.String(default="""
        Renders a list of items to the user and lets the user pick one.""")

    requires = param.List(default=[], readonly=True)

    _extensions = ("tabulator",)

    _column_name = None

    _message_format = None

    __abstract = True

    def _get_items(self) -> dict[str, list[str]]:
        """Return dict of items grouped by source/category"""

    def _use_item(self, event):
        """Handle when a user clicks on an item in the list"""
        if event.column != "show":
            return

        tabulator = self._tabs[self._tabs.active]
        item = tabulator.value.iloc[event.row, 0]

        if self._message_format is None:
            raise ValueError("Subclass must define _message_format")

        message = self._message_format.format(item=repr(item))
        self.interface.send(message)

    async def respond(
        self,
        messages: list[Message],
        step_title: str | None = None,
    ) -> Any:
        items = self._get_items()

        # Create tabs with one tabulator per source
        tabs = []
        for source_name, source_items in items.items():
            if not source_items:
                continue

            header_filters = False
            if len(source_items) > 10:
                column_filter = {"type": "input", "placeholder": f"Filter by {self._column_name.lower()}..."}
                header_filters = {self._column_name: column_filter}

            df = pd.DataFrame({self._column_name: source_items})
            item_list = pn.widgets.Tabulator(
                df,
                buttons={"show": '<i class="fa fa-eye"></i>'},
                show_index=False,
                min_height=150,
                min_width=350,
                widths={self._column_name: "90%"},
                disabled=True,
                page_size=10,
                pagination="remote",
                header_filters=header_filters,
                sizing_mode="stretch_width",
                name=source_name
            )
            item_list.on_click(self._use_item)
            tabs.append(item_list)

        self._tabs = Tabs(*tabs, sizing_mode="stretch_width")

        self.interface.stream(
            pn.Column(
                f"The available {self._column_name.lower()}s are listed below. Click on the eye icon to show the {self._column_name.lower()} contents.",
                self._tabs
            ), user="Assistant"
        )
        return self._tabs


class TableListAgent(ListAgent):
    """
    The TableListAgent lists all available data and lets the user pick one.
    """

    conditions = param.List(default=[
        "Use when user explicitly asks to 'list data', 'show available data', or 'what data do you have'",
        "NOT for showing actual data contents, querying, or analyzing data",
    ])

    not_with = param.List(default=["DbtslAgent", "SQLAgent"])

    purpose = param.String(default="""
        Displays a list of all available data & datasets in memory. Not useful for identifying which dataset to use for analysis.""")

    requires = param.List(default=["source"], readonly=True)

    _column_name = "Data"

    _message_format = "Show the data: {item}"

    @classmethod
    async def applies(cls, memory: _Memory) -> bool:
        return len(memory.get('visible_slugs', set())) > 1

    def _get_items(self) -> dict[str, list[str]]:
        if "closest_tables" in self._memory:
            # If we have closest_tables from search, return as a single group
            return {"Search Results": self._memory["closest_tables"]}

        # Group tables by source
        visible_slugs = self._memory.get('visible_slugs', set())
        if not visible_slugs:
            return {}

        tables_by_source = {}
        for slug in visible_slugs:
            if SOURCE_TABLE_SEPARATOR in slug:
                source_name, table_name = slug.split(SOURCE_TABLE_SEPARATOR, 1)
            else:
                # Fallback if separator not found
                source_name = "Unknown"
                table_name = slug

            if source_name not in tables_by_source:
                tables_by_source[source_name] = []
            tables_by_source[source_name].append(table_name)

        # Sort tables within each source
        for source in tables_by_source:
            tables_by_source[source].sort()

        return tables_by_source


class DocumentListAgent(ListAgent):
    """
    The DocumentListAgent lists all available documents provided by the user.
    """

    conditions = param.List(
        default=[
            "Use when user asks to list or see all available documents",
            "NOT when user asks about specific document content",
        ]
    )

    purpose = param.String(default="""
        Displays a list of all available documents in memory.""")

    requires = param.List(default=["document_sources"], readonly=True)

    _column_name = "Documents"

    _message_format = "Tell me about: {item}"

    @classmethod
    async def applies(cls, memory: _Memory) -> bool:
        sources = memory.get("document_sources")
        if not sources:
            return False  # source not loaded yet; always apply
        return len(sources) > 1

    def _get_items(self) -> dict[str, list[str]]:
        # extract the filename, following this pattern `Filename: 'filename'``
        documents = [doc["metadata"].get("filename", "untitled") for doc in self._memory.get("document_sources", [])]
        # Return all documents under a single "Documents" category
        return {"Documents": documents} if documents else {}


class LumenBaseAgent(Agent):

    prompts = param.Dict(
        default={
            "retry_output": {"response_model": RetrySpec, "template": PROMPTS_DIR / "LumenBaseAgent" / "retry_output.jinja2"},
        }
    )

    user = param.String(default="Lumen")

    _max_width = None
    _output_type = LumenOutput
    _retry_target_keys = []

    def _update_spec(self, memory: _Memory, event: param.parameterized.Event):
        """
        Update the specification in memory.
        """

    @staticmethod
    def _prepare_lines_for_retry(original_output: str, retry_target_keys: list[str] | None = None) -> tuple[list[str], bool, dict | None]:
        """
        Prepare lines for retry by optionally extracting targeted sections from YAML.

        Parameters
        ----------
        original_output : str
            The original output string to process
        retry_target_keys : list[str], optional
            List of keys to target specific sections in YAML

        Returns
        -------
        tuple
            A tuple containing:

            - lines : list[str]
                List of lines to be processed
            - targeted : bool
                Whether targeting was applied
            - original_spec : dict or None
                Original parsed spec if targeting was used, None otherwise
        """
        lines = original_output.splitlines()
        targeted = False
        original_spec = None

        if retry_target_keys:
            original_spec = yaml.safe_load(original_output)
            targeted_output = original_spec.copy()
            for key in retry_target_keys:
                targeted_output = targeted_output[key]
            lines = yaml.dump(targeted_output, default_flow_style=False).splitlines()
            targeted = True

        return lines, targeted, original_spec

    @staticmethod
    def _apply_line_changes_to_output(
        lines: list[str],
        line_changes: list,
        targeted: bool,
        original_spec: dict | None = None,
        retry_target_keys: list[str] | None = None
    ) -> str:
        """
        Apply line changes to output, handling both targeted and non-targeted cases.

        Parameters
        ----------
        lines : list[str]
            The lines that were modified
        line_changes : list
            Changes to apply to the lines
        targeted : bool
            Whether this was a targeted retry
        original_spec : dict or None
            Original parsed spec for targeted retries
        retry_target_keys : list[str] or None
            Keys used for targeting

        Returns
        -------
        str
            Final output string with changes applied
        """
        if targeted:
            targeted_spec = yaml.safe_load(apply_changes(lines, line_changes))
            updated_spec = original_spec.copy()
            set_nested(updated_spec, retry_target_keys, targeted_spec)
            return yaml.dump(updated_spec)
        else:
            return apply_changes(lines, line_changes)

    async def _retry_output_by_line(
        self,
        feedback: str,
        messages: list[Message],
        memory: _Memory,
        original_output: str,
        language: str | None = None,
        **context
    ) -> str:
        """
        Retry the output by line, allowing the user to provide feedback on why the output was not satisfactory, or an error.
        """
        # Prepare lines for retry processing
        lines, targeted, original_spec = self._prepare_lines_for_retry(
            original_output, self._retry_target_keys
        )

        with self.param.update(memory=memory):
            numbered_text = "\n".join(f"{i:2d}: {line}" for i, line in enumerate(lines, 1))
            system = await self._render_prompt(
                "retry_output",
                messages=messages,
                numbered_text=numbered_text,
                language=language,
                feedback=feedback,
                **context
            )
        retry_model = self._lookup_prompt_key("retry_output", "response_model")
        invoke_kwargs = dict(
            messages=messages,
            system=system,
            response_model=retry_model,
            model_spec="edit",
        )
        result = await self.llm.invoke(**invoke_kwargs)

        # Apply line changes and return result
        return self._apply_line_changes_to_output(
            lines, result.lines_changes, targeted, original_spec, self._retry_target_keys
        )

    def _render_lumen(
        self,
        component: Component,
        messages: list | None = None,
        title: str | None = None,
        **kwargs,
    ):
        async def _retry_invoke(event: param.parameterized.Event):
            with out.param.update(loading=True):
                out.spec = await self._retry_output_by_line(event.new, messages, memory, out.spec, language=out.language)

        memory = self._memory
        retry_controls = RetryControls()
        retry_controls.param.watch(_retry_invoke, "reason")
        out = self._output_type(
            component=component,
            footer=[retry_controls],
            title=title,
            **kwargs
        )
        out.param.watch(partial(self._update_spec, self._memory), "spec")
        if "outputs" in self._memory:
            # We have to create a new list to trigger an event
            # since inplace updates will not trigger updates
            # and won't allow diffing between old and new values
            self._memory["outputs"] = self._memory["outputs"] + [out]
        if self.interface is not None:
            message_kwargs = dict(value=out, user=self.user)
            self.interface.stream(replace=True, max_width=self._max_width, **message_kwargs)


class SQLAgent(LumenBaseAgent):

    conditions = param.List(
        default=[
            "Use for displaying, examining, or querying data resulting in a data pipeline",
            "Use for calculations that require data (e.g., 'calculate average', 'sum by category')",
            "Commonly used with AnalystAgent to analyze query results",
            "NOT for non-data questions or technical programming help",
            "NOT useful if the user is using the same data for plotting",
        ]
    )

    exclusions = param.List(default=["dbtsl_metaset"])

    not_with = param.List(default=["DbtslAgent", "TableLookup", "TableListAgent"])

    exploration_enabled = param.Boolean(default=True, doc="""
        Whether to enable SQL exploration mode. When False, only attempts oneshot SQL generation.""")

    purpose = param.String(
        default="""
        Handles the display of data and the creation, modification, and execution
        of SQL queries to address user queries about the data. Executes queries in
        a single step, encompassing tasks such as table joins, filtering, aggregations,
        and calculations. If additional columns are required, SQLAgent can join the
        current table with other tables to fulfill the query requirements."""
    )

    prompts = param.Dict(
        default={
            "main": {
                "response_model": make_sql_model,
                "template": PROMPTS_DIR / "SQLAgent" / "main.jinja2",
            },
            "select_discoveries": {
                "response_model": DiscoveryQueries,
                "template": PROMPTS_DIR / "SQLAgent" / "select_discoveries.jinja2",
            },
            "check_sufficiency": {
                "response_model": DiscoverySufficiency,
                "template": PROMPTS_DIR / "SQLAgent" / "check_sufficiency.jinja2",
            },
            "retry_output": {"response_model": RetrySpec, "template": PROMPTS_DIR / "SQLAgent" / "retry_output.jinja2"},
        }
    )

    provides = param.List(default=["table", "sql", "pipeline", "data"], readonly=True)

    requires = param.List(default=["sources", "source", "sql_metaset"], readonly=True)

    user = param.String(default="SQL")

    _extensions = ("codeeditor", "tabulator")

    _output_type = LumenOutput

    def _update_spec(self, memory: _Memory, event: param.parameterized.Event):
<<<<<<< HEAD
=======
        from ..dashboard import load_yaml
>>>>>>> 38097a11
        spec = load_yaml(event.new)
        table = spec["table"]
        source = spec["source"]
        if isinstance(source["tables"], dict):
            sql = source["tables"][table]
        else:
            sql = next((t["sql"] for t in source["tables"] if t["name"] == table), None)
        memory["sql"] = sql

    async def _generate_sql_queries(
        self, messages: list[Message], dialect: str, step_number: int,
        is_final: bool, context_entries: list[dict] | None,
        sql_plan_context: str | None = None, errors: list | None = None
    ) -> dict[str, str]:
        """Generate SQL queries using LLM."""
        # Build SQL history from context
        sql_query_history = {}
        if context_entries:
            for entry in context_entries:
                for query in entry.get("queries", []):
                    sql_query_history[query["sql"]] = query["table_status"]

        # Render prompt
        system_prompt = await self._render_prompt(
            "main",
            messages,
            dialect=dialect,
            step_number=step_number,
            is_final_step=is_final,
            current_step=messages[0]["content"] if not is_final else "",
            sql_query_history=sql_query_history,
            current_iteration=getattr(self, '_current_iteration', 1),
            sql_plan_context=sql_plan_context,
            errors=errors,
        )

        # Generate SQL
        model_spec = self.prompts["main"].get("llm_spec", self.llm_spec_key)

        sql_response_model = self._get_model("main", is_final=is_final)
        output = await self.llm.invoke(
            messages,
            system=system_prompt,
            model_spec=model_spec,
            response_model=sql_response_model,
        )
        if not output:
            raise ValueError("No output was generated.")

        sql_queries = {}
        for query_obj in ([output] if isinstance(output, SqlQuery) else output.queries):
            if query_obj.query and query_obj.expr_slug:
                sql_queries[query_obj.expr_slug.strip()] = query_obj.query.strip()

        return sql_queries

    async def _validate_sql(
        self, sql_query: str, expr_slug: str, dialect: str,
        source, messages: list[Message], step, max_retries: int = 2,
        discovery_context: str | None = None,
    ) -> str:
        """Validate and potentially fix SQL query."""
        # Clean SQL
        try:
            sql_query = clean_sql(sql_query, dialect)
        except Exception as e:
            step.stream(f"\n\n❌ SQL cleaning failed: {e}")

        # Validate with retries
        for i in range(max_retries):
            try:
                step.stream(f"\n\n`{expr_slug}`\n```sql\n{sql_query}\n```")
                source.create_sql_expr_source({expr_slug: sql_query}, materialize=True)
                step.stream("\n\n✅ SQL validation successful")
                return sql_query
            except Exception as e:
                if i == max_retries - 1:
                    step.stream(f"\n\n❌ SQL validation failed after {max_retries} attempts: {e}")
                    raise e

                # Retry with LLM fix
                step.stream(f"\n\n⚠️ SQL validation failed (attempt {i+1}/{max_retries}): {e}")
                feedback = f"{type(e).__name__}: {e!s}"
                if "KeyError" in feedback:
                    feedback += " The data does not exist; select from available data sources."

                retry_result = await self._retry_output_by_line(
                    feedback, messages, self._memory, sql_query, language=f"sql.{dialect}", discovery_context=discovery_context
                )
                sql_query = clean_sql(retry_result, dialect)
        return sql_query

    async def _execute_query(
        self, source, expr_slug: str, sql_query: str,
        is_final: bool, should_materialize: bool, step
    ) -> tuple[Pipeline, Source, str]:
        """Execute SQL query and return pipeline and summary."""
        # Create SQL source
        sql_expr_source = source.create_sql_expr_source(
            {expr_slug: sql_query}, materialize=should_materialize
        )

        if should_materialize:
            self._memory["source"] = sql_expr_source

        # Create pipeline
        if is_final:
            sql_transforms = [SQLLimit(limit=1_000_000, write=source.dialect, pretty=True, identify=False)]
            pipeline = await get_pipeline(source=sql_expr_source, table=expr_slug, sql_transforms=sql_transforms)
        else:
            pipeline = await get_pipeline(source=sql_expr_source, table=expr_slug)

        # Get data summary
        df = await get_data(pipeline)
        summary = await describe_data(df, reduce_enums=False)
        if len(summary) >= 1000:
            summary = summary[:1000-3] + "..."
        summary_formatted = f"\n```\n{summary}\n```"
        if should_materialize:
            summary_formatted += f"\n\nMaterialized data: `{sql_expr_source.name}{SOURCE_TABLE_SEPARATOR}{expr_slug}`"
        stream_details(f"{summary_formatted}", step, title=expr_slug)

        return pipeline, sql_expr_source, summary

    async def _finalize_execution(
        self,
        results: dict,
        context_entries: list[dict],
        messages: list[Message],
        step_title: str | None,
        raise_if_empty: bool = False
    ) -> None:
        """Finalize execution for final step."""
        # Get first result (typically only one for final step)
        expr_slug, result = next(iter(results.items()))

        # Update memory
        pipeline = result["pipeline"]
        df = await get_data(pipeline)

        # If dataframe is empty, raise error to fall back to exploration
        if df.empty and raise_if_empty:
            raise ValueError(f"\nQuery `{result['sql']}` returned empty results; ensure all the WHERE filter values exist in the dataset.")

        self._memory["data"] = await describe_data(df)
        self._memory["sql"] = result["sql"]
        self._memory["pipeline"] = pipeline
        self._memory["table"] = pipeline.table
        self._memory["source"] = pipeline.source
        self._memory["sql_plan_context"] = context_entries

        # Render output
        self._render_lumen(
            pipeline,
            messages=messages,
            title=step_title
        )

    async def _render_execute_query(
        self,
        messages: list[Message],
        source: Source,
        step_title: str,
        success_message: str,
        discovery_context: str | None = None,
        raise_if_empty: bool = False,
        output_title: str | None = None
    ) -> Pipeline:
        """
        Helper method that generates, validates, and executes final SQL queries.

        Parameters
        ----------
        messages : list[Message]
            List of user messages
        source : Source
            Data source to execute against
        step_title : str
            Title for the execution step
        success_message : str
            Message to show on successful completion
        discovery_context : str, optional
            Optional discovery context to include in prompt
        raise_if_empty : bool, optional
            Whether to raise error if query returns empty results
        output_title : str, optional
            Title to use for the output

        Returns
        -------
        Pipeline
            Pipeline object from successful execution
        """
        with self._add_step(title=step_title, steps_layout=self._steps_layout) as step:
            # Generate SQL using common prompt pattern
            system_prompt = await self._render_prompt(
                "main",
                messages,
                dialect=source.dialect,
                step_number=1,
                is_final_step=True,
                current_step="",
                sql_query_history={},
                current_iteration=1,
                sql_plan_context=None,
                errors=None,
                discovery_context=discovery_context,
            )

            # Generate SQL using existing model
            model_spec = self.prompts["main"].get("llm_spec", self.llm_spec_key)
            sql_response_model = self._get_model("main", is_final=True)
            output = await self.llm.invoke(
                messages,
                system=system_prompt,
                model_spec=model_spec,
                response_model=sql_response_model,
            )

            if not output:
                raise ValueError("No output was generated.")

            # Extract SQL query
            sql_query = output.query.strip()
            expr_slug = output.expr_slug.strip()

            # Validate SQL
            validated_sql = await self._validate_sql(
                sql_query, expr_slug, source.dialect, source, messages, step, discovery_context=discovery_context
            )

            # Execute and get results
            pipeline, sql_expr_source, summary = await self._execute_query(
                source, expr_slug, validated_sql, is_final=True,
                should_materialize=True, step=step
            )

            # Finalize execution
            results = {
                expr_slug: {
                    "sql": validated_sql,
                    "summary": summary,
                    "pipeline": pipeline,
                    "source": sql_expr_source
                }
            }

            await self._finalize_execution(
                results, [], messages, output_title, raise_if_empty=raise_if_empty
            )

            step.status = "success"
            step.success_title = success_message

        return pipeline

    async def _select_discoveries(
        self,
        messages: list[Message],
        error_context: str,
    ) -> DiscoveryQueries:
        """Let LLM choose which discoveries to run based on error and available tables."""
        system_prompt = await self._render_prompt(
            "select_discoveries",
            messages,
            error_context=error_context,
        )

        model_spec = self.prompts["select_discoveries"].get("llm_spec", self.llm_spec_key)
        selection = await self.llm.invoke(
            messages,
            system=system_prompt,
            model_spec=model_spec,
            response_model=DiscoveryQueries,
        )
        return selection

    async def _check_discovery_sufficiency(
        self,
        messages: list[Message],
        error_context: str,
        discovery_results: list[tuple[str, str]],
    ) -> DiscoverySufficiency:
        """Check if discovery results are sufficient to fix the error."""
        system_prompt = await self._render_prompt(
            "check_sufficiency",
            messages,
            error_context=error_context,
            discovery_results=discovery_results,
        )

        model_spec = self.prompts["check_sufficiency"].get("llm_spec", self.llm_spec_key)
        sufficiency = await self.llm.invoke(
            messages,
            system=system_prompt,
            model_spec=model_spec,
            response_model=DiscoverySufficiency,
        )
        return sufficiency

    async def _execute_discovery_query(
        self,
        query_model: SampleQuery | DistinctQuery,
        source: Source,
    ) -> tuple[str, str]:
        """Execute a single discovery query and return formatted result."""
        # Generate the actual SQL
        sql = query_model.query.format(**query_model.dict(exclude={'query'}))
        try:
            df = source.execute(sql)
            # Format results compactly for context
            if isinstance(query_model, SampleQuery):
                # Limit to first 5 rows, truncate long values
                result_summary = f"Sample from {query_model.table}:\n```\n{df.head().to_string(max_cols=10)}\n```"
            elif isinstance(query_model, DistinctQuery):
                # Show distinct values
                values = df.iloc[:, 0].tolist()[:10]  # First column, max 10 values
                result_summary = f"Distinct {query_model.column}: `{values}`"
            return query_model.__class__.__name__, result_summary
        except Exception as e:
            return query_model.__class__.__name__, f"Error: {e!s}"

    async def _run_discoveries_parallel(
        self,
        discovery_queries: list[SampleQuery | DistinctQuery],
        source: Source,
    ) -> list[tuple[str, str]]:
        """Execute all discoveries concurrently and stream results as they complete."""
        # Create all tasks
        tasks = [
            asyncio.create_task(self._execute_discovery_query(query, source))
            for query in discovery_queries
        ]

        results = []
        # Stream results as they complete (fastest first)
        for completed_task in asyncio.as_completed(tasks):
            query_type, result = await completed_task
            results.append((query_type, result))
            # Stream each result immediately when ready
            with self._add_step(title=f"Discovery: {query_type}", steps_layout=self._steps_layout) as step:
                step.stream(result)
        return results

    async def _explore_tables(
        self,
        messages: list[Message],
        source: Source,
        error_context: str,
        step_title: str | None = None,
    ) -> Any:
        """Run adaptive exploration: initial discoveries → sufficiency check → optional follow-ups → final answer."""
        # Step 1: LLM selects initial discoveries
        with self._add_step(title="Selecting initial discoveries", steps_layout=self._steps_layout) as step:
            selection = await self._select_discoveries(messages, error_context)
            step.stream(f"Strategy: {selection.reasoning}\n\nSelected {len(selection.queries)} initial discoveries")

        # Step 2: Run initial discoveries in parallel
        initial_results = await self._run_discoveries_parallel(selection.queries, source)

        # Step 3: Check if discoveries are sufficient
        with self._add_step(title="Evaluating discovery sufficiency", steps_layout=self._steps_layout) as step:
            sufficiency = await self._check_discovery_sufficiency(messages, error_context, initial_results)
            step.stream(f"Assessment: {sufficiency.reasoning}")

            if sufficiency.sufficient:
                step.stream("\n✅ Sufficient context - proceeding to final answer")
                final_results = initial_results
            else:
                step.stream(f"\n⚠️ Insufficient - running {len(sufficiency.follow_up_needed)} follow-ups")

        # Step 4: Run follow-up discoveries if needed
        if not sufficiency.sufficient and sufficiency.follow_up_needed:
            follow_up_results = await self._run_discoveries_parallel(sufficiency.follow_up_needed, source)
            final_results = initial_results + follow_up_results
        else:
            final_results = initial_results

        # Step 5: Generate final answer with all discovery context
        discovery_context = "\n".join([
            f"- **{query_type}:** {result}" for query_type, result in final_results
        ])

        return await self._render_execute_query(
            messages=messages,
            source=source,
            step_title="Generating final answer with discoveries",
            success_message="Final answer generated with discovery context",
            discovery_context=discovery_context,
            raise_if_empty=False,
            output_title=step_title
        )

    async def respond(
        self,
        messages: list[Message],
        step_title: str | None = None,
    ) -> Any:
        """Execute SQL generation with one-shot attempt first, then exploration if needed."""
        # Setup sources
        source = self._memory["source"]
        try:
            # Try one-shot approach first
            pipeline = await self._render_execute_query(
                messages=messages,
                source=source,
                step_title="Attempting one-shot SQL generation...",
                success_message="One-shot SQL generation successful",
                discovery_context=None,
                raise_if_empty=True,
                output_title=step_title
            )
        except Exception as e:
            if not self.exploration_enabled:
                # If exploration is disabled, re-raise the error instead of falling back
                raise e
            # Fall back to exploration mode if enabled
            pipeline = await self._explore_tables(messages, source, str(e), step_title)
        return pipeline


class DbtslAgent(LumenBaseAgent, DbtslMixin):
    """
    Responsible for creating and executing queries against a dbt Semantic Layer
    to answer user questions about business metrics.
    """

    conditions = param.List(
        default=[
            "Always use this when dbtsl_metaset is available",
        ]
    )

    purpose = param.String(
        default="""
        Responsible for displaying data to answer user queries about
        business metrics using dbt Semantic Layers. This agent can compile
        and execute metric queries against a dbt Semantic Layer."""
    )

    prompts = param.Dict(
        default={
            "main": {
                "response_model": DbtslQueryParams,
                "template": PROMPTS_DIR / "DbtslAgent" / "main.jinja2",
            },
            "retry_output": {"response_model": RetrySpec, "template": PROMPTS_DIR / "LumenBaseAgent" / "retry_output.jinja2"},
        }
    )

    provides = param.List(default=["table", "sql", "pipeline", "data", "dbtsl_vector_metaset", "dbtsl_sql_metaset"], readonly=True)

    requires = param.List(default=["source", "dbtsl_metaset"], readonly=True)

    source = param.ClassSelector(
        class_=BaseSQLSource,
        doc="""
        The source associated with the dbt Semantic Layer.""",
    )

    user = param.String(default="DBT")

    _extensions = ("codeeditor", "tabulator")

    _output_type = LumenOutput

    def __init__(self, source: Source, **params):
        super().__init__(source=source, **params)

    def _update_spec(self, memory: _Memory, event: param.parameterized.Event):
        """
        Update the SQL specification in memory.
        """
        memory["sql"] = event.new

    @retry_llm_output()
    async def _create_valid_query(self, messages: list[Message], title: str | None = None, errors: list | None = None):
        """
        Create a valid dbt Semantic Layer query based on user messages.
        """
        system_prompt = await self._render_prompt(
            "main",
            messages,
            errors=errors,
        )

        with self._add_step(title=title or "dbt Semantic Layer query", steps_layout=self._steps_layout) as step:
            model_spec = self.prompts["main"].get("llm_spec", self.llm_spec_key)
            response = self.llm.stream(
                messages,
                system=system_prompt,
                model_spec=model_spec,
                response_model=DbtslQueryParams,
            )

            query_params = None
            try:
                async for output in response:
                    step_message = output.chain_of_thought or ""
                    step.stream(step_message, replace=True)

                query_params = {
                    "metrics": output.metrics,
                    "group_by": output.group_by,
                    "limit": output.limit,
                    "order_by": output.order_by,
                    "where": output.where,
                }
                expr_slug = output.expr_slug

                # Ensure required fields are present
                if "metrics" not in query_params or not query_params["metrics"]:
                    raise ValueError("Query must include at least one metric")

                # Ensure limit exists with a default value if not provided
                if "limit" not in query_params or not query_params["limit"]:
                    query_params["limit"] = 10000

                formatted_params = json.dumps(query_params, indent=2)
                step.stream(f"\n\n`{expr_slug}`\n```json\n{formatted_params}\n```")

                self._memory["dbtsl_query_params"] = query_params
            except asyncio.CancelledError as e:
                step.failed_title = "Cancelled dbt Semantic Layer query generation"
                raise e

        if step.failed_title and step.failed_title.startswith("Cancelled"):
            raise asyncio.CancelledError()
        elif not query_params:
            raise ValueError("No dbt Semantic Layer query was generated.")

        try:
            # Execute the query against the dbt Semantic Layer
            client = self._instantiate_client()
            async with client.session():
                sql_query = await client.compile_sql(
                    metrics=query_params.get("metrics", []),
                    group_by=query_params.get("group_by"),
                    limit=query_params.get("limit"),
                    order_by=query_params.get("order_by"),
                    where=query_params.get("where"),
                )

                # Log the compiled SQL for debugging
                step.stream(f"\nCompiled SQL:\n```sql\n{sql_query}\n```", replace=False)

            sql_expr_source = self.source.create_sql_expr_source({expr_slug: sql_query})
            self._memory["sql"] = sql_query

            # Apply transforms
            sql_transforms = [SQLLimit(limit=1_000_000, write=self.source.dialect, pretty=True, identify=False)]
            transformed_sql_query = sql_query
            for sql_transform in sql_transforms:
                transformed_sql_query = sql_transform.apply(transformed_sql_query)
                if transformed_sql_query != sql_query:
                    stream_details(f"```sql\n{transformed_sql_query}\n```", step, title=f"{sql_transform.__class__.__name__} Applied")

            # Create pipeline and get data
            pipeline = await get_pipeline(source=sql_expr_source, table=expr_slug, sql_transforms=sql_transforms)

            df = await get_data(pipeline)
            sql_metaset = await get_metaset([sql_expr_source], [expr_slug])
            vector_metaset = sql_metaset.vector_metaset

            # Update memory
            self._memory["data"] = await describe_data(df)
            self._memory["source"] = sql_expr_source
            self._memory["pipeline"] = pipeline
            self._memory["table"] = pipeline.table
            self._memory["dbtsl_vector_metaset"] = vector_metaset
            self._memory["dbtsl_sql_metaset"] = sql_metaset
            return sql_query, pipeline
        except Exception as e:
            report_error(e, step)
            raise e

    async def respond(
        self,
        messages: list[Message],
        step_title: str | None = None,
    ) -> Any:
        """
        Responds to user messages by generating and executing a dbt Semantic Layer query.
        """
        try:
            sql_query, pipeline = await self._create_valid_query(messages, step_title)
        except RetriesExceededError as e:
            traceback.print_exception(e)
            self._memory["__error__"] = str(e)
            return None

        self._render_lumen(pipeline, messages=messages, title=step_title)
        return pipeline


class BaseViewAgent(LumenBaseAgent):

    requires = param.List(default=["pipeline", "table", "data"], readonly=True)

    provides = param.List(default=["view"], readonly=True)

    prompts = param.Dict(
        default={
            "main": {"template": PROMPTS_DIR / "BaseViewAgent" / "main.jinja2"},
        }
    )

    def __init__(self, **params):
        self._last_output = None
        super().__init__(**params)

    @retry_llm_output()
    async def _create_valid_spec(
        self,
        messages: list[Message],
        pipeline: Pipeline,
        schema: dict[str, Any],
        step_title: str | None = None,
        errors: list[str] | None = None,
    ) -> dict[str, Any]:
        errors_context = {}
        if errors:
            errors = ("\n".join(f"{i + 1}. {error}" for i, error in enumerate(errors))).strip()
            try:
                last_output = yaml.safe_load(self._last_output["yaml_spec"])
            except Exception:
                last_output = ""

            vector_metadata_map = None
            if "sql_metaset" in self._memory:
                vector_metadata_map = self._memory["sql_metaset"].vector_metaset.vector_metadata_map
            elif "dbtsl_sql_metaset" in self._memory:
                vector_metadata_map = self._memory["dbtsl_sql_metaset"].vector_metaset.vector_metadata_map

            columns_context = ""
            if vector_metadata_map is not None:
                for table_slug, vector_metadata in vector_metadata_map.items():
                    table_name = table_slug.split(SOURCE_TABLE_SEPARATOR)[-1]
                    if table_name in pipeline.table:
                        columns = [col.name for col in vector_metadata.columns]
                        columns_context += f"\nSQL: {vector_metadata.base_sql}\nColumns: {', '.join(columns)}\n\n"
            errors_context = {
                "errors": errors,
                "last_output": last_output,
                "num_errors": len(errors),
                "columns_context": columns_context,
            }

        doc = self.view_type.__doc__.split("\n\n")[0] if self.view_type.__doc__ else self.view_type.__name__
        system = await self._render_prompt(
            "main",
            messages,
            table=pipeline.table,
            doc=doc,
            **errors_context,
        )

        model_spec = self.prompts["main"].get("llm_spec", self.llm_spec_key)
        response = self.llm.stream(
            messages,
            system=system,
            model_spec=model_spec,
            response_model=self._get_model("main", schema=schema),
        )

        e = None
        error = ""
        spec = ""
        with self._add_step(title=step_title or "Generating view...", steps_layout=self._steps_layout) as step:
            async for output in response:
                chain_of_thought = output.chain_of_thought or ""
                step.stream(chain_of_thought, replace=True)

            self._last_output = spec = dict(output)

            for i in range(3):
                try:
                    spec = await self._extract_spec(spec)
                    break
                except Exception as e:
                    e = get_root_exception(e, exceptions=(MissingContextError,))
                    if isinstance(e, MissingContextError):
                        raise e

                    error = str(e)
                    traceback.print_exception(e)
                    context = f"```\n{yaml.safe_dump(yaml.safe_load(self._last_output['yaml_spec']))}\n```"
                    report_error(e, step, language="json", context=context, status="failed")
                    with self._add_step(
                        title="Re-attempted view generation",
                        steps_layout=self._steps_layout,
                    ) as retry_step:
                        view = await self._retry_output_by_line(e, messages, self._memory, yaml.safe_dump(spec), language="")
                        if "yaml_spec: " in view:
                            view = view.split("yaml_spec: ")[-1].rstrip('"').rstrip("'")
                        retry_step.stream(f"\n\n```yaml\n{view}\n```")
                    if i == 2:
                        raise

        self._last_output = spec

        if error:
            raise ValueError(error)

        log_debug(f"{self.name} settled on spec: {spec!r}.")
        return spec

    async def _extract_spec(self, spec: dict[str, Any]):
        return dict(spec)

    async def _update_spec(self, memory: _Memory, event: param.parameterized.Event):
        memory["view"] = dict(await self._extract_spec(event.new), type=self.view_type)

    async def respond(
        self,
        messages: list[Message],
        step_title: str | None = None,
    ) -> Any:
        """
        Generates a visualization based on user messages and the current data pipeline.
        """
        pipeline = self._memory.get("pipeline")
        if not pipeline:
            raise ValueError("No current pipeline found in memory.")

        schema = await get_schema(pipeline)
        if not schema:
            raise ValueError("Failed to retrieve schema for the current pipeline.")

        spec = await self._create_valid_spec(messages, pipeline, schema, step_title)
        self._memory["view"] = dict(spec, type=self.view_type)
        view = self.view_type(pipeline=pipeline, **spec)
        self._render_lumen(view, messages=messages, title=step_title)
        return view


class hvPlotAgent(BaseViewAgent):
    conditions = param.List(
        default=[
            "Use for exploratory data analysis, interactive plots, and dynamic filtering",
            "Use for quick, iterative data visualization during analysis",
        ]
    )

    purpose = param.String(default="Generates a plot of the data given a user prompt.")

    prompts = param.Dict(
        default={
            "main": {"template": PROMPTS_DIR / "hvPlotAgent" / "main.jinja2"},
        }
    )

    view_type = hvPlotUIView

    def _get_model(self, prompt_name: str, schema: dict[str, Any]) -> type[BaseModel]:
        # Find parameters
        excluded = self.view_type._internal_params + [
            "controls",
            "type",
            "source",
            "pipeline",
            "transforms",
            "download",
            "field",
            "selection_group",
        ]
        model = param_to_pydantic(
            self.view_type,
            base_model=PartialBaseModel,
            excluded=excluded,
            schema=schema,
            extra_fields={
                "chain_of_thought": (str, FieldInfo(description="Your thought process behind the plot.")),
            },
        )
        return model[self.view_type.__name__]

    async def _update_spec(self, memory: _Memory, event: param.parameterized.Event):
        spec = yaml.load(event.new, Loader=yaml.SafeLoader)
        memory["view"] = dict(await self._extract_spec(spec), type=self.view_type)

    async def _extract_spec(self, spec: dict[str, Any]):
        pipeline = self._memory["pipeline"]
        spec = {key: val for key, val in spec.items() if val is not None}
        spec["type"] = "hvplot_ui"
        self.view_type.validate(spec)
        spec.pop("type", None)

        # Add defaults
        spec["responsive"] = True
        data = await get_data(pipeline)
        if len(data) > 20000 and spec["kind"] in ("line", "scatter", "points"):
            spec["rasterize"] = True
            spec["cnorm"] = "log"
        return spec


class VegaLiteAgent(BaseViewAgent):

    conditions = param.List(
        default=[
            "Use for publication-ready visualizations or when user specifically requests Vega-Lite charts",
            "Use for polished charts intended for presentation or sharing",
        ]
    )

    purpose = param.String(default="Generates a vega-lite specification of the plot the user requested.")

    prompts = param.Dict(
        default={
            "main": {"response_model": VegaLiteSpec, "template": PROMPTS_DIR / "VegaLiteAgent" / "main.jinja2"},
            "retry_output": {"response_model": RetrySpec, "template": PROMPTS_DIR / "VegaLiteAgent" / "retry_output.jinja2"},
        }
    )

    view_type = VegaLiteView

    _extensions = ("vega",)

    _output_type = VegaLiteOutput

    _retry_target_keys = ["spec"]

    async def _update_spec(self, memory: _Memory, event: param.parameterized.Event):
        try:
            spec = await self._extract_spec({"yaml_spec": event.new})
        except Exception as e:
            traceback.print_exception(e)
            return
        memory["view"] = dict(spec, type=self.view_type)

    def _standardize_to_layers(self, vega_spec: dict) -> None:
        """Standardize vega spec by migrating to layer format."""
        if "layer" not in vega_spec:
            vega_spec["layer"] = [{
                "encoding": vega_spec.pop("encoding", None),
                "mark": vega_spec.pop("mark", None)
            }]

    def _add_zoom_params(self, vega_spec: dict) -> None:
        """Add zoom parameters to vega spec."""
        if "params" not in vega_spec:
            vega_spec["params"] = []

        existing_param_names = {
            param.get("name") for param in vega_spec["params"]
            if isinstance(param, dict) and "name" in param
        }

        for p in VEGA_ZOOMABLE_MAP_ITEMS["params"]:
            if p.get("name") not in existing_param_names:
                vega_spec["params"].append(p)

    def _setup_projection(self, vega_spec: dict) -> None:
        """Setup map projection settings."""
        if "projection" not in vega_spec:
            vega_spec["projection"] = {"type": "mercator"}
        vega_spec["projection"].update(VEGA_ZOOMABLE_MAP_ITEMS["projection"])

    def _handle_map_compatibility(self, vega_spec: dict, vega_spec_str: str) -> None:
        """Handle map projection compatibility and add geographic outlines."""
        has_world_map = "world-110m.json" in vega_spec_str
        uses_albers_usa = vega_spec["projection"]["type"] == "albersUsa"

        if has_world_map and uses_albers_usa:
            # albersUsa incompatible with world map
            vega_spec["projection"] = "mercator"
        elif not has_world_map and not uses_albers_usa:
            # Add world map outlines if needed
            vega_spec["layer"].append(VEGA_MAP_LAYER["world"])

    def _add_geographic_items(self, vega_spec: dict, vega_spec_str: str) -> dict:
        """Add geographic visualization items to vega spec."""
        self._standardize_to_layers(vega_spec)
        self._add_zoom_params(vega_spec)
        self._setup_projection(vega_spec)
        self._handle_map_compatibility(vega_spec, vega_spec_str)
        return vega_spec

    @classmethod
    def _extract_as_keys(cls, transforms: list[dict]) -> list[str]:
        """
        Extracts all 'as' field names from a list of Vega-Lite transform definitions.

        Parameters
        ----------
        transforms : list[dict]
            A list of Vega-Lite transform objects.

        Returns
        -------
        list[str]
            A list of field names from 'as' keys (flattened, deduplicated).
        """
        as_fields = []
        for t in transforms:
            # Top-level 'as'
            if "as" in t:
                if isinstance(t["as"], list):
                    as_fields.extend(t["as"])
                elif isinstance(t["as"], str):
                    as_fields.append(t["as"])
            for key in ("aggregate", "joinaggregate", "window"):
                if key in t and isinstance(t[key], list):
                    for entry in t[key]:
                        if "as" in entry:
                            as_fields.append(entry["as"])

        return list(dict.fromkeys(as_fields))

    async def _ensure_columns_exists(self, vega_spec: dict):
        schema = await get_schema(self._memory["pipeline"])

        fields = self._extract_as_keys(vega_spec.get('transform', [])) + list(schema)
        for layer in vega_spec.get("layer", []):
            encoding = layer.get("encoding", {})
            if not encoding:
                continue

            for enc_def in encoding.values():
                fields_to_check = []

                if isinstance(enc_def, dict) and "field" in enc_def:
                    fields_to_check.append(enc_def["field"])
                elif isinstance(enc_def, list):
                    fields_to_check.extend(item["field"] for item in enc_def if isinstance(item, dict) and "field" in item)

                for field in fields_to_check:
                    if field not in fields and field.lower() not in fields and field.upper() not in fields:
                        raise ValueError(f"Field '{field}' not found in schema.")

    async def _extract_spec(self, spec: dict[str, Any]):
        # .encode().decode('unicode_escape') fixes a JSONDecodeError in Python
        # where it's expecting property names enclosed in double quotes
        # by properly handling the escaped characters in your JSON string
        if yaml_spec := spec.get("yaml_spec"):
            vega_spec = yaml.load(yaml_spec, Loader=yaml.SafeLoader)
        elif json_spec := spec.get("json_spec"):
            vega_spec = load_json(json_spec)
        if "$schema" not in vega_spec:
            vega_spec["$schema"] = "https://vega.github.io/schema/vega-lite/v5.json"
        if "width" not in vega_spec:
            vega_spec["width"] = "container"
        if "height" not in vega_spec:
            vega_spec["height"] = "container"
        self._output_type._validate_spec(vega_spec)
        await self._ensure_columns_exists(vega_spec)

        # using string comparison because these keys could be in different nested levels
        vega_spec_str = yaml.dump(vega_spec)
        # Handle different types of interactive controls based on chart type
        if "latitude:" in vega_spec_str or "longitude:" in vega_spec_str:
            vega_spec = self._add_geographic_items(vega_spec, vega_spec_str)
        elif ("point: true" not in vega_spec_str or "params" not in vega_spec) and vega_spec_str.count("encoding:") == 1:
            # add pan/zoom controls to all plots except geographic ones and points overlaid on line plots
            # because those result in an blank plot without error
            vega_spec["params"] = [{"bind": "scales", "name": "grid", "select": "interval"}]
        return {"spec": vega_spec, "sizing_mode": "stretch_both", "min_height": 300, "max_width": 1200}


class AnalysisAgent(LumenBaseAgent):

    analyses = param.List([])

    conditions = param.List(
        default=[
            "Use for custom analysis, advanced analytics, or domain-specific analysis methods",
            "Use when built-in SQL/visualization agents are insufficient",
            "NOT for simple queries or basic visualizations",
        ]
    )

    purpose = param.String(default="Perform custom analyses on the data.")

    prompts = param.Dict(
        default={
            "main": {"template": PROMPTS_DIR / "AnalysisAgent" / "main.jinja2"},
        }
    )

    provides = param.List(default=["view"])

    requires = param.List(default=["pipeline"])

    _output_type = AnalysisOutput

    def _update_spec(self, memory: _Memory, event: param.parameterized.Event):
        pass

    async def respond(
        self,
        messages: list[Message],
        step_title: str | None = None
    ) -> Any:
        pipeline = self._memory["pipeline"]
        analyses = {a.name: a for a in self.analyses if await a.applies(pipeline)}
        if not analyses:
            log_debug("No analyses apply to the current data.")
            return None

        # Short cut analysis selection if there's an exact match
        if len(messages):
            analysis = messages[0].get("content").replace("Apply ", "")
            if analysis in analyses:
                analyses = {analysis: analyses[analysis]}

        if len(analyses) > 1:
            with self._add_step(title="Choosing the most relevant analysis...", steps_layout=self._steps_layout) as step:
                type_ = Literal[tuple(analyses)]
                analysis_model = create_model(
                    "Analysis", correct_name=(type_, FieldInfo(description="The name of the analysis that is most appropriate given the user query."))
                )
                system_prompt = await self._render_prompt(
                    "main",
                    messages,
                    analyses=analyses,
                    data=self._memory.get("data"),
                )
                model_spec = self.prompts["main"].get("llm_spec", self.llm_spec_key)
                analysis_name = (
                    await self.llm.invoke(
                        messages,
                        system=system_prompt,
                        model_spec=model_spec,
                        response_model=analysis_model,
                        allow_partial=False,
                    )
                ).correct_name
                step.stream(f"Selected {analysis_name}")
                step.success_title = f"Selected {analysis_name}"
        else:
            analysis_name = next(iter(analyses))

        view = None
        with self.interface.param.update(callback_exception="raise"):
            with self._add_step(title=step_title or "Creating view...", steps_layout=self._steps_layout) as step:
                await asyncio.sleep(0.1)  # necessary to give it time to render before calling sync function...
                analysis_callable = analyses[analysis_name].instance(agents=self.agents, memory=self._memory, interface=self.interface)

                data = await get_data(pipeline)
                for field in analysis_callable._field_params:
                    analysis_callable.param[field].objects = list(data.columns)
                self._memory["analysis"] = analysis_callable

                if analysis_callable.autorun:
                    if asyncio.iscoroutinefunction(analysis_callable.__call__):
                        view = await analysis_callable(pipeline)
                    else:
                        view = await asyncio.to_thread(analysis_callable, pipeline)
                    if isinstance(view, Viewable):
                        view = Panel(object=view, pipeline=self._memory.get("pipeline"))
                    spec = view.to_spec()
                    if isinstance(view, View):
                        view_type = view.view_type
                        self._memory["view"] = dict(spec, type=view_type)
                    elif isinstance(view, Pipeline):
                        self._memory["pipeline"] = view
                    # Ensure data reflects processed pipeline
                    if pipeline is not self._memory["pipeline"]:
                        pipeline = self._memory["pipeline"]
                        data = await get_data(pipeline)
                        if len(data) > 0:
                            self._memory["data"] = await describe_data(data)
                    yaml_spec = yaml.dump(spec)
                    step.stream(f"Generated view\n```yaml\n{yaml_spec}\n```")
                    step.success_title = "Generated view"
                else:
                    step.success_title = "Configure the analysis"

        analysis = self._memory["analysis"]
        pipeline = self._memory["pipeline"]
        if view is None and analysis.autorun:
            self.interface.stream("Failed to find an analysis that applies to this data")
        else:
            self._render_lumen(view, analysis=analysis, pipeline=pipeline, title=step_title)
            self.interface.stream(
                analysis.message or f"Successfully created view with {analysis_name} analysis.", user="Assistant"
            )
        return view


class ValidationAgent(Agent):
    """
    ValidationAgent focuses solely on validating whether the executed plan
    fully answered the user's original query. It identifies missing elements
    and suggests next steps when validation fails.
    """

    conditions = param.List(
        default=[
            "Use to validate whether executed plans fully answered user queries",
            "Use to identify missing elements from the original user request",
            "NOT for data analysis, pattern identification, or technical programming questions",
        ]
    )

    purpose = param.String(
        default="""
        Validates whether executed plans fully answered the user's original query.
        Identifies missing elements, assesses completeness, and suggests next steps
        when validation fails. Acts as a quality gate for plan execution."""
    )

    prompts = param.Dict(
        default={
            "main": {"template": PROMPTS_DIR / "ValidationAgent" / "main.jinja2", "response_model": QueryCompletionValidation, "tools": []},
        }
    )

    requires = param.List(default=[], readonly=True)

    provides = param.List(default=["validation_result"], readonly=True)

    async def respond(
        self,
        messages: list[Message],
        render_output: bool = False,
        step_title: str | None = None,
    ) -> Any:
        def on_click(event):
            if messages:
                user_messages = [msg for msg in reversed(messages) if msg.get("role") == "user"]
                original_query = user_messages[0].get("content", "").split("-- For context...")[0]
            suggestions_list = '\n- '.join(result.suggestions)
            self.interface.send(f"Follow these suggestions to fulfill the original intent {original_query}\n\n{suggestions_list}")

        executed_steps = None
        if "plan" in self._memory and hasattr(self._memory["plan"], "steps"):
            executed_steps = [f"{step.actor}: {step.instruction}" for step in self._memory["plan"].steps]

        system_prompt = await self._render_prompt("main", messages, executed_steps=executed_steps)
        model_spec = self.prompts["main"].get("llm_spec", self.llm_spec_key)

        result = await self.llm.invoke(
            messages=messages,
            system=system_prompt,
            model_spec=model_spec,
            response_model=QueryCompletionValidation,
        )

        self._memory["validation_result"] = result

        response_parts = []
        if result.correct:
            return result

        response_parts.append(f"**Query Validation: ✗ Incomplete** - {result.chain_of_thought}")
        if result.missing_elements:
            response_parts.append(f"**Missing Elements:** {', '.join(result.missing_elements)}")
        if result.suggestions:
            response_parts.append("**Suggested Next Steps:**")
            for i, suggestion in enumerate(result.suggestions, 1):
                response_parts.append(f"{i}. {suggestion}")

        button = Button(name="Rerun", on_click=on_click)
        footer_objects = [button]
        formatted_response = "\n\n".join(response_parts)
        self.interface.stream(formatted_response, user=self.user, max_width=self._max_width, footer_objects=footer_objects)
        return result<|MERGE_RESOLUTION|>--- conflicted
+++ resolved
@@ -697,10 +697,6 @@
     _output_type = LumenOutput
 
     def _update_spec(self, memory: _Memory, event: param.parameterized.Event):
-<<<<<<< HEAD
-=======
-        from ..dashboard import load_yaml
->>>>>>> 38097a11
         spec = load_yaml(event.new)
         table = spec["table"]
         source = spec["source"]
