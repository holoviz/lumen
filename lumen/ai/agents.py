from __future__ import annotations

import asyncio
import json
import traceback

from functools import partial
from typing import Any, ClassVar, Literal

import pandas as pd
import panel as pn
import param
import yaml

from panel.chat import ChatInterface
from panel.viewable import Viewable, Viewer
<<<<<<< HEAD
from panel_material_ui.chat import ChatMessage
=======
from panel_material_ui import Button
>>>>>>> 2b122182
from pydantic import BaseModel, create_model
from pydantic.fields import FieldInfo

from ..base import Component
from ..dashboard import Config
from ..pipeline import Pipeline
from ..sources.base import BaseSQLSource, Source
from ..sources.duckdb import DuckDBSource
from ..state import state
from ..transforms.sql import SQLLimit
from ..views import (
    Panel, VegaLiteView, View, hvPlotUIView,
)
from .actor import ContextProvider
from .config import (
    PROMPTS_DIR, SOURCE_TABLE_SEPARATOR, VEGA_MAP_LAYER,
    VEGA_ZOOMABLE_MAP_ITEMS, RetriesExceededError,
)
from .controls import RetryControls, SourceControls
from .llm import Llm, Message
from .memory import _Memory
from .models import (
    DbtslQueryParams, NextStep, PartialBaseModel, QueryCompletionValidation,
    RetrySpec, Sql, SQLRoadmap, VegaLiteSpec,
)
from .schemas import get_metaset
from .services import DbtslMixin
from .tools import ToolUser
from .translate import param_to_pydantic
from .utils import (
    apply_changes, clean_sql, describe_data, get_data, get_pipeline,
    get_schema, load_json, log_debug, mutate_user_message, parse_table_slug,
    report_error, retry_llm_output, stream_details,
)
from .views import (
    AnalysisOutput, LumenOutput, SQLOutput, VegaLiteOutput,
)


class Agent(Viewer, ToolUser, ContextProvider):
    """
    Agents are actors responsible for taking a user query and
    performing a particular task and responding by adding context to
    the current memory and creating outputs.

    Each Agent can require certain context that is needed to perform
    the task and should declare any context it itself provides.

    Agents have access to an LLM and the current memory and can
    solve tasks by executing a series of prompts or by rendering
    contents such as forms or widgets to gather user input.
    """

    agents = param.List(doc="""
        List of agents this agent can invoke.""")

    debug = param.Boolean(default=False, doc="""
        Whether to enable verbose error reporting.""")

    llm = param.ClassSelector(class_=Llm, doc="""
        The LLM implementation to query.""")

    user = param.String(default="Agent", doc="""
        The name of the user that will be respond to the user query.""")

    # Panel extensions this agent requires to be loaded
    _extensions = ()

    # Maximum width of the output
    _max_width = 1200

    __abstract = True

    def __init__(self, **params):
        def _exception_handler(exception):
            traceback.print_exception(exception)
            if self.interface is None:
                return
            messages = self.interface.serialize()
            if messages and str(exception) in messages[-1]["content"]:
                return

            self.interface.send(
                f"Error cannot be resolved:\n\n{exception}", user="System", respond=False
            )

        super().__init__(**params)
        if not self.debug:
            pn.config.exception_handler = _exception_handler

        if state.config is None:
            state.config = Config(raise_with_notifications=True)
        else:
            state.config.raise_with_notifications = True

    async def _interface_callback(self, contents: list | str, user: str, instance: ChatInterface):
        await self.respond(contents)
        self._retries_left = 1

    @property
    def _steps_layout(self):
        """
        Stream to a dummy column to be able to suppress the steps output.
        """
        return pn.Column() if not self.steps_layout else self.steps_layout

    def __panel__(self):
        return self.interface

    async def _stream(self, messages: list[Message], system_prompt: str) -> Any:
        message = None
        model_spec = self.prompts["main"].get("llm_spec", self.llm_spec_key)
        async for output_chunk in self.llm.stream(messages, system=system_prompt, model_spec=model_spec, field="output"):

            if self.interface is None:
                if message is None:
                    message = ChatMessage(output_chunk, user=self.user)
                else:
                    message.object = output_chunk
            else:
                message = self.interface.stream(output_chunk, replace=True, message=message, user=self.user, max_width=self._max_width)
        return message

    async def _gather_prompt_context(self, prompt_name: str, messages: list, **context):
        context = await super()._gather_prompt_context(prompt_name, messages, **context)
        if "tool_context" not in context:
            context["tool_context"] = await self._use_tools(prompt_name, messages)
        return context

    # Public API

    @classmethod
    async def applies(cls, memory: _Memory) -> bool:
        """
        Additional checks to determine if the agent should be used.
        """
        return True

    async def requirements(self, messages: list[Message]) -> list[str]:
        return self.requires

    async def respond(
        self,
        messages: list[Message],
        step_title: str | None = None,
    ) -> Any:
        """
        Provides a response to the user query.

        The type of the response may be a simple string or an object.

        Arguments
        ---------
        messages: list[Message]
            The list of messages corresponding to the user query and any other
            system messages to be included.
        step_title: str | None
            If the Agent response is part of a longer query this describes
            the step currently being processed.
        """
        system_prompt = await self._render_prompt("main", messages)
        return await self._stream(messages, system_prompt)


class SourceAgent(Agent):
    """
    SourceAgent renders a form that allows a user to upload or
    provide a URI to one or more datasets.
    """

    conditions = param.List(
        default=[
            "Use ONLY when user explicitly asks to upload or connect to NEW data sources (NOT if data sources already exist)",
        ])

    purpose = param.String(default="Allows a user to upload new datasets, data, or documents.")

    requires = param.List(default=[], readonly=True)

    provides = param.List(default=["sources", "source", "document_sources"], readonly=True)

    source_controls: ClassVar[SourceControls] = SourceControls

    _extensions = ("filedropper",)

    async def respond(
        self,
        messages: list[Message],
        step_title: str | None = None,
    ) -> Any:
        source_controls = self.source_controls(memory=self._memory, cancellable=True, replace_controls=True)

        output = pn.Column(source_controls)
        if "source" not in self._memory:
            help_message = "No datasets or documents were found, **please upload at least one to continue**..."
        else:
            help_message = "**Please upload new dataset(s)/document(s) to continue**, or click cancel if this was unintended..."
        output.insert(0, help_message)
        self.interface.send(output, respond=False, user="Assistant")
        while not source_controls._add_button.clicks > 0:
            await asyncio.sleep(0.05)
            if source_controls._cancel_button.clicks > 0:
                self.interface.undo()
                self.interface.disabled = False
                return None
        return source_controls


class ChatAgent(Agent):
    """
    ChatAgent provides general information about available data
    and other topics  to the user.
    """

    conditions = param.List(
        default=[
            "Use for high-level data information or general conversation",
            "Use for technical questions about programming, functions, methods, libraries, APIs, software tools, or 'how to' code usage",
            "NOT for data-specific questions that require querying data",
        ]
    )

    purpose = param.String(
        default="""
        Engages in conversations about high-level data topics, programming questions,
        technical documentation, and general conversation. Handles questions about
        specific functions, methods, libraries, and provides coding guidance and
        technical explanations.""")

    prompts = param.Dict(
        default={
            "main": {
                "template": PROMPTS_DIR / "ChatAgent" / "main.jinja2",
            },
        }
    )

    requires = param.List(default=[], readonly=True)

    async def respond(
        self,
        messages: list[Message],
        step_title: str | None = None,
    ) -> Any:
        context = {"tool_context": await self._use_tools("main", messages)}
        if "vector_metaset" not in self._memory and "source" in self._memory and "table" in self._memory:
            source = self._memory["source"]
            self._memory["vector_metaset"] = await get_metaset(
                {source.name: source}, [f"{source.name}{SOURCE_TABLE_SEPARATOR}{self._memory['table']}"],
            )
        system_prompt = await self._render_prompt("main", messages, **context)
        return await self._stream(messages, system_prompt)


class AnalystAgent(ChatAgent):
    conditions = param.List(
        default=[
            "Use for interpreting and analyzing results from executed queries",
            "NOT for initial data queries, data exploration, or technical programming questions",
        ]
    )

    purpose = param.String(
        default="""
        Responsible for analyzing results and providing clear, concise, and actionable insights.
        Focuses on breaking down complex data findings into understandable points for
        high-level decision-making. Emphasizes detailed interpretation, trends, and
        relationships within the data, while avoiding general overviews or
        superficial descriptions.""")

    prompts = param.Dict(
        default={
            "main": {"template": PROMPTS_DIR / "AnalystAgent" / "main.jinja2", "tools": []},
        }
    )

    requires = param.List(default=["source", "pipeline"], readonly=True)

    async def respond(
        self,
        messages: list[Message],
        step_title: str | None = None,
    ) -> Any:
        messages = await super().respond(messages, step_title)
        if len(self._memory.get("data", [])) == 0 and self._memory.get("sql"):
            self._memory["sql"] = f"{self._memory['sql']}\n-- No data was returned from the query."
        return messages

class ListAgent(Agent):
    """
    Abstract base class for agents that display a list of items to the user.
    """

    purpose = param.String(default="""
        Renders a list of items to the user and lets the user pick one.""")

    requires = param.List(default=[], readonly=True)

    _extensions = ("tabulator",)

    _column_name = None

    _message_format = None

    __abstract = True

    def _get_items(self) -> dict[str, list[str]]:
        """Return dict of items grouped by source/category"""

    def _use_item(self, event):
        """Handle when a user clicks on an item in the list"""
        if event.column != "show":
            return

        tabulator = self._tabs[self._tabs.active]
        item = tabulator.value.iloc[event.row, 0]

        if self._message_format is None:
            raise ValueError("Subclass must define _message_format")

        message = self._message_format.format(item=repr(item))
        self.interface.send(message)

    async def respond(
        self,
        messages: list[Message],
        step_title: str | None = None,
    ) -> Any:
        items = self._get_items()

        # Create tabs with one tabulator per source
        tabs = []
        for source_name, source_items in items.items():
            if not source_items:
                continue

            header_filters = False
            if len(source_items) > 10:
                column_filter = {"type": "input", "placeholder": f"Filter by {self._column_name.lower()}..."}
                header_filters = {self._column_name: column_filter}

            df = pd.DataFrame({self._column_name: source_items})
            item_list = pn.widgets.Tabulator(
                df,
                buttons={"show": '<i class="fa fa-eye"></i>'},
                show_index=False,
                min_height=150,
                min_width=350,
                widths={self._column_name: "90%"},
                disabled=True,
                page_size=10,
                pagination="remote",
                header_filters=header_filters,
                sizing_mode="stretch_width",
                name=source_name
            )
            item_list.on_click(self._use_item)
            tabs.append(item_list)

        self._tabs = pn.Tabs(*tabs, sizing_mode="stretch_width")

        self.interface.stream(
            pn.Column(
                f"The available {self._column_name.lower()}s are listed below. Click on the eye icon to show the {self._column_name.lower()} contents.",
                self._tabs
            ), user="Assistant"
        )
        return self._tabs


class TableListAgent(ListAgent):
    """
    The TableListAgent lists all available data and lets the user pick one.
    """

    conditions = param.List(default=[
        "Use when user explicitly asks to 'list data', 'show available data', or 'what data do you have'",
        "NOT for showing actual data contents, querying, or analyzing data",
    ])

    not_with = param.List(default=["DbtslAgent", "SQLAgent"])

    purpose = param.String(default="""
        Displays a list of all available data & datasets in memory. Not useful for identifying which dataset to use for analysis.""")

    requires = param.List(default=["source"], readonly=True)

    _column_name = "Data"

    _message_format = "Show the data: {item}"

    @classmethod
    async def applies(cls, memory: _Memory) -> bool:
        return len(memory.get('visible_slugs', set())) > 1

    def _get_items(self) -> dict[str, list[str]]:
        if "closest_tables" in self._memory:
            # If we have closest_tables from search, return as a single group
            return {"Search Results": self._memory["closest_tables"]}

        # Group tables by source
        visible_slugs = self._memory.get('visible_slugs', set())
        if not visible_slugs:
            return {}

        tables_by_source = {}
        for slug in visible_slugs:
            if SOURCE_TABLE_SEPARATOR in slug:
                source_name, table_name = slug.split(SOURCE_TABLE_SEPARATOR, 1)
            else:
                # Fallback if separator not found
                source_name = "Unknown"
                table_name = slug

            if source_name not in tables_by_source:
                tables_by_source[source_name] = []
            tables_by_source[source_name].append(table_name)

        # Sort tables within each source
        for source in tables_by_source:
            tables_by_source[source].sort()

        return tables_by_source


class DocumentListAgent(ListAgent):
    """
    The DocumentListAgent lists all available documents provided by the user.
    """

    conditions = param.List(
        default=[
            "Use when user asks to list or see all available documents",
            "NOT when user asks about specific document content",
        ]
    )

    purpose = param.String(default="""
        Displays a list of all available documents in memory.""")

    requires = param.List(default=["document_sources"], readonly=True)

    _column_name = "Documents"

    _message_format = "Tell me about: {item}"

    @classmethod
    async def applies(cls, memory: _Memory) -> bool:
        sources = memory.get("document_sources")
        if not sources:
            return False  # source not loaded yet; always apply
        return len(sources) > 1

    def _get_items(self) -> dict[str, list[str]]:
        # extract the filename, following this pattern `Filename: 'filename'``
        documents = [doc["metadata"].get("filename", "untitled") for doc in self._memory.get("document_sources", [])]
        # Return all documents under a single "Documents" category
        return {"Documents": documents} if documents else {}


class LumenBaseAgent(Agent):
    user = param.String(default="Lumen")

    prompts = param.Dict(
        default={
            "retry_output": {"response_model": RetrySpec, "template": PROMPTS_DIR / "LumenBaseAgent" / "retry_output.jinja2"},
        }
    )

    _output_type = LumenOutput

    _max_width = None

    def _update_spec(self, memory: _Memory, event: param.parameterized.Event):
        """
        Update the specification in memory.
        """

    async def _retry_output_by_line(
        self,
        feedback: str,
        messages: list[Message],
        memory: _Memory,
        original_output: str,
        language: str | None = None,
    ) -> str:
        """
        Retry the output by line, allowing the user to provide feedback on why the output was not satisfactory, or an error.
        """
        original_lines = original_output.splitlines()
        with self.param.update(memory=memory):
            # TODO: only input the inner spec to retry
            numbered_text = "\n".join(f"{i:2d}: {line}" for i, line in enumerate(original_lines, 1))
            system = await self._render_prompt(
                "retry_output",
                messages=messages,
                numbered_text=numbered_text,
                language=language,
                feedback=feedback,
            )
        retry_model = self._lookup_prompt_key("retry_output", "response_model")
        invoke_kwargs = dict(
            messages=messages,
            system=system,
            response_model=retry_model,
            model_spec="edit",
        )
        result = await self.llm.invoke(**invoke_kwargs)
        return apply_changes(original_lines, result.lines_changes)

    def _render_lumen(
        self,
        component: Component,
        messages: list | None = None,
        title: str | None = None,
        **kwargs,
    ):
        async def _retry_invoke(event: param.parameterized.Event):
            with out.param.update(loading=True):
                out.spec = await self._retry_output_by_line(event.new, messages, memory, out.spec, language=out.language)

        memory = self._memory
        retry_controls = RetryControls()
        retry_controls.param.watch(_retry_invoke, "reason")
        out = self._output_type(
            component=component,
            footer=[retry_controls],
            title=title,
            **kwargs
        )
        out.param.watch(partial(self._update_spec, self._memory), "spec")
        if "outputs" in self._memory:
            # We have to create a new list to trigger an event
            # since inplace updates will not trigger updates
            # and won't allow diffing between old and new values
            self._memory["outputs"] = self._memory["outputs"] + [out]
        if self.interface is not None:
            message_kwargs = dict(value=out, user=self.user)
            self.interface.stream(replace=True, max_width=self._max_width, **message_kwargs)


class SQLAgent(LumenBaseAgent):
    conditions = param.List(
        default=[
            "Use for displaying, examining, or querying data",
            "Use for calculations that require data (e.g., 'calculate average', 'sum by category')",
            "Commonly used with AnalystAgent to analyze query results",
            "NOT for non-data questions or technical programming help",
            "NOT useful if the user is using the same data for plotting",
            "If sql_metaset is not in memory, use with IterativeTableLookup",
        ]
    )

    exclusions = param.List(default=["dbtsl_metaset"])

    max_discovery_iterations = param.Integer(default=5, doc="""
        Maximum number of discovery iterations before requiring a final answer.""")

    not_with = param.List(default=["DbtslAgent", "TableLookup", "TableListAgent"])

    planning_enabled = param.Boolean(default=True, doc="""
        Whether to enable SQL planning mode. When False, only attempts oneshot SQL generation.""")

    purpose = param.String(
        default="""
        Handles the display of data and the creation, modification, and execution
        of SQL queries to address user queries about the data. Executes queries in
        a single step, encompassing tasks such as table joins, filtering, aggregations,
        and calculations. If additional columns are required, SQLAgent can join the
        current table with other tables to fulfill the query requirements."""
    )

    prompts = param.Dict(
        default={
            "main": {
                "response_model": Sql,
                "template": PROMPTS_DIR / "SQLAgent" / "main.jinja2",
            },
            "plan_next_step": {
                "response_model": NextStep,
                "template": PROMPTS_DIR / "SQLAgent" / "plan_next_step.jinja2",
            },
            "generate_roadmap": {
                "response_model": SQLRoadmap,
                "template": PROMPTS_DIR / "SQLAgent" / "generate_roadmap.jinja2",
            },
            "retry_output": {"response_model": RetrySpec, "template": PROMPTS_DIR / "SQLAgent" / "retry_output.jinja2"},
        }
    )

    provides = param.List(default=["table", "sql", "pipeline", "data"], readonly=True)

    requires = param.List(default=["sources", "source", "sql_metaset"], readonly=True)

    max_steps = param.Integer(default=20, doc="""
        Maximum number of steps before requiring a final answer (safety limit).""")

    user = param.String(default="SQL")

    _extensions = ("codeeditor", "tabulator")

    _output_type = SQLOutput

    def _update_spec(self, memory: _Memory, event: param.parameterized.Event):
        memory["sql"] = event.new

    async def _generate_sql_queries(
        self, messages: list[Message], dialect: str, step_number: int,
        is_final: bool, context_entries: list[dict] | None,
        sql_plan_context: str | None = None, errors: list | None = None
    ) -> dict[str, str]:
        """Generate SQL queries using LLM."""
        # Build SQL history from context
        sql_query_history = {}
        if context_entries:
            for entry in context_entries:
                for query in entry.get("queries", []):
                    sql_query_history[query["sql"]] = query["table_status"]

        # Render prompt
        system_prompt = await self._render_prompt(
            "main",
            messages,
            dialect=dialect,
            separator=SOURCE_TABLE_SEPARATOR,
            step_number=step_number,
            is_final_step=is_final,
            current_step=messages[0]["content"],
            sql_query_history=sql_query_history,
            current_iteration=getattr(self, '_current_iteration', 1),
            sql_plan_context=sql_plan_context,
            errors=errors,
        )

        # Generate SQL
        model_spec = self.prompts["main"].get("llm_spec", self.llm_spec_key)
        output = await self.llm.invoke(
            messages,
            system=system_prompt,
            model_spec=model_spec,
            response_model=self._get_model("main"),
        )

        sql_queries = {}
        for query_obj in (output.queries if output else []):
            if query_obj.query and query_obj.expr_slug:
                sql_queries[query_obj.expr_slug.strip()] = query_obj.query.strip()

        if not sql_queries:
            raise ValueError("No SQL queries were generated.")

        return sql_queries

    async def _validate_sql(
        self, sql_query: str, expr_slug: str, dialect: str,
        source, messages: list[Message], step, max_retries: int = 2
    ) -> str:
        """Validate and potentially fix SQL query."""
        # Clean SQL
        try:
            sql_query = clean_sql(sql_query, dialect)
        except Exception as e:
            step.stream(f"\n\n❌ SQL cleaning failed: {e}")

        # Validate with retries
        for i in range(max_retries):
            try:
                step.stream(f"\n\n`{expr_slug}`\n```sql\n{sql_query}\n```")
                source.create_sql_expr_source({expr_slug: sql_query}, materialize=True)
                step.stream("\n\n✅ SQL validation successful")
                return sql_query
            except Exception as e:
                if i == max_retries - 1:
                    step.stream(f"\n\n❌ SQL validation failed after {max_retries} attempts: {e}")
                    raise e

                # Retry with LLM fix
                step.stream(f"\n\n⚠️ SQL validation failed (attempt {i+1}/{max_retries}): {e}")
                feedback = f"{type(e).__name__}: {e!s}"
                if "KeyError" in feedback:
                    feedback += " The data does not exist; select from available data sources."

                retry_result = await self._retry_output_by_line(
                    feedback, messages, self._memory, sql_query, language=f"sql.{dialect}"
                )
                sql_query = clean_sql(retry_result, dialect)
        return sql_query

    async def _execute_query(
        self, source, expr_slug: str, sql_query: str,
        is_final: bool, should_materialize: bool, step
    ) -> tuple[Pipeline, Source, str]:
        """Execute SQL query and return pipeline and summary."""
        # Create SQL source
        sql_expr_source = source.create_sql_expr_source(
            {expr_slug: sql_query}, materialize=should_materialize
        )

        if should_materialize:
            if isinstance(self._memory["sources"], dict):
                self._memory["sources"][expr_slug] = sql_expr_source
            else:
                self._memory["sources"].append(sql_expr_source)
            self._memory.trigger("sources")

        # Create pipeline
        if is_final:
            sql_transforms = [SQLLimit(limit=1_000_000, write=source.dialect, pretty=True, identify=False)]
            pipeline = await get_pipeline(source=sql_expr_source, table=expr_slug, sql_transforms=sql_transforms)
        else:
            pipeline = await get_pipeline(source=sql_expr_source, table=expr_slug)

        # Get data summary
        df = await get_data(pipeline)
        summary = await describe_data(df, reduce_enums=False)
        if len(summary) >= 1000:
            summary = summary[:1000-3] + "..."
        summary_formatted = f"\n```\n{summary}\n```"
        if should_materialize:
            summary_formatted += f"\n\nMaterialized data: `{sql_expr_source.name}{SOURCE_TABLE_SEPARATOR}{expr_slug}`"
        stream_details(f"{summary_formatted}", step, title=expr_slug)

        return pipeline, sql_expr_source, summary

    async def _finalize_execution(
        self, results: dict, context_entries: list[dict],
        messages: list[Message], step_title: str | None,
        raise_if_empty: bool = False
    ) -> None:
        """Finalize execution for final step."""
        # Get first result (typically only one for final step)
        expr_slug, result = next(iter(results.items()))

        # Update memory
        pipeline = result["pipeline"]
        df = await get_data(pipeline)

        # If dataframe is empty, raise error to fall back to planning
        if df.empty and raise_if_empty:
            raise ValueError(f"\nQuery `{result['sql']}` returned empty results; ensure all the WHERE filter values exist in the dataset.")

        self._memory["data"] = await describe_data(df)
        self._memory["sql"] = result["sql"]
        self._memory["pipeline"] = pipeline
        self._memory["table"] = pipeline.table
        self._memory["source"] = pipeline.source
        self._memory["sql_plan_context"] = context_entries

        # Render output
        self._render_lumen(
            pipeline,
            spec=result["sql"],
            messages=messages,
            title=step_title
        )

    @retry_llm_output(retries=3)
    async def _execute_sql_step(
        self,
        action_description: str,
        source: Source,
        step_number: int,
        is_final: bool = False,
        should_materialize: bool = True,
        context_entries: list[dict] | None = None,
        step_title: str | None = None,
        step=None,
        sql_plan_context: str | None = None,
        errors: list | None = None,
    ) -> dict[str, Any]:
        """Execute a single SQL generation step."""
        with self.interface.param.update(callback_exception="raise"):
            # Generate SQL queries
            messages = [{"role": "user", "content": action_description}]
            sql_queries = await self._generate_sql_queries(
                messages, source.dialect, step_number, is_final, context_entries, sql_plan_context, errors
            )

            # Validate and execute queries
            results = {}
            for expr_slug, sql_query in sql_queries.items():
                # Validate SQL
                validated_sql = await self._validate_sql(
                    sql_query, expr_slug, source.dialect, source, messages, step
                )

                # Execute and get results
                pipeline, sql_expr_source, summary = await self._execute_query(
                    source, expr_slug, validated_sql, is_final, should_materialize, step
                )

                results[expr_slug] = {
                    "sql": validated_sql,
                    "summary": summary,
                    "pipeline": pipeline,
                    "source": sql_expr_source
                }

            # Handle final step
            if is_final and context_entries is not None:
                await self._finalize_execution(
                    results, context_entries, messages, step_title
                )
                step.status = "success"
                return next(iter(results.values()))["pipeline"]

            step.status = "success"
            return results

    def _build_context_entry(
        self, step_number: int, next_step: NextStep, step_result: dict[str, Any]
    ) -> dict:
        """Build context entry from step results."""
        entry = {
            "step_number": step_number,
            "step_type": next_step.step_type,
            "action_description": next_step.action_description,
            "should_materialize": next_step.should_materialize,
            "queries": [],
            "materialized_tables": []
        }

        for expr_slug, result in step_result.items():
            if next_step.should_materialize:
                table_status = f"{result['source']}{SOURCE_TABLE_SEPARATOR}{expr_slug}"
            else:
                table_status = "<unmaterialized>"
            query_info = {
                "sql": result["sql"],
                "expr_slug": expr_slug,
                "table_status": table_status,
                "summary": result["summary"],
            }
            entry["queries"].append(query_info)

            if next_step.should_materialize:
                entry["materialized_tables"].append(expr_slug)

        return entry

    def _setup_source(self, sources: dict) -> tuple[dict, Any]:
        """Setup the main source and handle multiple sources if needed."""
        vector_metaset = self._memory["sql_metaset"].vector_metaset
        selected_slugs = list(vector_metaset.vector_metadata_map) or self._memory["tables_metadata"].keys()

        # Filter selected_slugs to only include visible tables
        visible_slugs = self._memory.get('visible_slugs', set())
        if visible_slugs:
            selected_slugs = [slug for slug in selected_slugs if slug in visible_slugs]

        tables_to_source = {parse_table_slug(table_slug, sources)[1]: parse_table_slug(table_slug, sources)[0] for table_slug in selected_slugs}
        source = next(iter(tables_to_source.values()))

        # Handle multiple sources if needed
        if len(set(tables_to_source.values())) > 1:
            mirrors = {}
            for a_table, a_source in tables_to_source.items():
                if not any(a_table.rstrip(")").rstrip("'").rstrip('"').endswith(ext)
                           for ext in [".csv", ".parquet", ".parq", ".json", ".xlsx"]):
                    renamed_table = a_table.replace(".", "_")
                else:
                    renamed_table = a_table
                if SOURCE_TABLE_SEPARATOR in renamed_table:
                    _, renamed_table = renamed_table.split(SOURCE_TABLE_SEPARATOR, maxsplit=1)
                mirrors[renamed_table] = (a_source, renamed_table)
            source = DuckDBSource(uri=":memory:", mirrors=mirrors)

        return tables_to_source, source

    def _update_context_for_next_iteration(self, sql_plan_context: str, iteration: int) -> str:
        """Update context with results from current iteration."""
        if hasattr(self, '_iteration_results'):
            results_summary = "\n".join(
                f"{i+1}. {r['step']}\nResult: {self._truncate_summary(r['summary'])}"
                for i, r in enumerate(self._iteration_results)
            )
            sql_plan_context += f"\nIteration {iteration} Results:\n{results_summary}"
        return sql_plan_context[-10000:]

    def _format_context(self, context_entries: list[dict]) -> str:
        """Format the enhanced context entries into a readable string."""
        if not context_entries:
            return ""

        # Build materialized tables section
        materialized_tables = []
        for entry in context_entries:
            materialized_tables.extend(entry.get("materialized_tables", []))

        # Format materialized tables
        base_context = ""
        if materialized_tables:
            recent_tables = materialized_tables[-5:]  # Keep only recent 5 tables
            base_context = "**Available Materialized Data (for reuse):**\n"
            for table in recent_tables:
                base_context += f"- `{table}`\n"
            if len(materialized_tables) > 5:
                base_context += f"- ... and {len(materialized_tables) - 5} more\n"
            base_context += "\n"

        # Build recent steps section
        steps_context = "**Recent Steps:**\n"
        for entry in context_entries:
            steps_context += f"**Step {entry['step_number']}:** {entry['action_description']}\n"

            # Add query information
            if entry['queries']:
                for query in entry['queries']:
                    steps_context += f"\n`{query['expr_slug']}:`\n```sql\n{query['sql']}\n```\n"
                    steps_context += f"Result: {query['summary']}\n"
                    if query['table_status'] != "<unmaterialized>":
                        steps_context += f"`Can be referenced as {query['table_status']}`\n"
            steps_context += "\n"

        return base_context + steps_context

    async def _plan_next_step(self, messages: list[Message], sql_plan_context: str, total_steps: int) -> NextStep:
        """Plan the next step based on current context."""
        with self._add_step(title=f"Planning step {total_steps}", steps_layout=self._steps_layout) as step:
            system_prompt = await self._render_prompt(
                "plan_next_step",
                messages,
                sql_plan_context=sql_plan_context,
                total_steps=total_steps,
            )

            model_spec = self.prompts.get("plan_next_step", {}).get("llm_spec", self.llm_spec_key)
            response = self.llm.stream(
                messages,
                system=system_prompt,
                model_spec=model_spec,
                response_model=NextStep,
            )

            output = None
            async for output in response:
                message = f"**Step Validation:**\n{output.pre_step_validation}\n\n"
                message += f"**Reasoning:** {output.reasoning}\n\n"
                message += f"**Next Action ({output.step_type}):** {output.action_description}"
                if output.is_final_answer:
                    message += "\n\n**Ready to provide final answer!**"
                step.stream(message, replace=True)

            return output

    async def _generate_roadmap(self, messages: list[Message]) -> SQLRoadmap:
        """Generate initial execution roadmap."""
        with self._add_step(title="Generating execution roadmap", steps_layout=self._steps_layout) as step:
            # Analyze query for characteristics
            query_content = messages[0].get("content", "") if messages else ""
            query_type = "complex" if any(word in query_content.lower() for word in ["compare", "vs", "between", "join"]) else "simple"
            requires_joins = "join" in query_content.lower() or "vs" in query_content.lower()
            has_temporal = any(word in query_content.lower() for word in ["date", "time", "year", "month", "season", "period"])

            system_prompt = await self._render_prompt(
                "generate_roadmap",
                messages,
                query_type=query_type,
                requires_joins=requires_joins,
                has_temporal=has_temporal,
            )

            model_spec = self.prompts.get("generate_roadmap", {}).get("llm_spec", self.llm_spec_key)
            response = self.llm.stream(
                messages,
                system=system_prompt,
                model_spec=model_spec,
                response_model=self._get_model("generate_roadmap"),
            )

            roadmap = None
            async for output in response:
                # Build summary progressively
                summary = f"**Execution Plan ({output.estimated_steps} steps)**\n\n"

                if output.discovery_steps:
                    summary += "**Discovery Phase:**\n"
                    for i, step_desc in enumerate(output.discovery_steps, 1):
                        summary += f"{i}. {step_desc}\n"

                if output.validation_checks:
                    summary += "\n**Validation Checks:**\n"
                    for check in output.validation_checks:
                        summary += f"- {check}\n"

                if output.potential_issues:
                    summary += "\n**Potential Issues:**\n"
                    for issue in output.potential_issues:
                        summary += f"⚠️ {issue}\n"

                step.stream(summary, replace=True)
                roadmap = output

            return roadmap

    def _format_roadmap(self, roadmap: SQLRoadmap) -> str:
        """Format roadmap for context."""
        context = "**Execution Roadmap:**\n"
        context += f"Estimated Steps: {roadmap.estimated_steps}\n\n"

        if roadmap.discovery_steps:
            context += "Discovery Steps:\n"
            for step in roadmap.discovery_steps:
                context += f"- {step}\n"

        if roadmap.validation_checks:
            context += "\nValidation Checks:\n"
            for check in roadmap.validation_checks:
                context += f"- {check}\n"

        if roadmap.join_strategy:
            context += f"\nJoin Strategy: {roadmap.join_strategy}\n"

        return context

    async def _attempt_oneshot_sql(
        self,
        messages: list[Message],
        source: Source,
        step_title: str | None = None,
    ) -> Pipeline | None:
        """
        Attempt one-shot SQL generation without planning context.
        Returns Pipeline if successful, None if fallback to planning is needed.
        """
        with self._add_step(
            title="Attempting one-shot SQL generation...",
            steps_layout=self._steps_layout,
            status="running"
        ) as step:
            # Generate SQL without planning context
            sql_queries = await self._generate_sql_queries(
                messages, source.dialect, step_number=1,
                is_final=True, context_entries=None
            )

            # Validate and execute the first query
            expr_slug, sql_query = next(iter(sql_queries.items()))
            validated_sql = await self._validate_sql(
                sql_query, expr_slug, source.dialect, source, messages, step
            )

            # Execute and get results
            pipeline, sql_expr_source, summary = await self._execute_query(
                source, expr_slug, validated_sql, is_final=True,
                should_materialize=True, step=step
            )

            # Use existing finalization logic
            results = {expr_slug: {
                "sql": validated_sql,
                "summary": summary,
                "pipeline": pipeline,
                "source": sql_expr_source
            }}

            await self._finalize_execution(
                results, [], messages, step_title, raise_if_empty=True
            )

            step.status = "success"
            step.success_title = "One-shot SQL generation successful"
            return pipeline

    async def _execute_planning_mode(
        self,
        messages: list[Message],
        source: Source,
        step_title: str | None = None,
    ) -> Pipeline:
        """
        Execute the planning mode with roadmap generation and iterative refinement.
        """
        # Generate initial roadmap for planning mode
        roadmap = await self._generate_roadmap(messages)

        # Initialize context tracking
        context_entries = []
        total_steps = 0
        roadmap_context = self._format_roadmap(roadmap)

        # Main execution loop (existing planning logic)
        while total_steps < self.max_steps:
            # Build context for planning
            sql_plan_context = self._format_context(context_entries)
            # Include roadmap context
            if roadmap_context and total_steps == 0:
                sql_plan_context = roadmap_context + "\n\n" + sql_plan_context
            total_steps += 1

            # Plan next step
            next_step = await self._plan_next_step(messages, sql_plan_context, total_steps)

            with self._add_step(
                title=step_title or f"Step {total_steps}: Generating SQL",
                steps_layout=self._steps_layout,
                status="running"
            ) as step:
                result = await self._execute_sql_step(
                    next_step.action_description,
                    source,
                    total_steps,
                    is_final=next_step.is_final_answer,
                    context_entries=context_entries,
                    sql_plan_context=sql_plan_context,
                    should_materialize=next_step.is_final_answer and next_step.should_materialize,
                    step_title=step_title,
                    step=step
                )
            if next_step.is_final_answer:
                return result

            # Update context
            context_entry = self._build_context_entry(
                total_steps, next_step, result
            )
            context_entries.append(context_entry)

            # Keep context window manageable
            if len(context_entries) > 10:
                context_entries = context_entries[-10:]

        raise ValueError(f"Exceeded maximum steps ({self.max_steps}) without reaching a final answer.")

    async def respond(
        self,
        messages: list[Message],
        step_title: str | None = None,
    ) -> Any:
        """Execute SQL generation with one-shot attempt first, then iterative refinement if needed."""
        # Setup sources
        sources = self._memory["sources"] if isinstance(self._memory["sources"], dict) else {source.name: source for source in self._memory["sources"]}
        tables_to_source, source = self._setup_source(sources)

        try:
            # Try one-shot approach first
            pipeline = await self._attempt_oneshot_sql(messages, source, step_title)
        except Exception as e:
            if not self.planning_enabled:
                # If planning is disabled, re-raise the error instead of falling back
                raise e
            # Fall back to planning mode if enabled
            messages = mutate_user_message(str(e), messages)
            pipeline = await self._execute_planning_mode(messages, source, step_title)
        return pipeline


class DbtslAgent(LumenBaseAgent, DbtslMixin):
    """
    Responsible for creating and executing queries against a dbt Semantic Layer
    to answer user questions about business metrics.
    """

    conditions = param.List(
        default=[
            "Always use this when dbtsl_metaset is available",
        ]
    )

    purpose = param.String(
        default="""
        Responsible for displaying data to answer user queries about
        business metrics using dbt Semantic Layers. This agent can compile
        and execute metric queries against a dbt Semantic Layer."""
    )

    prompts = param.Dict(
        default={
            "main": {
                "response_model": DbtslQueryParams,
                "template": PROMPTS_DIR / "DbtslAgent" / "main.jinja2",
            },
            "retry_output": {"response_model": RetrySpec, "template": PROMPTS_DIR / "LumenBaseAgent" / "retry_output.jinja2"},
        }
    )

    provides = param.List(default=["table", "sql", "pipeline", "data", "dbtsl_vector_metaset", "dbtsl_sql_metaset"], readonly=True)

    requires = param.List(default=["source", "dbtsl_metaset"], readonly=True)

    source = param.ClassSelector(
        class_=BaseSQLSource,
        doc="""
        The source associated with the dbt Semantic Layer.""",
    )

    user = param.String(default="DBT")

    _extensions = ("codeeditor", "tabulator")

    _output_type = SQLOutput

    def __init__(self, source: Source, **params):
        super().__init__(source=source, **params)

    def _update_spec(self, memory: _Memory, event: param.parameterized.Event):
        """
        Update the SQL specification in memory.
        """
        memory["sql"] = event.new

    @retry_llm_output()
    async def _create_valid_query(self, messages: list[Message], title: str | None = None, errors: list | None = None):
        """
        Create a valid dbt Semantic Layer query based on user messages.
        """
        system_prompt = await self._render_prompt(
            "main",
            messages,
            errors=errors,
        )

        with self._add_step(title=title or "dbt Semantic Layer query", steps_layout=self._steps_layout) as step:
            model_spec = self.prompts["main"].get("llm_spec", self.llm_spec_key)
            response = self.llm.stream(
                messages,
                system=system_prompt,
                model_spec=model_spec,
                response_model=DbtslQueryParams,
            )

            query_params = None
            try:
                async for output in response:
                    step_message = output.chain_of_thought or ""
                    step.stream(step_message, replace=True)

                query_params = {
                    "metrics": output.metrics,
                    "group_by": output.group_by,
                    "limit": output.limit,
                    "order_by": output.order_by,
                    "where": output.where,
                }
                expr_slug = output.expr_slug

                # Ensure required fields are present
                if "metrics" not in query_params or not query_params["metrics"]:
                    raise ValueError("Query must include at least one metric")

                # Ensure limit exists with a default value if not provided
                if "limit" not in query_params or not query_params["limit"]:
                    query_params["limit"] = 10000

                formatted_params = json.dumps(query_params, indent=2)
                step.stream(f"\n\n`{expr_slug}`\n```json\n{formatted_params}\n```")

                self._memory["dbtsl_query_params"] = query_params
            except asyncio.CancelledError as e:
                step.failed_title = "Cancelled dbt Semantic Layer query generation"
                raise e

        if step.failed_title and step.failed_title.startswith("Cancelled"):
            raise asyncio.CancelledError()
        elif not query_params:
            raise ValueError("No dbt Semantic Layer query was generated.")

        try:
            # Execute the query against the dbt Semantic Layer
            client = self._get_dbtsl_client()
            async with client.session():
                sql_query = await client.compile_sql(
                    metrics=query_params.get("metrics", []),
                    group_by=query_params.get("group_by"),
                    limit=query_params.get("limit"),
                    order_by=query_params.get("order_by"),
                    where=query_params.get("where"),
                )

                # Log the compiled SQL for debugging
                step.stream(f"\nCompiled SQL:\n```sql\n{sql_query}\n```", replace=False)

            sql_expr_source = self.source.create_sql_expr_source({expr_slug: sql_query})
            self._memory["sql"] = sql_query

            # Apply transforms
            sql_transforms = [SQLLimit(limit=1_000_000, write=self.source.dialect, pretty=True, identify=False)]
            transformed_sql_query = sql_query
            for sql_transform in sql_transforms:
                transformed_sql_query = sql_transform.apply(transformed_sql_query)
                if transformed_sql_query != sql_query:
                    stream_details(f"```sql\n{transformed_sql_query}\n```", step, title=f"{sql_transform.__class__.__name__} Applied")

            # Create pipeline and get data
            pipeline = await get_pipeline(source=sql_expr_source, table=expr_slug, sql_transforms=sql_transforms)

            df = await get_data(pipeline)
            sql_metaset = await get_metaset({sql_expr_source.name: sql_expr_source}, [expr_slug])
            vector_metaset = sql_metaset.vector_metaset

            # Update memory
            self._memory["data"] = await describe_data(df)
            self._memory["sources"].append(sql_expr_source)
            self._memory["source"] = sql_expr_source
            self._memory["pipeline"] = pipeline
            self._memory["table"] = pipeline.table
            self._memory["dbtsl_vector_metaset"] = vector_metaset
            self._memory["dbtsl_sql_metaset"] = sql_metaset
            self._memory.trigger("sources")
            return sql_query, pipeline
        except Exception as e:
            report_error(e, step)
            raise e

    async def respond(
        self,
        messages: list[Message],
        step_title: str | None = None,
    ) -> Any:
        """
        Responds to user messages by generating and executing a dbt Semantic Layer query.
        """
        try:
            sql_query, pipeline = await self._create_valid_query(messages, step_title)
        except RetriesExceededError as e:
            traceback.print_exception(e)
            self._memory["__error__"] = str(e)
            return None

        self._render_lumen(pipeline, spec=sql_query, messages=messages, title=step_title)
        return pipeline


class BaseViewAgent(LumenBaseAgent):
    requires = param.List(default=["pipeline", "table", "data"], readonly=True)

    provides = param.List(default=["view"], readonly=True)

    prompts = param.Dict(
        default={
            "main": {"template": PROMPTS_DIR / "BaseViewAgent" / "main.jinja2"},
        }
    )

    def __init__(self, **params):
        self._last_output = None
        super().__init__(**params)

    @retry_llm_output()
    async def _create_valid_spec(
        self,
        messages: list[Message],
        pipeline: Pipeline,
        schema: dict[str, Any],
        step_title: str | None = None,
        errors: list[str] | None = None,
    ) -> dict[str, Any]:
        errors_context = {}
        if errors:
            errors = ("\n".join(f"{i + 1}. {error}" for i, error in enumerate(errors))).strip()
            try:
                last_output = load_json(self._last_output["json_spec"])
            except Exception:
                last_output = ""

            vector_metadata_map = None
            if "sql_metaset" in self._memory:
                vector_metadata_map = self._memory["sql_metaset"].vector_metaset.vector_metadata_map
            elif "dbtsl_sql_metaset" in self._memory:
                vector_metadata_map = self._memory["dbtsl_sql_metaset"].vector_metaset.vector_metadata_map

            columns_context = ""
            if vector_metadata_map is not None:
                for table_slug, vector_metadata in vector_metadata_map.items():
                    table_name = table_slug.split(SOURCE_TABLE_SEPARATOR)[-1]
                    if table_name in pipeline.table:
                        columns = [col.name for col in vector_metadata.columns]
                        columns_context += f"\nSQL: {vector_metadata.base_sql}\nColumns: {', '.join(columns)}\n\n"
            errors_context = {
                "errors": errors,
                "last_output": last_output,
                "num_errors": len(errors),
                "columns_context": columns_context,
            }

        doc = self.view_type.__doc__.split("\n\n")[0] if self.view_type.__doc__ else self.view_type.__name__
        system = await self._render_prompt(
            "main",
            messages,
            table=pipeline.table,
            doc=doc,
            **errors_context,
        )

        model_spec = self.prompts["main"].get("llm_spec", self.llm_spec_key)
        response = self.llm.stream(
            messages,
            system=system,
            model_spec=model_spec,
            response_model=self._get_model("main", schema=schema),
        )

        e = None
        error = ""
        spec = ""
        with self._add_step(title=step_title or "Generating view...", steps_layout=self._steps_layout) as step:
            async for output in response:
                chain_of_thought = output.chain_of_thought or ""
                step.stream(chain_of_thought, replace=True)

            self._last_output = spec = dict(output)

            for i in range(3):
                try:
                    spec = await self._extract_spec(spec)
                    break
                except Exception as e:
                    error = str(e)
                    traceback.print_exception(e)
                    context = f"```\n{yaml.safe_dump(load_json(self._last_output['json_spec']))}\n```"
                    report_error(e, step, language="json", context=context, status="failed")
                    with self._add_step(
                        title="Re-attempted view generation",
                        steps_layout=self._steps_layout,
                    ) as retry_step:
                        view = await self._retry_output_by_line(e, messages, self._memory, yaml.safe_dump(spec), language="")
                        if "json_spec: " in view:
                            view = view.split("json_spec: ")[-1].rstrip('"').rstrip("'")
                        spec = json.loads(view)
                        retry_step.stream(f"\n\n```json\n{spec}\n```")
                    if i == 2:
                        raise

        self._last_output = spec

        if error:
            raise ValueError(error)

        log_debug(f"{self.name} settled on spec: {spec!r}.")
        return spec

    async def _extract_spec(self, spec: dict[str, Any]):
        return dict(spec)

    async def _update_spec(self, memory: _Memory, event: param.parameterized.Event):
        memory["view"] = dict(await self._extract_spec(event.new), type=self.view_type)

    async def respond(
        self,
        messages: list[Message],
        step_title: str | None = None,
    ) -> Any:
        """
        Generates a visualization based on user messages and the current data pipeline.
        """
        pipeline = self._memory.get("pipeline")
        if not pipeline:
            raise ValueError("No current pipeline found in memory.")

        schema = await get_schema(pipeline)
        if not schema:
            raise ValueError("Failed to retrieve schema for the current pipeline.")

        spec = await self._create_valid_spec(messages, pipeline, schema, step_title)
        self._memory["view"] = dict(spec, type=self.view_type)
        view = self.view_type(pipeline=pipeline, **spec)
        self._render_lumen(view, messages=messages, title=step_title)
        return view


class hvPlotAgent(BaseViewAgent):
    conditions = param.List(
        default=[
            "Use for exploratory data analysis, interactive plots, and dynamic filtering",
            "Use for quick, iterative data visualization during analysis",
        ]
    )

    purpose = param.String(default="Generates a plot of the data given a user prompt.")

    prompts = param.Dict(
        default={
            "main": {"template": PROMPTS_DIR / "hvPlotAgent" / "main.jinja2"},
        }
    )

    view_type = hvPlotUIView

    def _get_model(self, prompt_name: str, schema: dict[str, Any]) -> type[BaseModel]:
        # Find parameters
        excluded = self.view_type._internal_params + [
            "controls",
            "type",
            "source",
            "pipeline",
            "transforms",
            "download",
            "field",
            "selection_group",
        ]
        model = param_to_pydantic(
            self.view_type,
            base_model=PartialBaseModel,
            excluded=excluded,
            schema=schema,
            extra_fields={
                "chain_of_thought": (str, FieldInfo(description="Your thought process behind the plot.")),
            },
        )
        return model[self.view_type.__name__]

    async def _update_spec(self, memory: _Memory, event: param.parameterized.Event):
        spec = yaml.load(event.new, Loader=yaml.SafeLoader)
        memory["view"] = dict(await self._extract_spec(spec), type=self.view_type)

    async def _extract_spec(self, spec: dict[str, Any]):
        pipeline = self._memory["pipeline"]
        spec = {key: val for key, val in spec.items() if val is not None}
        spec["type"] = "hvplot_ui"
        self.view_type.validate(spec)
        spec.pop("type", None)

        # Add defaults
        spec["responsive"] = True
        data = await get_data(pipeline)
        if len(data) > 20000 and spec["kind"] in ("line", "scatter", "points"):
            spec["rasterize"] = True
            spec["cnorm"] = "log"
        return spec


class VegaLiteAgent(BaseViewAgent):
    conditions = param.List(
        default=[
            "Use for publication-ready visualizations or when user specifically requests Vega-Lite charts",
            "Use for polished charts intended for presentation or sharing",
        ]
    )

    purpose = param.String(default="Generates a vega-lite specification of the plot the user requested.")

    prompts = param.Dict(
        default={
            "main": {"response_model": VegaLiteSpec, "template": PROMPTS_DIR / "VegaLiteAgent" / "main.jinja2"},
            "retry_output": {"response_model": RetrySpec, "template": PROMPTS_DIR / "VegaLiteAgent" / "retry_output.jinja2"},
        }
    )

    view_type = VegaLiteView

    _extensions = ("vega",)

    _output_type = VegaLiteOutput

    async def _update_spec(self, memory: _Memory, event: param.parameterized.Event):
        try:
            spec = await self._extract_spec({"yaml_spec": event.new})
        except Exception as e:
            traceback.print_exception(e)
            return
        memory["view"] = dict(spec, type=self.view_type)

    def _standardize_to_layers(self, vega_spec: dict) -> None:
        """Standardize vega spec by migrating to layer format."""
        if "layer" not in vega_spec:
            vega_spec["layer"] = [{
                "encoding": vega_spec.pop("encoding", None),
                "mark": vega_spec.pop("mark", None)
            }]

    def _add_zoom_params(self, vega_spec: dict) -> None:
        """Add zoom parameters to vega spec."""
        if "params" not in vega_spec:
            vega_spec["params"] = []

        existing_param_names = {
            param.get("name") for param in vega_spec["params"]
            if isinstance(param, dict) and "name" in param
        }

        for p in VEGA_ZOOMABLE_MAP_ITEMS["params"]:
            if p.get("name") not in existing_param_names:
                vega_spec["params"].append(p)

    def _setup_projection(self, vega_spec: dict) -> None:
        """Setup map projection settings."""
        if "projection" not in vega_spec:
            vega_spec["projection"] = {"type": "mercator"}
        vega_spec["projection"].update(VEGA_ZOOMABLE_MAP_ITEMS["projection"])

    def _handle_map_compatibility(self, vega_spec: dict, vega_spec_str: str) -> None:
        """Handle map projection compatibility and add geographic outlines."""
        has_world_map = "world-110m.json" in vega_spec_str
        uses_albers_usa = vega_spec["projection"]["type"] == "albersUsa"

        if has_world_map and uses_albers_usa:
            # albersUsa incompatible with world map
            vega_spec["projection"] = "mercator"
        elif not has_world_map and not uses_albers_usa:
            # Add world map outlines if needed
            vega_spec["layer"].append(VEGA_MAP_LAYER["world"])

    def _add_geographic_items(self, vega_spec: dict, vega_spec_str: str) -> dict:
        """Add geographic visualization items to vega spec."""
        self._standardize_to_layers(vega_spec)
        self._add_zoom_params(vega_spec)
        self._setup_projection(vega_spec)
        self._handle_map_compatibility(vega_spec, vega_spec_str)
        return vega_spec

    @classmethod
    def _extract_as_keys(cls, transforms: list[dict]) -> list[str]:
        """
        Extracts all 'as' field names from a list of Vega-Lite transform definitions.

        Parameters
        ----------
        transforms : list[dict]
            A list of Vega-Lite transform objects.

        Returns
        -------
        list[str]
            A list of field names from 'as' keys (flattened, deduplicated).
        """
        as_fields = []
        for t in transforms:
            # Top-level 'as'
            if "as" in t:
                if isinstance(t["as"], list):
                    as_fields.extend(t["as"])
                elif isinstance(t["as"], str):
                    as_fields.append(t["as"])
            for key in ("aggregate", "joinaggregate", "window"):
                if key in t and isinstance(t[key], list):
                    for entry in t[key]:
                        if "as" in entry:
                            as_fields.append(entry["as"])

        return list(dict.fromkeys(as_fields))

    async def _ensure_columns_exists(self, vega_spec: dict):
        schema = await get_schema(self._memory["pipeline"])

        fields = self._extract_as_keys(vega_spec.get('transform', [])) + list(schema)
        for layer in vega_spec.get("layer", []):
            encoding = layer.get("encoding", {})
            if not encoding:
                continue

            for enc_def in encoding.values():
                fields_to_check = []

                if isinstance(enc_def, dict) and "field" in enc_def:
                    fields_to_check.append(enc_def["field"])
                elif isinstance(enc_def, list):
                    fields_to_check.extend(item["field"] for item in enc_def if isinstance(item, dict) and "field" in item)

                for field in fields_to_check:
                    if field not in fields and field.lower() not in fields and field.upper() not in fields:
                        raise ValueError(f"Field '{field}' not found in schema.")

    async def _extract_spec(self, spec: dict[str, Any]):
        # .encode().decode('unicode_escape') fixes a JSONDecodeError in Python
        # where it's expecting property names enclosed in double quotes
        # by properly handling the escaped characters in your JSON string
        if yaml_spec := spec.get("yaml_spec"):
            vega_spec = yaml.load(yaml_spec, Loader=yaml.SafeLoader)
        elif json_spec := spec.get("json_spec"):
            vega_spec = load_json(json_spec)
        if "$schema" not in vega_spec:
            vega_spec["$schema"] = "https://vega.github.io/schema/vega-lite/v5.json"
        if "width" not in vega_spec:
            vega_spec["width"] = "container"
        if "height" not in vega_spec:
            vega_spec["height"] = "container"
        self._output_type._validate_spec(vega_spec)
        await self._ensure_columns_exists(vega_spec)

        # using string comparison because these keys could be in different nested levels
        vega_spec_str = yaml.dump(vega_spec)
        # Handle different types of interactive controls based on chart type
        if "latitude:" in vega_spec_str or "longitude:" in vega_spec_str:
            vega_spec = self._add_geographic_items(vega_spec, vega_spec_str)
        elif ("point: true" not in vega_spec_str or "params" not in vega_spec) and vega_spec_str.count("encoding:") == 1:
            # add pan/zoom controls to all plots except geographic ones and points overlaid on line plots
            # because those result in an blank plot without error
            vega_spec["params"] = [{"bind": "scales", "name": "grid", "select": "interval"}]
        return {"spec": vega_spec, "sizing_mode": "stretch_both", "min_height": 300, "max_width": 1200}


class AnalysisAgent(LumenBaseAgent):

    analyses = param.List([])

    conditions = param.List(
        default=[
            "Use for custom analysis, advanced analytics, or domain-specific analysis methods",
            "Use when built-in SQL/visualization agents are insufficient",
            "NOT for simple queries or basic visualizations",
        ]
    )

    purpose = param.String(default="Perform custom analyses on the data.")

    prompts = param.Dict(
        default={
            "main": {"template": PROMPTS_DIR / "AnalysisAgent" / "main.jinja2"},
        }
    )

    provides = param.List(default=["view"])

    requires = param.List(default=["pipeline"])

    _output_type = AnalysisOutput

    def _update_spec(self, memory: _Memory, event: param.parameterized.Event):
        pass

    async def respond(
        self,
        messages: list[Message],
        step_title: str | None = None
    ) -> Any:
        pipeline = self._memory["pipeline"]
        analyses = {a.name: a for a in self.analyses if await a.applies(pipeline)}
        if not analyses:
            log_debug("No analyses apply to the current data.")
            return None

        # Short cut analysis selection if there's an exact match
        if len(messages):
            analysis = messages[0].get("content").replace("Apply ", "")
            if analysis in analyses:
                analyses = {analysis: analyses[analysis]}

        if len(analyses) > 1:
            with self._add_step(title="Choosing the most relevant analysis...", steps_layout=self._steps_layout) as step:
                type_ = Literal[tuple(analyses)]
                analysis_model = create_model(
                    "Analysis", correct_name=(type_, FieldInfo(description="The name of the analysis that is most appropriate given the user query."))
                )
                system_prompt = await self._render_prompt(
                    "main",
                    messages,
                    analyses=analyses,
                    data=self._memory.get("data"),
                )
                model_spec = self.prompts["main"].get("llm_spec", self.llm_spec_key)
                analysis_name = (
                    await self.llm.invoke(
                        messages,
                        system=system_prompt,
                        model_spec=model_spec,
                        response_model=analysis_model,
                        allow_partial=False,
                    )
                ).correct_name
                step.stream(f"Selected {analysis_name}")
                step.success_title = f"Selected {analysis_name}"
        else:
            analysis_name = next(iter(analyses))

        view = None
        with self.interface.param.update(callback_exception="raise"):
            with self._add_step(title=step_title or "Creating view...", steps_layout=self._steps_layout) as step:
                await asyncio.sleep(0.1)  # necessary to give it time to render before calling sync function...
                analysis_callable = analyses[analysis_name].instance(agents=self.agents)

                data = await get_data(pipeline)
                for field in analysis_callable._field_params:
                    analysis_callable.param[field].objects = list(data.columns)
                self._memory["analysis"] = analysis_callable

                if analysis_callable.autorun:
                    if asyncio.iscoroutinefunction(analysis_callable.__call__):
                        view = await analysis_callable(pipeline)
                    else:
                        view = await asyncio.to_thread(analysis_callable, pipeline)
                    if isinstance(view, Viewable):
                        view = Panel(object=view, pipeline=self._memory.get("pipeline"))
                    spec = view.to_spec()
                    if isinstance(view, View):
                        view_type = view.view_type
                        self._memory["view"] = dict(spec, type=view_type)
                    elif isinstance(view, Pipeline):
                        self._memory["pipeline"] = view
                    # Ensure data reflects processed pipeline
                    if pipeline is not self._memory["pipeline"]:
                        pipeline = self._memory["pipeline"]
                        if len(data) > 0:
                            self._memory["data"] = await describe_data(data)
                    yaml_spec = yaml.dump(spec)
                    step.stream(f"Generated view\n```yaml\n{yaml_spec}\n```")
                    step.success_title = "Generated view"
                else:
                    step.success_title = "Configure the analysis"

        analysis = self._memory["analysis"]
        pipeline = self._memory["pipeline"]
        if view is None and analysis.autorun:
            self.interface.stream("Failed to find an analysis that applies to this data")
        else:
            self._render_lumen(view, analysis=analysis, pipeline=pipeline, title=step_title)
            self.interface.stream(
                analysis.message or f"Successfully created view with {analysis_name} analysis.", user="Assistant"
            )
        return view


class ValidationAgent(Agent):
    """
    ValidationAgent focuses solely on validating whether the executed plan
    fully answered the user's original query. It identifies missing elements
    and suggests next steps when validation fails.
    """

    conditions = param.List(
        default=[
            "Use to validate whether executed plans fully answered user queries",
            "Use to identify missing elements from the original user request",
            "NOT for data analysis, pattern identification, or technical programming questions",
        ]
    )

    purpose = param.String(
        default="""
        Validates whether executed plans fully answered the user's original query.
        Identifies missing elements, assesses completeness, and suggests next steps
        when validation fails. Acts as a quality gate for plan execution."""
    )

    prompts = param.Dict(
        default={
            "main": {"template": PROMPTS_DIR / "ValidationAgent" / "main.jinja2", "response_model": QueryCompletionValidation, "tools": []},
        }
    )

    requires = param.List(default=[], readonly=True)

    provides = param.List(default=["validation_result"], readonly=True)

    async def respond(
        self,
        messages: list[Message],
        render_output: bool = False,
        step_title: str | None = None,
    ) -> Any:
        def on_click(event):
            if messages:
                user_messages = [msg for msg in reversed(messages) if msg.get("role") == "user"]
                original_query = user_messages[0].get("content", "").split("-- For context...")[0]
            suggestions_list = '\n- '.join(result.suggestions)
            self.interface.send(f"Follow these suggestions to fulfill the original intent {original_query}\n\n{suggestions_list}")

        executed_steps = None
        if "plan" in self._memory and hasattr(self._memory["plan"], "steps"):
            executed_steps = [f"{step.actor}: {step.instruction}" for step in self._memory["plan"].steps]

        system_prompt = await self._render_prompt("main", messages, executed_steps=executed_steps)
        model_spec = self.prompts["main"].get("llm_spec", self.llm_spec_key)

        result = await self.llm.invoke(
            messages=messages,
            system=system_prompt,
            model_spec=model_spec,
            response_model=QueryCompletionValidation,
        )

        self._memory["validation_result"] = result

        response_parts = []
        if result.correct:
            return result

        response_parts.append(f"**Query Validation: ✗ Incomplete** - {result.chain_of_thought}")
        if result.missing_elements:
            response_parts.append(f"**Missing Elements:** {', '.join(result.missing_elements)}")
        if result.suggestions:
            response_parts.append("**Suggested Next Steps:**")
            for i, suggestion in enumerate(result.suggestions, 1):
                response_parts.append(f"{i}. {suggestion}")

        button = Button(name="Rerun", on_click=on_click)
        footer_objects = [button]
        formatted_response = "\n\n".join(response_parts)
        self.interface.stream(formatted_response, user=self.user, max_width=self._max_width, footer_objects=footer_objects)
        return result<|MERGE_RESOLUTION|>--- conflicted
+++ resolved
@@ -14,11 +14,8 @@
 
 from panel.chat import ChatInterface
 from panel.viewable import Viewable, Viewer
-<<<<<<< HEAD
+from panel_material_ui import Button
 from panel_material_ui.chat import ChatMessage
-=======
-from panel_material_ui import Button
->>>>>>> 2b122182
 from pydantic import BaseModel, create_model
 from pydantic.fields import FieldInfo
 
@@ -132,7 +129,6 @@
         message = None
         model_spec = self.prompts["main"].get("llm_spec", self.llm_spec_key)
         async for output_chunk in self.llm.stream(messages, system=system_prompt, model_spec=model_spec, field="output"):
-
             if self.interface is None:
                 if message is None:
                     message = ChatMessage(output_chunk, user=self.user)
