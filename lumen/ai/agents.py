--- conflicted
+++ resolved
@@ -700,18 +700,7 @@
     _output_type = LumenOutput
 
     def _update_spec(self, memory: _Memory, event: param.parameterized.Event):
-<<<<<<< HEAD
-        spec = load_yaml(event.new)
-        table = spec["table"]
-        source = spec["source"]
-        if isinstance(source["tables"], dict):
-            sql = source["tables"][table]
-        else:
-            sql = next((t["sql"] for t in source["tables"] if t["name"] == table), None)
-        memory["sql"] = sql
-=======
         memory["sql"] = event.new
->>>>>>> 5707dfc5
 
     async def _generate_sql_queries(
         self, messages: list[Message], dialect: str, step_number: int,
@@ -1296,11 +1285,7 @@
             self._memory["__error__"] = str(e)
             return None
 
-<<<<<<< HEAD
-        self._render_lumen(pipeline, messages=messages, title=step_title)
-=======
         self._render_lumen(pipeline, messages=messages, title=step_title, spec=sql_query)
->>>>>>> 5707dfc5
         return pipeline
 
 
