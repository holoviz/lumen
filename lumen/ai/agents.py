--- conflicted
+++ resolved
@@ -892,12 +892,7 @@
         self._last_output = None
         super().__init__(**params)
 
-<<<<<<< HEAD
-
-    # @retry_llm_output()
-=======
     @retry_llm_output()
->>>>>>> 78f7db79
     async def _create_valid_spec(
         self,
         messages: list[Message],
@@ -959,9 +954,6 @@
                 chain_of_thought = output.chain_of_thought or ""
                 step.stream(chain_of_thought, replace=True)
 
-<<<<<<< HEAD
-            spec = ""
-            breakpoint()
             try:
                 self._last_output = pydantic_to_param_instance(output).to_spec()
             except AttributeError:
@@ -969,18 +961,7 @@
                 # TODO: AttributeError: 'functools.partial' object has no attribute 'to_spec
                 # TODO: ValueError: Views must declare a Pipeline.
                 self._last_output = pydantic_to_param_instance(output)(pipeline=pipeline).to_spec()
-            try:
-                spec = await self._extract_spec(self._last_output)
-            except Exception as e:
-                error = str(e)
-                traceback.print_exception(e)
-                if "json_spec" in self._last_output:
-                    context = f'```\n{yaml.safe_dump(load_json(self._last_output["json_spec"]))}\n```'
-                else:
-                    context = ""
-                report_error(e, step, language="json", context=context)
-=======
-            self._last_output = spec = dict(output)
+            spec = self._last_output
 
             for i in range(3):
                 try:
@@ -1002,8 +983,6 @@
                         raise
 
         self._last_output = spec
->>>>>>> 78f7db79
-
         if error:
             raise ValueError(error)
 
