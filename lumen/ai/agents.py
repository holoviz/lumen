from __future__ import annotations

import asyncio
import json
import traceback

from functools import partial
from typing import Any, Literal

import pandas as pd
import panel as pn
import param
import yaml

from panel.chat import ChatInterface
from panel.viewable import Viewable, Viewer
from pydantic import BaseModel, create_model
from pydantic.fields import FieldInfo

from ..base import Component
from ..dashboard import Config
from ..pipeline import Pipeline
from ..sources.base import BaseSQLSource, Source
from ..sources.duckdb import DuckDBSource
from ..state import state
from ..transforms.sql import SQLLimit
from ..views import (
    Panel, VegaLiteView, View, hvPlotUIView,
)
from .actor import ContextProvider
from .config import (
    PROMPTS_DIR, SOURCE_TABLE_SEPARATOR, VEGA_MAP_LAYER,
    VEGA_ZOOMABLE_MAP_ITEMS, RetriesExceededError,
)
from .controls import RetryControls, SourceControls
from .llm import Llm, Message
from .memory import _Memory
from .models import (
    DbtslQueryParams, NextStep, PartialBaseModel, QueryCompletionValidation,
    RetrySpec, Sql, SQLRoadmap, VegaLiteSpec,
)
from .schemas import get_metaset
from .services import DbtslMixin
from .tools import ToolUser
from .translate import param_to_pydantic
from .utils import (
    apply_changes, clean_sql, describe_data, get_data, get_pipeline,
    get_schema, load_json, log_debug, parse_table_slug, report_error,
    retry_llm_output, stream_details,
)
from .views import (
    AnalysisOutput, LumenOutput, SQLOutput, VegaLiteOutput,
)


class Agent(Viewer, ToolUser, ContextProvider):
    """
    Agents are actors responsible for taking a user query and
    performing a particular task and responding by adding context to
    the current memory and creating outputs.

    Each Agent can require certain context that is needed to perform
    the task and should declare any context it itself provides.

    Agents have access to an LLM and the current memory and can
    solve tasks by executing a series of prompts or by rendering
    contents such as forms or widgets to gather user input.
    """

    debug = param.Boolean(default=False, doc="""
        Whether to enable verbose error reporting.""")

    llm = param.ClassSelector(class_=Llm, doc="""
        The LLM implementation to query.""")

    user = param.String(default="Agent", doc="""
        The name of the user that will be respond to the user query.""")

    # Panel extensions this agent requires to be loaded
    _extensions = ()

    # Maximum width of the output
    _max_width = 1200

    __abstract = True

    def __init__(self, **params):
        def _exception_handler(exception):
            messages = self.interface.serialize()
            if messages and str(exception) in messages[-1]["content"]:
                return

            import traceback

            traceback.print_exception(exception)
            self.interface.send(f"Error cannot be resolved:\n\n{exception}", user="System", respond=False)

        if "interface" not in params:
            params["interface"] = ChatInterface(callback=self._interface_callback)
        super().__init__(**params)
        if not self.debug:
            pn.config.exception_handler = _exception_handler

        if state.config is None:
            state.config = Config(raise_with_notifications=True)
        else:
            state.config.raise_with_notifications = True

    async def _interface_callback(self, contents: list | str, user: str, instance: ChatInterface):
        await self.respond(contents)
        self._retries_left = 1

    @property
    def _steps_layout(self):
        """
        Stream to a dummy column to be able to suppress the steps output.
        """
        return pn.Column() if not self.steps_layout else self.steps_layout

    def __panel__(self):
        return self.interface

    async def _stream(self, messages: list[Message], system_prompt: str) -> Any:
        message = None
        model_spec = self.prompts["main"].get("llm_spec", self.llm_spec_key)
        async for output_chunk in self.llm.stream(messages, system=system_prompt, model_spec=model_spec, field="output"):
            message = self.interface.stream(output_chunk, replace=True, message=message, user=self.user, max_width=self._max_width)
        return message

    async def _gather_prompt_context(self, prompt_name: str, messages: list, **context):
        context = await super()._gather_prompt_context(prompt_name, messages, **context)
        if "tool_context" not in context:
            context["tool_context"] = await self._use_tools(prompt_name, messages)
        return context

    # Public API

    @classmethod
    async def applies(cls, memory: _Memory) -> bool:
        """
        Additional checks to determine if the agent should be used.
        """
        return True

    async def requirements(self, messages: list[Message]) -> list[str]:
        return self.requires

    async def respond(
        self,
        messages: list[Message],
        step_title: str | None = None,
    ) -> Any:
        """
        Provides a response to the user query.

        The type of the response may be a simple string or an object.

        Arguments
        ---------
        messages: list[Message]
            The list of messages corresponding to the user query and any other
            system messages to be included.
        step_title: str | None
            If the Agent response is part of a longer query this describes
            the step currently being processed.
        """
        system_prompt = await self._render_prompt("main", messages)
        return await self._stream(messages, system_prompt)


class SourceAgent(Agent):
    """
    SourceAgent renders a form that allows a user to upload or
    provide a URI to one or more datasets.
    """

    conditions = param.List(
        default=[
            "Use ONLY when user explicitly asks to upload or connect to NEW data sources",
            "Do NOT use if data sources already exist UNLESS user explicitly requests upload",
        ])

    table_upload_callbacks = param.Dict(default={}, doc="""
        Dictionary mapping from file extensions to callback function,
        e.g. {"hdf5": ...}. The callback function should accept the file bytes and
        table alias, add or modify the `source` in memory, and return a bool
        (True if the table was successfully uploaded).""")

    purpose = param.String(default="The SourceAgent allows a user to upload new datasets, tables, or documents.")

    requires = param.List(default=[], readonly=True)

    provides = param.List(default=["sources", "source", "document_sources"], readonly=True)

    _extensions = ("filedropper",)

    async def respond(
        self,
        messages: list[Message],
        step_title: str | None = None,
    ) -> Any:
        source_controls = SourceControls(multiple=True, replace_controls=False, memory=self.memory, table_upload_callbacks=self.table_upload_callbacks)

        output = pn.Column(source_controls)
        if "source" not in self._memory:
            help_message = "No datasets or documents were found, **please upload at least one to continue**..."
        else:
            help_message = "**Please upload new dataset(s)/document(s) to continue**, or click cancel if this was unintended..."
        output.insert(0, help_message)
        self.interface.send(output, respond=False, user="Assistant")
        while not source_controls._add_button.clicks > 0:
            await asyncio.sleep(0.05)
            if source_controls._cancel_button.clicks > 0:
                self.interface.undo()
                self.interface.disabled = False
                return None
        return source_controls


class ChatAgent(Agent):
    """
    ChatAgent provides general information about available data
    and other topics  to the user.
    """

    conditions = param.List(
        default=[
            "Best for high-level information about data or general conversation",
            "Can be used to describe available tables",
            "Use for technical questions about programming, functions, methods, or libraries",
            "Use for 'how to' questions about specific functions or code usage",
            "Use for questions about software tools, APIs, or programming concepts",
            "Not useful for answering data specific questions that require querying tables",
        ]
    )

    purpose = param.String(
        default="""
        Engages in conversations about high-level data topics, programming questions,
        technical documentation, and general conversation. Handles questions about
        specific functions, methods, libraries, and provides coding guidance and
        technical explanations.""")

    prompts = param.Dict(
        default={
            "main": {
                "template": PROMPTS_DIR / "ChatAgent" / "main.jinja2",
            },
        }
    )

    requires = param.List(default=[], readonly=True)

    async def respond(
        self,
        messages: list[Message],
        step_title: str | None = None,
    ) -> Any:
        context = {"tool_context": await self._use_tools("main", messages)}
        if "vector_metaset" not in self._memory and "source" in self._memory and "table" in self._memory:
            source = self._memory["source"]
            self._memory["vector_metaset"] = await get_metaset(
                {source.name: source}, [f"{source.name}{SOURCE_TABLE_SEPARATOR}{self._memory['table']}"],
            )
        system_prompt = await self._render_prompt("main", messages, **context)
        return await self._stream(messages, system_prompt)


class AnalystAgent(ChatAgent):
    conditions = param.List(
        default=[
            "Use for interpreting and analyzing results from executed queries",
            "Use to explain trends, patterns, or relationships in query results",
            "NOT for initial data queries or table exploration",
            "NOT for technical programming questions",
        ]
    )

    purpose = param.String(
        default="""
        Responsible for analyzing results and providing clear, concise, and actionable insights.
        Focuses on breaking down complex data findings into understandable points for
        high-level decision-making. Emphasizes detailed interpretation, trends, and
        relationships within the data, while avoiding general overviews or
        superficial descriptions.""")

    prompts = param.Dict(
        default={
            "main": {"template": PROMPTS_DIR / "AnalystAgent" / "main.jinja2", "tools": []},
        }
    )

    requires = param.List(default=["source", "pipeline"], readonly=True)

    async def respond(
        self,
        messages: list[Message],
        step_title: str | None = None,
    ) -> Any:
        messages = await super().respond(messages, step_title)
        if len(self._memory.get("data", [])) == 0 and self._memory.get("sql"):
            self._memory["sql"] = f"{self._memory['sql']}\n-- No data was returned from the query."
        return messages

class ListAgent(Agent):
    """
    Abstract base class for agents that display a list of items to the user.
    """

    purpose = param.String(default="""
        Renders a list of items to the user and lets the user pick one.""")

    requires = param.List(default=[], readonly=True)

    _extensions = ("tabulator",)

    _column_name = None

    _message_format = None

    __abstract = True

    def _get_items(self) -> list[str]:
        """Return the list of items to display"""

    def _use_item(self, event):
        """Handle when a user clicks on an item in the list"""
        if event.column != "show":
            return
        item = self._df.iloc[event.row, 0]

        if self._message_format is None:
            raise ValueError("Subclass must define _message_format")

        message = self._message_format.format(item=repr(item))
        self.interface.send(message)

    async def respond(
        self,
        messages: list[Message],
        step_title: str | None = None,
    ) -> Any:
        items = self._get_items()
        header_filters = False
        if len(items) > 10:
            column_filter = {"type": "input", "placeholder": f"Filter by {self._column_name.lower()}..."}
            header_filters = {self._column_name: column_filter}

        self._df = pd.DataFrame({self._column_name: items})
        item_list = pn.widgets.Tabulator(
            self._df,
            buttons={"show": '<i class="fa fa-eye"></i>'},
            show_index=False,
            min_height=150,
            min_width=350,
            widths={self._column_name: "90%"},
            disabled=True,
            page_size=10,
            pagination="remote",
            header_filters=header_filters,
            sizing_mode="stretch_width",
        )

        item_list.on_click(self._use_item)
        self.interface.stream(
            pn.Column(
                "The available tables are listed below. Click on the eye icon to show the table contents.",
                item_list
            ), user="Assistant"
        )
        return item_list


class TableListAgent(ListAgent):
    """
    The TableListAgent lists all available tables and lets the user pick one.
    """

    conditions = param.List(default=[
        "Use when user explicitly asks to 'list tables', 'show available tables', or 'what tables do you have'",
        "Use for listing available data tables & datasets in source to the user, but not for planning",
        "NOT for showing actual table contents or data within tables",
        "NOT when user wants to query or analyze table data",
    ])

    not_with = param.List(default=["DbtslAgent", "SQLAgent"])

    purpose = param.String(default="""
        Displays a list of all available tables & datasets in memory. Not useful for identifying which table to use for analysis.""")

    requires = param.List(default=["source"], readonly=True)

    _column_name = "Table"

    _message_format = "Show the table: {item}"

    @classmethod
    async def applies(cls, memory: _Memory) -> bool:
        # Check all sources' tables in memory and see if they have greater than 1 table
        tables_count = 0
        for source in memory.get("sources", []):
            tables_count += len(source.get_tables())
            if tables_count > 1:
                return True
        return False

    def _get_items(self) -> list[str]:
        tables = []
        if "closest_tables" in self._memory:
            tables = self._memory["closest_tables"]

        for source in self._memory["sources"]:
            tables += source.get_tables()

        # remove duplicates, keeps order in which they were added
        return pd.unique(pd.Series(tables)).tolist()


class DocumentListAgent(ListAgent):
    """
    The DocumentListAgent lists all available documents provided by the user.
    """

    conditions = param.List(
        default=[
            "Use when user explicitly asks to 'list documents', 'show available documents', or 'what documents do you have'",
            "Use when user wants to see all uploaded documents",
            "NOT when user asks about specific document content",
        ]
    )

    purpose = param.String(default="""
        Displays a list of all available documents in memory.""")

    requires = param.List(default=["document_sources"], readonly=True)

    _column_name = "Documents"

    _message_format = "Tell me about: {item}"

    @classmethod
    async def applies(cls, memory: _Memory) -> bool:
        sources = memory.get("document_sources")
        if not sources:
            return False  # source not loaded yet; always apply
        return len(sources) > 1

    def _get_items(self) -> list[str]:
        # extract the filename, following this pattern `Filename: 'filename'``
        return [doc["metadata"].get("filename", "untitled") for doc in self._memory.get("document_sources", [])]


class LumenBaseAgent(Agent):
    user = param.String(default="Lumen")

    prompts = param.Dict(
        default={
            "retry_output": {"response_model": RetrySpec, "template": PROMPTS_DIR / "LumenBaseAgent" / "retry_output.jinja2"},
        }
    )

    _output_type = LumenOutput

    _max_width = None

    def _update_spec(self, memory: _Memory, event: param.parameterized.Event):
        """
        Update the specification in memory.
        """

    async def _retry_output_by_line(
        self,
        feedback: str,
        messages: list[Message],
        memory: _Memory,
        original_output: str,
        language: str | None = None,
    ) -> str:
        """
        Retry the output by line, allowing the user to provide feedback on why the output was not satisfactory, or an error.
        """
        original_lines = original_output.splitlines()
        with self.param.update(memory=memory):
            # TODO: only input the inner spec to retry
            numbered_text = "\n".join(f"{i:2d}: {line}" for i, line in enumerate(original_lines, 1))
            system = await self._render_prompt(
                "retry_output",
                messages=messages,
                numbered_text=numbered_text,
                language=language,
                feedback=feedback,
            )
        retry_model = self._lookup_prompt_key("retry_output", "response_model")
        invoke_kwargs = dict(
            messages=messages,
            system=system,
            response_model=retry_model,
            model_spec="reasoning",
        )
        result = await self.llm.invoke(**invoke_kwargs)
        return apply_changes(original_lines, result.lines_changes)

    def _render_lumen(
        self,
        component: Component,
        messages: list | None = None,
        title: str | None = None,
        **kwargs,
    ):
        async def _retry_invoke(event: param.parameterized.Event):
            with out.param.update(loading=True):
                out.spec = await self._retry_output_by_line(event.new, messages, memory, out.spec, language=out.language)

        memory = self._memory
        retry_controls = RetryControls()
        retry_controls.param.watch(_retry_invoke, "reason")
        out = self._output_type(
            component=component,
            footer=[retry_controls],
            title=title,
            **kwargs
        )
        out.param.watch(partial(self._update_spec, self._memory), "spec")
        if "outputs" in self._memory:
            # We have to create a new list to trigger an event
            # since inplace updates will not trigger updates
            # and won't allow diffing between old and new values
            self._memory["outputs"] = self._memory["outputs"] + [out]
        message_kwargs = dict(value=out, user=self.user)
        self.interface.stream(replace=True, max_width=self._max_width, **message_kwargs)


class SQLAgent(LumenBaseAgent):
    conditions = param.List(
        default=[
            "Use when user asks about data contained in tables (e.g., 'show me sales data', 'filter by date')",
            "Use for calculations that require data from tables (e.g., 'calculate average', 'sum by category')",
            "Use when user wants to display or examine table contents",
            "If sql_metaset is not in memory, use with IterativeTableLookup",
            "Commonly used with AnalystAgent to analyze query results",
            "For existing tables, only use if additional calculations are needed",
            "NOT for technical questions about programming, functions, or libraries",
            "NOT for questions that don't require data table access",
            "NOT useful if the user is using the same data for plotting",
        ]
    )

    exclusions = param.List(default=["dbtsl_metaset"])

    max_discovery_iterations = param.Integer(default=5, doc="""
        Maximum number of discovery iterations before requiring a final answer.""")

    not_with = param.List(default=["DbtslAgent", "TableLookup", "TableListAgent"])

    purpose = param.String(
        default="""
        Handles the display of tables and the creation, modification, and execution
        of SQL queries to address user queries about the data. Executes queries in
        a single step, encompassing tasks such as table joins, filtering, aggregations,
        and calculations. If additional columns are required, SQLAgent can join the
        current table with other tables to fulfill the query requirements."""
    )

    prompts = param.Dict(
        default={
            "main": {
                "response_model": Sql,
                "template": PROMPTS_DIR / "SQLAgent" / "main.jinja2",
            },
            "plan_next_step": {
                "response_model": NextStep,
                "template": PROMPTS_DIR / "SQLAgent" / "plan_next_step.jinja2",
            },
            "generate_roadmap": {
                "response_model": SQLRoadmap,
                "template": PROMPTS_DIR / "SQLAgent" / "generate_roadmap.jinja2",
            },
            "retry_output": {"response_model": RetrySpec, "template": PROMPTS_DIR / "SQLAgent" / "retry_output.jinja2"},
        }
    )

    provides = param.List(default=["table", "sql", "pipeline", "data"], readonly=True)

    requires = param.List(default=["sources", "source", "sql_metaset"], readonly=True)

<<<<<<< HEAD
    max_steps = param.Integer(default=20, doc="""
        Maximum number of steps before requiring a final answer (safety limit).""")
=======
    user = param.String(default="SQL")
>>>>>>> 2712e590

    _extensions = ("codeeditor", "tabulator")

    _output_type = SQLOutput

    def _update_spec(self, memory: _Memory, event: param.parameterized.Event):
        memory["sql"] = event.new

    async def _generate_sql_queries(
        self, messages: list[Message], dialect: str, step_number: int,
        is_final: bool, context_entries: list[dict] | None,
        sql_plan_context: str | None = None, errors: list | None = None
    ) -> dict[str, str]:
        """Generate SQL queries using LLM."""
        # Build SQL history from context
        sql_query_history = {}
        if context_entries:
            for entry in context_entries:
                for query in entry.get("queries", []):
                    sql_query_history[query["sql"]] = query["table_status"]

        # Render prompt
        system_prompt = await self._render_prompt(
            "main",
            messages,
            dialect=dialect,
            separator=SOURCE_TABLE_SEPARATOR,
            step_number=step_number,
            is_final_step=is_final,
            current_step=messages[0]["content"],
            sql_query_history=sql_query_history,
            current_iteration=getattr(self, '_current_iteration', 1),
            sql_plan_context=sql_plan_context,
            errors=errors,
        )

        # Generate SQL
        model_spec = self.prompts["main"].get("llm_spec", self.llm_spec_key)
        output = await self.llm.invoke(
            messages,
            system=system_prompt,
            model_spec=model_spec,
            response_model=self._get_model("main"),
        )

        sql_queries = {}
        for query_obj in (output.queries if output else []):
            if query_obj.query and query_obj.expr_slug:
                sql_queries[query_obj.expr_slug.strip()] = query_obj.query.strip()

        if not sql_queries:
            raise ValueError("No SQL queries were generated.")

        return sql_queries

    async def _validate_sql(
        self, sql_query: str, expr_slug: str, dialect: str,
        source, messages: list[Message], step, max_retries: int = 3
    ) -> str:
        """Validate and potentially fix SQL query."""
        # Clean SQL
        try:
            sql_query = clean_sql(sql_query, dialect)
        except Exception as e:
            step.stream(f"\n\n❌ SQL cleaning failed: {e}")

        # Validate with retries
        for i in range(max_retries):
            try:
                step.stream(f"\n\n`{expr_slug}`\n```sql\n{sql_query}\n```")
                source.create_sql_expr_source({expr_slug: sql_query}, materialize=True)
                step.stream("\n\n✅ SQL validation successful")
                return sql_query
            except Exception as e:
                if i == max_retries - 1:
                    step.stream(f"\n\n❌ SQL validation failed after {max_retries} attempts: {e}")
                    raise e

                # Retry with LLM fix
                step.stream(f"\n\n⚠️ SQL validation failed (attempt {i+1}/{max_retries}): {e}")
                feedback = f"{type(e).__name__}: {e!s}"
                if "KeyError" in feedback:
                    feedback += " The table does not exist; select from available tables."

                retry_result = await self._retry_output_by_line(
                    feedback, messages, self._memory, sql_query, language=f"sql.{dialect}"
                )
                sql_query = clean_sql(retry_result, dialect)

    async def _execute_query(
        self, source, expr_slug: str, sql_query: str,
        is_final: bool, should_materialize: bool, step
    ) -> tuple[Pipeline, Source, str]:
        """Execute SQL query and return pipeline and summary."""
        # Create SQL source
        sql_expr_source = source.create_sql_expr_source(
            {expr_slug: sql_query}, materialize=should_materialize
        )

        if should_materialize:
            if isinstance(self._memory["sources"], dict):
                self._memory["sources"][expr_slug] = sql_expr_source
            else:
                self._memory["sources"].append(sql_expr_source)
            self._memory.trigger("sources")

        # Create pipeline
        if is_final:
            sql_transforms = [SQLLimit(limit=1_000_000, write=source.dialect, pretty=True, identify=False)]
            pipeline = await get_pipeline(source=sql_expr_source, table=expr_slug, sql_transforms=sql_transforms)
        else:
            pipeline = await get_pipeline(source=sql_expr_source, table=expr_slug)

        # Get data summary
        df = await get_data(pipeline)
        summary = await describe_data(df, reduce_enums=False)
        if len(summary) >= 1000:
            summary = summary[:1000-3] + "..."
        summary_formatted = f"\n```\n{summary}\n```"
        if should_materialize:
            summary_formatted += f"\n\nMaterialized table: `{sql_expr_source.name}{SOURCE_TABLE_SEPARATOR}{expr_slug}`"
        stream_details(f"{summary_formatted}", step, title=expr_slug)

        return pipeline, sql_expr_source, summary

    async def _finalize_execution(
        self, results: dict, context_entries: list[dict],
        messages: list[Message], render_output: bool, step_title: str | None
    ) -> None:
        """Finalize execution for final step."""
        # Get first result (typically only one for final step)
        expr_slug, result = next(iter(results.items()))

        # Update memory
        pipeline = result["pipeline"]
        df = await get_data(pipeline)
        self._memory["data"] = await describe_data(df)
        self._memory["sql"] = result["sql"]
        self._memory["pipeline"] = pipeline
        self._memory["table"] = pipeline.table
        self._memory["source"] = pipeline.source
        self._memory["sql_plan_context"] = context_entries

        # Render output
        self._render_lumen(
            pipeline,
            spec=result["sql"],
            messages=messages,
            render_output=render_output,
            title=step_title
        )

    @retry_llm_output()
    async def _execute_sql_step(
        self,
        action_description: str,
        source: Source,
        step_number: int,
        is_final: bool = False,
        should_materialize: bool = True,
        context_entries: list[dict] | None = None,
        render_output: bool = False,
        step_title: str | None = None,
        sql_plan_context: str | None = None,
        errors: list | None = None,
    ) -> dict[str, Any]:
        """Execute a single SQL generation step."""
        with self.interface.param.update(callback_exception="raise"):
            step = self._add_step(
                title=step_title or f"Step {step_number}: Generating SQL",
                steps_layout=self._steps_layout,
                status="running"
            )

            # Generate SQL queries
            messages = [{"role": "user", "content": action_description}]
            sql_queries = await self._generate_sql_queries(
                messages, source.dialect, step_number, is_final, context_entries, sql_plan_context, errors
            )

            # Validate and execute queries
            results = {}
            for expr_slug, sql_query in sql_queries.items():
                # Validate SQL
                validated_sql = await self._validate_sql(
                    sql_query, expr_slug, source.dialect, source, messages, step
                )

                # Execute and get results
                pipeline, sql_expr_source, summary = await self._execute_query(
                    source, expr_slug, validated_sql, is_final, should_materialize, step
                )

                results[expr_slug] = {
                    "sql": validated_sql,
                    "summary": summary,
                    "pipeline": pipeline,
                    "source": sql_expr_source
                }

            # Handle final step
            if is_final and context_entries is not None:
                await self._finalize_execution(
                    results, context_entries, messages, render_output, step_title
                )
                return next(iter(results.values()))["pipeline"]

            step.status = "success"
            return results

    def _build_context_entry(
        self, step_number: int, next_step: NextStep, step_result: dict[str, Any]
    ) -> dict:
        """Build context entry from step results."""
        entry = {
            "step_number": step_number,
            "step_type": next_step.step_type,
            "action_description": next_step.action_description,
            "should_materialize": next_step.should_materialize,
            "queries": [],
            "materialized_tables": []
        }

        for expr_slug, result in step_result.items():
            if next_step.should_materialize:
                table_status = f"{result['source']}{SOURCE_TABLE_SEPARATOR}{expr_slug}"
            else:
                table_status = "<unmaterialized>"
            query_info = {
                "sql": result["sql"],
                "expr_slug": expr_slug,
                "table_status": table_status,
                "summary": result["summary"],
            }
            entry["queries"].append(query_info)

            if next_step.should_materialize:
                entry["materialized_tables"].append(expr_slug)

<<<<<<< HEAD
        return entry

    def _setup_source(self, sources: dict) -> tuple[dict, Any]:
        """Setup the main source and handle multiple sources if needed."""
=======
        # The LAST result is always the final query/pipeline
        final_result = results[-1]
        if final_result["has_data"]:
            # Save successful SQL plan context for potential follow-up queries
            self._memory["sql_plan_context"] = sql_plan_context + f"\nIteration {iteration} Results:\n" + "\n".join(
                f"{i+1}. {r['step']}\nResult: {self._truncate_summary(r['summary'])}"
                for i, r in enumerate(results)
            )
            return final_result

        # Store results for context in next iteration
        self._iteration_results = results
        return None

    def _update_context_for_next_iteration(self, sql_plan_context: str, iteration: int) -> str:
        """Update context with results from current iteration."""
        if hasattr(self, '_iteration_results'):
            results_summary = "\n".join(
                f"{i+1}. {r['step']}\nResult: {self._truncate_summary(r['summary'])}"
                for i, r in enumerate(self._iteration_results)
            )
            sql_plan_context += f"\nIteration {iteration} Results:\n{results_summary}"
        return sql_plan_context[-10000:]

    async def _create_pipeline_from_result(self, result: dict, messages: list[Message], step_title: str) -> Any:
        """Create the final pipeline from the result of the last SQL plan step."""
        # Update memory with final result
        self._memory["data"] = await describe_data(result["data"])
        self._memory["sql"] = result["sql_query"]
        self._memory["pipeline"] = result["pipeline"]
        self._memory["table"] = result["pipeline"].table

        # Update sources
        if isinstance(self._memory["sources"], dict):
            self._memory["sources"][result["expr_slug"]] = result["sql_expr_source"]
        else:
            self._memory["sources"].append(result["sql_expr_source"])
        self._memory["source"] = result["sql_expr_source"]
        self._memory.trigger("sources")

        # Render output
        self._render_lumen(
            result["pipeline"],
            spec=result["sql_query"],
            messages=messages,
            title=step_title
        )
        return result["pipeline"]

    async def respond(
        self,
        messages: list[Message],
        step_title: str | None = None,
    ) -> Any:
        """
        Simplified SQL generation where the last SQL plan step is the final query.
        """
        # Setup sources and metadata
        sources = self._memory["sources"] if isinstance(self._memory["sources"], dict) else {source.name: source for source in self._memory["sources"]}
>>>>>>> 2712e590
        vector_metaset = self._memory["sql_metaset"].vector_metaset
        selected_slugs = list(vector_metaset.vector_metadata_map) or self._memory["tables_metadata"].keys()
        tables_to_source = {parse_table_slug(table_slug, sources)[1]: parse_table_slug(table_slug, sources)[0] for table_slug in selected_slugs}
        source = next(iter(tables_to_source.values()))

        # Handle multiple sources if needed
        if len(set(tables_to_source.values())) > 1:
            mirrors = {}
            for a_table, a_source in tables_to_source.items():
                if not any(a_table.rstrip(")").rstrip("'").rstrip('"').endswith(ext)
                           for ext in [".csv", ".parquet", ".parq", ".json", ".xlsx"]):
                    renamed_table = a_table.replace(".", "_")
                else:
                    renamed_table = a_table
                if SOURCE_TABLE_SEPARATOR in renamed_table:
                    _, renamed_table = renamed_table.split(SOURCE_TABLE_SEPARATOR, maxsplit=1)
                mirrors[renamed_table] = (a_source, renamed_table)
            source = DuckDBSource(uri=":memory:", mirrors=mirrors)

        return tables_to_source, source

    def _format_context(self, context_entries: list[dict]) -> str:
        """Format the enhanced context entries into a readable string."""
        if not context_entries:
            return ""

        # Build materialized tables section
        materialized_tables = []
        for entry in context_entries:
            materialized_tables.extend(entry.get("materialized_tables", []))

        # Format materialized tables
        base_context = ""
        if materialized_tables:
            recent_tables = materialized_tables[-5:]  # Keep only recent 5 tables
            base_context = "**Available Materialized Tables (for reuse):**\n"
            for table in recent_tables:
                base_context += f"- `{table}`\n"
            if len(materialized_tables) > 5:
                base_context += f"- ... and {len(materialized_tables) - 5} more\n"
            base_context += "\n"

        # Build recent steps section
        steps_context = "**Recent Steps:**\n"
        for entry in context_entries:
            steps_context += f"**Step {entry['step_number']}:** {entry['action_description']}\n"

            # Add query information
            if entry['queries']:
                for query in entry['queries']:
                    steps_context += f"\n`{query['expr_slug']}:`\n```sql\n{query['sql']}\n```\n"
                    steps_context += f"Result: {query['summary']}\n"
                    if query['table_status'] != "<unmaterialized>":
                        steps_context += f"`Can be referenced as {query['table_status']}`\n"
            steps_context += "\n"

        return base_context + steps_context

    async def _plan_next_step(self, messages: list[Message], sql_plan_context: str, total_steps: int) -> NextStep:
        """Plan the next step based on current context."""
        with self._add_step(title=f"Planning step {total_steps + 1}", steps_layout=self._steps_layout) as step:
            system_prompt = await self._render_prompt(
                "plan_next_step",
                messages,
                sql_plan_context=sql_plan_context,
                total_steps=total_steps,
            )

            model_spec = self.prompts.get("plan_next_step", {}).get("llm_spec", self.llm_spec_key)
            response = self.llm.stream(
                messages,
                system=system_prompt,
                model_spec=model_spec,
                response_model=NextStep,
            )

<<<<<<< HEAD
            output = None
            async for output in response:
                message = f"**Step Validation:**\n{output.pre_step_validation}\n\n"
                message += f"**Reasoning:** {output.reasoning}\n\n"
                message += f"**Next Action ({output.step_type}):** {output.action_description}"
                if output.is_final_answer:
                    message += "\n\n**Ready to provide final answer!**"
                step.stream(message, replace=True)

            return output

    async def _generate_roadmap(self, messages: list[Message]) -> SQLRoadmap:
        """Generate initial execution roadmap."""
        with self._add_step(title="Generating execution roadmap", steps_layout=self._steps_layout) as step:
            # Analyze query for characteristics
            query_content = messages[0].get("content", "") if messages else ""
            query_type = "complex" if any(word in query_content.lower() for word in ["compare", "vs", "between", "join"]) else "simple"
            requires_joins = "join" in query_content.lower() or "vs" in query_content.lower()
            has_temporal = any(word in query_content.lower() for word in ["date", "time", "year", "month", "season", "period"])

            system_prompt = await self._render_prompt(
                "generate_roadmap",
                messages,
                query_type=query_type,
                requires_joins=requires_joins,
                has_temporal=has_temporal,
            )

            model_spec = self.prompts.get("generate_roadmap", {}).get("llm_spec", self.llm_spec_key)
            response = self.llm.stream(
                messages,
                system=system_prompt,
                model_spec=model_spec,
                response_model=self._get_model("generate_roadmap"),
            )

            roadmap = None
            async for output in response:
                # Build summary progressively
                summary = f"**Execution Plan ({output.estimated_steps} steps)**\n\n"

                if output.discovery_steps:
                    summary += "**Discovery Phase:**\n"
                    for i, step_desc in enumerate(output.discovery_steps, 1):
                        summary += f"{i}. {step_desc}\n"

                if output.validation_checks:
                    summary += "\n**Validation Checks:**\n"
                    for check in output.validation_checks:
                        summary += f"- {check}\n"

                if output.potential_issues:
                    summary += "\n**Potential Issues:**\n"
                    for issue in output.potential_issues:
                        summary += f"⚠️ {issue}\n"

                step.stream(summary, replace=True)
                roadmap = output

            return roadmap

    def _format_roadmap(self, roadmap: SQLRoadmap) -> str:
        """Format roadmap for context."""
        context = "**Execution Roadmap:**\n"
        context += f"Estimated Steps: {roadmap.estimated_steps}\n\n"

        if roadmap.discovery_steps:
            context += "Discovery Steps:\n"
            for step in roadmap.discovery_steps:
                context += f"- {step}\n"

        if roadmap.validation_checks:
            context += "\nValidation Checks:\n"
            for check in roadmap.validation_checks:
                context += f"- {check}\n"

        if roadmap.join_strategy:
            context += f"\nJoin Strategy: {roadmap.join_strategy}\n"

        return context

    async def respond(
        self,
        messages: list[Message],
        render_output: bool = False,
        step_title: str | None = None,
    ) -> Any:
        """Execute SQL generation with iterative refinement."""
        # Setup sources
        sources = self._memory["sources"] if isinstance(self._memory["sources"], dict) else {source.name: source for source in self._memory["sources"]}
        tables_to_source, source = self._setup_source(sources)

        # Generate initial roadmap
        roadmap = await self._generate_roadmap(messages)

        # Initialize context tracking
        context_entries = []
        total_steps = 0
        roadmap_context = self._format_roadmap(roadmap)

        # Main execution loop
        while total_steps < self.max_steps:
            # Build context for planning
            sql_plan_context = self._format_context(context_entries)
            # Include roadmap context
            if roadmap_context and total_steps == 0:
                sql_plan_context = roadmap_context + "\n\n" + sql_plan_context

            # Plan next step
            next_step = await self._plan_next_step(messages, sql_plan_context, total_steps)

            if next_step.is_final_answer:
                # Execute and return final result
                pipeline = await self._execute_sql_step(
                    next_step.action_description,
                    source,
                    total_steps + 1,
                    is_final=True,
                    context_entries=context_entries,
                    render_output=render_output,
                    step_title=step_title,
                    sql_plan_context=sql_plan_context,
=======
            if final_result:
                return await self._create_pipeline_from_result(
                    final_result, messages, step_title
>>>>>>> 2712e590
                )
                return pipeline

            # Execute discovery step
            step_result = await self._execute_sql_step(
                next_step.action_description,
                source,
                total_steps + 1,
                is_final=False,
                context_entries=context_entries,
                should_materialize=next_step.should_materialize
            )

            # Update context
            context_entry = self._build_context_entry(
                total_steps + 1, next_step, step_result
            )
            context_entries.append(context_entry)

            # Keep context window manageable
            if len(context_entries) > 10:
                context_entries = context_entries[-10:]

            total_steps += 1

        raise ValueError(f"Exceeded maximum steps ({self.max_steps}) without reaching a final answer.")


class DbtslAgent(LumenBaseAgent, DbtslMixin):
    """
    Responsible for creating and executing queries against a dbt Semantic Layer
    to answer user questions about business metrics.
    """

    conditions = param.List(
        default=[
            "Always use this when dbtsl_metaset is available",
        ]
    )

    purpose = param.String(
        default="""
        Responsible for displaying tables to answer user queries about
        business metrics using dbt Semantic Layers. This agent can compile
        and execute metric queries against a dbt Semantic Layer."""
    )

    prompts = param.Dict(
        default={
            "main": {
                "response_model": DbtslQueryParams,
                "template": PROMPTS_DIR / "DbtslAgent" / "main.jinja2",
            },
            "retry_output": {"response_model": RetrySpec, "template": PROMPTS_DIR / "LumenBaseAgent" / "retry_output.jinja2"},
        }
    )

    provides = param.List(default=["table", "sql", "pipeline", "data", "dbtsl_vector_metaset", "dbtsl_sql_metaset"], readonly=True)

    requires = param.List(default=["source", "dbtsl_metaset"], readonly=True)

    source = param.ClassSelector(
        class_=BaseSQLSource,
        doc="""
        The source associated with the dbt Semantic Layer.""",
    )

    user = param.String(default="DBT")

    _extensions = ("codeeditor", "tabulator")

    _output_type = SQLOutput

    def __init__(self, source: Source, **params):
        super().__init__(source=source, **params)

    def _update_spec(self, memory: _Memory, event: param.parameterized.Event):
        """
        Update the SQL specification in memory.
        """
        memory["sql"] = event.new

    @retry_llm_output()
    async def _create_valid_query(self, messages: list[Message], title: str | None = None, errors: list | None = None):
        """
        Create a valid dbt Semantic Layer query based on user messages.
        """
        system_prompt = await self._render_prompt(
            "main",
            messages,
            errors=errors,
        )

        with self._add_step(title=title or "dbt Semantic Layer query", steps_layout=self._steps_layout) as step:
            model_spec = self.prompts["main"].get("llm_spec", self.llm_spec_key)
            response = self.llm.stream(
                messages,
                system=system_prompt,
                model_spec=model_spec,
                response_model=DbtslQueryParams,
            )

            query_params = None
            try:
                async for output in response:
                    step_message = output.chain_of_thought or ""
                    step.stream(step_message, replace=True)

                query_params = {
                    "metrics": output.metrics,
                    "group_by": output.group_by,
                    "limit": output.limit,
                    "order_by": output.order_by,
                    "where": output.where,
                }
                expr_slug = output.expr_slug

                # Ensure required fields are present
                if "metrics" not in query_params or not query_params["metrics"]:
                    raise ValueError("Query must include at least one metric")

                # Ensure limit exists with a default value if not provided
                if "limit" not in query_params or not query_params["limit"]:
                    query_params["limit"] = 10000

                formatted_params = json.dumps(query_params, indent=2)
                step.stream(f"\n\n`{expr_slug}`\n```json\n{formatted_params}\n```")

                self._memory["dbtsl_query_params"] = query_params
            except asyncio.CancelledError as e:
                step.failed_title = "Cancelled dbt Semantic Layer query generation"
                raise e

        if step.failed_title and step.failed_title.startswith("Cancelled"):
            raise asyncio.CancelledError()
        elif not query_params:
            raise ValueError("No dbt Semantic Layer query was generated.")

        try:
            # Execute the query against the dbt Semantic Layer
            client = self._get_dbtsl_client()
            async with client.session():
                sql_query = await client.compile_sql(
                    metrics=query_params.get("metrics", []),
                    group_by=query_params.get("group_by"),
                    limit=query_params.get("limit"),
                    order_by=query_params.get("order_by"),
                    where=query_params.get("where"),
                )

                # Log the compiled SQL for debugging
                step.stream(f"\nCompiled SQL:\n```sql\n{sql_query}\n```", replace=False)

            sql_expr_source = self.source.create_sql_expr_source({expr_slug: sql_query})
            self._memory["sql"] = sql_query

            # Apply transforms
            sql_transforms = [SQLLimit(limit=1_000_000, write=self.source.dialect, pretty=True, identify=False)]
            transformed_sql_query = sql_query
            for sql_transform in sql_transforms:
                transformed_sql_query = sql_transform.apply(transformed_sql_query)
                if transformed_sql_query != sql_query:
                    stream_details(f"```sql\n{transformed_sql_query}\n```", step, title=f"{sql_transform.__class__.__name__} Applied")

            # Create pipeline and get data
            pipeline = await get_pipeline(source=sql_expr_source, table=expr_slug, sql_transforms=sql_transforms)

            df = await get_data(pipeline)
            sql_metaset = await get_metaset({sql_expr_source.name: sql_expr_source}, [expr_slug])
            vector_metaset = sql_metaset.vector_metaset

            # Update memory
            self._memory["data"] = await describe_data(df)
            self._memory["sources"].append(sql_expr_source)
            self._memory["source"] = sql_expr_source
            self._memory["pipeline"] = pipeline
            self._memory["table"] = pipeline.table
            self._memory["dbtsl_vector_metaset"] = vector_metaset
            self._memory["dbtsl_sql_metaset"] = sql_metaset
            self._memory.trigger("sources")
            return sql_query, pipeline
        except Exception as e:
            report_error(e, step)
            raise e

    async def respond(
        self,
        messages: list[Message],
        step_title: str | None = None,
    ) -> Any:
        """
        Responds to user messages by generating and executing a dbt Semantic Layer query.
        """
        try:
            sql_query, pipeline = await self._create_valid_query(messages, step_title)
        except RetriesExceededError as e:
            traceback.print_exception(e)
            self._memory["__error__"] = str(e)
            return None

        self._render_lumen(pipeline, spec=sql_query, messages=messages, title=step_title)
        return pipeline


class BaseViewAgent(LumenBaseAgent):
    requires = param.List(default=["pipeline", "table", "data"], readonly=True)

    provides = param.List(default=["view"], readonly=True)

    prompts = param.Dict(
        default={
            "main": {"template": PROMPTS_DIR / "BaseViewAgent" / "main.jinja2"},
        }
    )

    def __init__(self, **params):
        self._last_output = None
        super().__init__(**params)

    @retry_llm_output()
    async def _create_valid_spec(
        self,
        messages: list[Message],
        pipeline: Pipeline,
        schema: dict[str, Any],
        step_title: str | None = None,
        errors: list[str] | None = None,
    ) -> dict[str, Any]:
        errors_context = {}
        if errors:
            errors = ("\n".join(f"{i + 1}. {error}" for i, error in enumerate(errors))).strip()
            try:
                last_output = load_json(self._last_output["json_spec"])
            except Exception:
                last_output = ""

            vector_metadata_map = None
            if "sql_metaset" in self._memory:
                vector_metadata_map = self._memory["sql_metaset"].vector_metaset.vector_metadata_map
            elif "dbtsl_sql_metaset" in self._memory:
                vector_metadata_map = self._memory["dbtsl_sql_metaset"].vector_metaset.vector_metadata_map

            columns_context = ""
            if vector_metadata_map is not None:
                for table_slug, vector_metadata in vector_metadata_map.items():
                    table_name = table_slug.split(SOURCE_TABLE_SEPARATOR)[-1]
                    if table_name in pipeline.table:
                        columns = [col.name for col in vector_metadata.columns]
                        columns_context += f"\nSQL: {vector_metadata.base_sql}\nColumns: {', '.join(columns)}\n\n"
            errors_context = {
                "errors": errors,
                "last_output": last_output,
                "num_errors": len(errors),
                "columns_context": columns_context,
            }

        doc = self.view_type.__doc__.split("\n\n")[0] if self.view_type.__doc__ else self.view_type.__name__
        system = await self._render_prompt(
            "main",
            messages,
            table=pipeline.table,
            doc=doc,
            **errors_context,
        )

        model_spec = self.prompts["main"].get("llm_spec", self.llm_spec_key)
        response = self.llm.stream(
            messages,
            system=system,
            model_spec=model_spec,
            response_model=self._get_model("main", schema=schema),
        )

        e = None
        error = ""
        spec = ""
        with self._add_step(title=step_title or "Generating view...", steps_layout=self._steps_layout) as step:
            async for output in response:
                chain_of_thought = output.chain_of_thought or ""
                step.stream(chain_of_thought, replace=True)

            self._last_output = spec = dict(output)

            for i in range(3):
                try:
                    spec = await self._extract_spec(spec)
                    break
                except Exception as e:
                    error = str(e)
                    traceback.print_exception(e)
                    context = f"```\n{yaml.safe_dump(load_json(self._last_output['json_spec']))}\n```"
                    report_error(e, step, language="json", context=context, status="failed")
                    with self._add_step(
                        title="Re-attempted view generation",
                        steps_layout=self._steps_layout,
                    ) as retry_step:
                        view = await self._retry_output_by_line(e, messages, self._memory, yaml.safe_dump(spec), language="")
                        retry_step.stream(f"\n\n```json\n{view}\n```")
                    spec = yaml.safe_load(view)
                    if i == 2:
                        raise

        self._last_output = spec

        if error:
            raise ValueError(error)

        log_debug(f"{self.name} settled on spec: {spec!r}.")
        return spec

    async def _extract_spec(self, spec: dict[str, Any]):
        return dict(spec)

    async def _update_spec(self, memory: _Memory, event: param.parameterized.Event):
        memory["view"] = dict(await self._extract_spec(event.new), type=self.view_type)

    async def respond(
        self,
        messages: list[Message],
        step_title: str | None = None,
    ) -> Any:
        """
        Generates a visualization based on user messages and the current data pipeline.
        """
        pipeline = self._memory.get("pipeline")
        if not pipeline:
            raise ValueError("No current pipeline found in memory.")

        schema = await get_schema(pipeline)
        if not schema:
            raise ValueError("Failed to retrieve schema for the current pipeline.")

        spec = await self._create_valid_spec(messages, pipeline, schema, step_title)
        self._memory["view"] = dict(spec, type=self.view_type)
        view = self.view_type(pipeline=pipeline, **spec)
        self._render_lumen(view, messages=messages, title=step_title)
        return view


class hvPlotAgent(BaseViewAgent):
    conditions = param.List(
        default=[
            "Use for exploratory data analysis and interactive plots",
            "Use for quick, iterative data visualization during analysis",
            "Use when user requests plots or charts for data exploration",
            "Use for interactive widgets and dynamic filtering",
        ]
    )

    purpose = param.String(default="Generates a plot of the data given a user prompt.")

    prompts = param.Dict(
        default={
            "main": {"template": PROMPTS_DIR / "hvPlotAgent" / "main.jinja2"},
        }
    )

    view_type = hvPlotUIView

    def _get_model(self, prompt_name: str, schema: dict[str, Any]) -> type[BaseModel]:
        # Find parameters
        excluded = self.view_type._internal_params + [
            "controls",
            "type",
            "source",
            "pipeline",
            "transforms",
            "download",
            "field",
            "selection_group",
        ]
        model = param_to_pydantic(
            self.view_type,
            base_model=PartialBaseModel,
            excluded=excluded,
            schema=schema,
            extra_fields={
                "chain_of_thought": (str, FieldInfo(description="Your thought process behind the plot.")),
            },
        )
        return model[self.view_type.__name__]

    async def _update_spec(self, memory: _Memory, event: param.parameterized.Event):
        spec = yaml.load(event.new, Loader=yaml.SafeLoader)
        memory["view"] = dict(await self._extract_spec(spec), type=self.view_type)

    async def _extract_spec(self, spec: dict[str, Any]):
        pipeline = self._memory["pipeline"]
        spec = {key: val for key, val in spec.items() if val is not None}
        spec["type"] = "hvplot_ui"
        self.view_type.validate(spec)
        spec.pop("type", None)

        # Add defaults
        spec["responsive"] = True
        data = await get_data(pipeline)
        if len(data) > 20000 and spec["kind"] in ("line", "scatter", "points"):
            spec["rasterize"] = True
            spec["cnorm"] = "log"
        return spec


class VegaLiteAgent(BaseViewAgent):
    conditions = param.List(
        default=[
            "Use for explanatory, publication-ready visualizations",
            "Use when user specifically requests Vega-Lite charts",
            "Use for polished charts intended for presentation or sharing",
        ]
    )

    purpose = param.String(default="Generates a vega-lite specification of the plot the user requested.")

    prompts = param.Dict(
        default={
            "main": {"response_model": VegaLiteSpec, "template": PROMPTS_DIR / "VegaLiteAgent" / "main.jinja2"},
            "retry_output": {"response_model": RetrySpec, "template": PROMPTS_DIR / "VegaLiteAgent" / "retry_output.jinja2"},
        }
    )

    view_type = VegaLiteView

    _extensions = ("vega",)

    _output_type = VegaLiteOutput

    async def _update_spec(self, memory: _Memory, event: param.parameterized.Event):
        try:
            spec = await self._extract_spec({"yaml_spec": event.new})
        except Exception as e:
            traceback.print_exception(e)
            return
        memory["view"] = dict(spec, type=self.view_type)

    def _standardize_to_layers(self, vega_spec: dict) -> None:
        """Standardize vega spec by migrating to layer format."""
        if "layer" not in vega_spec:
            vega_spec["layer"] = [{
                "encoding": vega_spec.pop("encoding", None),
                "mark": vega_spec.pop("mark", None)
            }]

    def _add_zoom_params(self, vega_spec: dict) -> None:
        """Add zoom parameters to vega spec."""
        if "params" not in vega_spec:
            vega_spec["params"] = []

        existing_param_names = {
            param.get("name") for param in vega_spec["params"]
            if isinstance(param, dict) and "name" in param
        }

        for p in VEGA_ZOOMABLE_MAP_ITEMS["params"]:
            if p.get("name") not in existing_param_names:
                vega_spec["params"].append(p)

    def _setup_projection(self, vega_spec: dict) -> None:
        """Setup map projection settings."""
        if "projection" not in vega_spec:
            vega_spec["projection"] = {"type": "mercator"}
        vega_spec["projection"].update(VEGA_ZOOMABLE_MAP_ITEMS["projection"])

    def _handle_map_compatibility(self, vega_spec: dict, vega_spec_str: str) -> None:
        """Handle map projection compatibility and add geographic outlines."""
        has_world_map = "world-110m.json" in vega_spec_str
        uses_albers_usa = vega_spec["projection"]["type"] == "albersUsa"

        if has_world_map and uses_albers_usa:
            # albersUsa incompatible with world map
            vega_spec["projection"] = "mercator"
        elif not has_world_map and not uses_albers_usa:
            # Add world map outlines if needed
            vega_spec["layer"].append(VEGA_MAP_LAYER["world"])

    def _add_geographic_items(self, vega_spec: dict, vega_spec_str: str) -> dict:
        """Add geographic visualization items to vega spec."""
        self._standardize_to_layers(vega_spec)
        self._add_zoom_params(vega_spec)
        self._setup_projection(vega_spec)
        self._handle_map_compatibility(vega_spec, vega_spec_str)
        return vega_spec

    async def _ensure_columns_exists(self, vega_spec: dict):
        schema = await get_schema(self._memory["pipeline"])

        for layer in vega_spec.get("layer", []):
            encoding = layer.get("encoding", {})
            if not encoding:
                continue

            for enc_def in encoding.values():
                fields_to_check = []

                if isinstance(enc_def, dict) and "field" in enc_def:
                    fields_to_check.append(enc_def["field"])
                elif isinstance(enc_def, list):
                    fields_to_check.extend(item["field"] for item in enc_def if isinstance(item, dict) and "field" in item)

                for field in fields_to_check:
                    if field not in schema and field.lower() not in schema and field.upper() not in schema:
                        raise ValueError(f"Field '{field}' not found in schema.")

    async def _extract_spec(self, spec: dict[str, Any]):
        # .encode().decode('unicode_escape') fixes a JSONDecodeError in Python
        # where it's expecting property names enclosed in double quotes
        # by properly handling the escaped characters in your JSON string
        if yaml_spec := spec.get("yaml_spec"):
            vega_spec = yaml.load(yaml_spec, Loader=yaml.SafeLoader)
        elif json_spec := spec.get("json_spec"):
            vega_spec = load_json(json_spec)
        if "$schema" not in vega_spec:
            vega_spec["$schema"] = "https://vega.github.io/schema/vega-lite/v5.json"
        if "width" not in vega_spec:
            vega_spec["width"] = "container"
        if "height" not in vega_spec:
            vega_spec["height"] = "container"
        self._output_type._validate_spec(vega_spec)
        await self._ensure_columns_exists(vega_spec)

        # using string comparison because these keys could be in different nested levels
        vega_spec_str = yaml.dump(vega_spec)
        # Handle different types of interactive controls based on chart type
        if "latitude:" in vega_spec_str or "longitude:" in vega_spec_str:
            vega_spec = self._add_geographic_items(vega_spec, vega_spec_str)
        elif ("point: true" not in vega_spec_str or "params" not in vega_spec) and vega_spec_str.count("encoding:") == 1:
            # add pan/zoom controls to all plots except geographic ones and points overlaid on line plots
            # because those result in an blank plot without error
            vega_spec["params"] = [{"bind": "scales", "name": "grid", "select": "interval"}]
        return {"spec": vega_spec, "sizing_mode": "stretch_both", "min_height": 300, "max_width": 1200}


class AnalysisAgent(LumenBaseAgent):
    analyses = param.List([])

    conditions = param.List(
        default=[
            "Use when user requests custom analysis or advanced analytics",
            "Use when built-in SQL/visualization agents are insufficient",
            "Use when user wants to apply domain-specific analysis methods",
            "NOT for simple queries or basic visualizations",
        ]
    )

    purpose = param.String(default="Perform custom analyses on the data.")

    prompts = param.Dict(
        default={
            "main": {"template": PROMPTS_DIR / "AnalysisAgent" / "main.jinja2"},
        }
    )

    provides = param.List(default=["view"])

    requires = param.List(default=["pipeline"])

    _output_type = AnalysisOutput

    def _update_spec(self, memory: _Memory, event: param.parameterized.Event):
        pass

    async def respond(
        self,
        messages: list[Message],
        step_title: str | None = None,
        agents: list[Agent] | None = None,
    ) -> Any:
        pipeline = self._memory["pipeline"]
        analyses = {a.name: a for a in self.analyses if await a.applies(pipeline)}
        if not analyses:
            log_debug("No analyses apply to the current data.")
            return None

        # Short cut analysis selection if there's an exact match
        if len(messages):
            analysis = messages[0].get("content").replace("Apply ", "")
            if analysis in analyses:
                analyses = {analysis: analyses[analysis]}

        if len(analyses) > 1:
            with self._add_step(title="Choosing the most relevant analysis...", steps_layout=self._steps_layout) as step:
                type_ = Literal[tuple(analyses)]
                analysis_model = create_model(
                    "Analysis", correct_name=(type_, FieldInfo(description="The name of the analysis that is most appropriate given the user query."))
                )
                system_prompt = await self._render_prompt(
                    "main",
                    messages,
                    analyses=analyses,
                    data=self._memory.get("data"),
                )
                model_spec = self.prompts["main"].get("llm_spec", self.llm_spec_key)
                analysis_name = (
                    await self.llm.invoke(
                        messages,
                        system=system_prompt,
                        model_spec=model_spec,
                        response_model=analysis_model,
                        allow_partial=False,
                    )
                ).correct_name
                step.stream(f"Selected {analysis_name}")
                step.success_title = f"Selected {analysis_name}"
        else:
            analysis_name = next(iter(analyses))

        view = None
        with self.interface.param.update(callback_exception="raise"):
            with self._add_step(title=step_title or "Creating view...", steps_layout=self._steps_layout) as step:
                await asyncio.sleep(0.1)  # necessary to give it time to render before calling sync function...
                analysis_callable = analyses[analysis_name].instance(agents=agents)

                data = await get_data(pipeline)
                for field in analysis_callable._field_params:
                    analysis_callable.param[field].objects = list(data.columns)
                self._memory["analysis"] = analysis_callable

                if analysis_callable.autorun:
                    if asyncio.iscoroutinefunction(analysis_callable.__call__):
                        view = await analysis_callable(pipeline)
                    else:
                        view = await asyncio.to_thread(analysis_callable, pipeline)
                    if isinstance(view, Viewable):
                        view = Panel(object=view, pipeline=self._memory.get("pipeline"))
                    spec = view.to_spec()
                    if isinstance(view, View):
                        view_type = view.view_type
                        self._memory["view"] = dict(spec, type=view_type)
                    elif isinstance(view, Pipeline):
                        self._memory["pipeline"] = view
                    # Ensure data reflects processed pipeline
                    if pipeline is not self._memory["pipeline"]:
                        pipeline = self._memory["pipeline"]
                        if len(data) > 0:
                            self._memory["data"] = await describe_data(data)
                    yaml_spec = yaml.dump(spec)
                    step.stream(f"Generated view\n```yaml\n{yaml_spec}\n```")
                    step.success_title = "Generated view"
                else:
                    step.success_title = "Configure the analysis"

        analysis = self._memory["analysis"]
        pipeline = self._memory["pipeline"]
        if view is None and analysis.autorun:
            self.interface.stream("Failed to find an analysis that applies to this data")
        else:
            self._render_lumen(view, analysis=analysis, pipeline=pipeline, title=step_title)
            self.interface.stream(
                analysis.message or f"Successfully created view with {analysis_name} analysis.", user="Assistant"
            )
        return view


class ValidationAgent(Agent):
    """
    ValidationAgent focuses solely on validating whether the executed plan
    fully answered the user's original query. It identifies missing elements
    and suggests next steps when validation fails.
    """

    conditions = param.List(
        default=[
            "Use to validate whether executed plans fully answered user queries",
            "Use when plan execution is complete but validation is needed",
            "Use to identify missing elements from the original user request",
            "NOT for data analysis or pattern identification",
            "NOT for technical programming questions",
        ]
    )

    purpose = param.String(
        default="""
        Validates whether executed plans fully answered the user's original query.
        Identifies missing elements, assesses completeness, and suggests next steps
        when validation fails. Acts as a quality gate for plan execution."""
    )

    prompts = param.Dict(
        default={
            "main": {"template": PROMPTS_DIR / "ValidationAgent" / "main.jinja2", "response_model": QueryCompletionValidation, "tools": []},
        }
    )

    requires = param.List(default=[], readonly=True)

    provides = param.List(default=["validation_result"], readonly=True)

    async def respond(
        self,
        messages: list[Message],
        render_output: bool = False,
        step_title: str | None = None,
    ) -> Any:
        def on_click(event):
            if messages:
                user_messages = [msg for msg in reversed(messages) if msg.get("role") == "user"]
                original_query = user_messages[0].get("content", "").split("-- For context...")[0]
            suggestions_list = '\n- '.join(result.suggestions)
            self.interface.send(f"Follow these suggestions to fulfill the original intent {original_query}\n\n{suggestions_list}")

        executed_steps = None
        if "plan" in self._memory and hasattr(self._memory["plan"], "steps"):
            executed_steps = [f"{step.actor}: {step.instruction}" for step in self._memory["plan"].steps]

        system_prompt = await self._render_prompt("main", messages, executed_steps=executed_steps)
        model_spec = self.prompts["main"].get("llm_spec", self.llm_spec_key)

        result = await self.llm.invoke(
            messages=messages,
            system=system_prompt,
            model_spec=model_spec,
            response_model=QueryCompletionValidation,
        )

        self._memory["validation_result"] = result

        response_parts = []
        if result.yes:
            return result


        response_parts.append(f"**Query Validation: ✗ Incomplete** - {result.chain_of_thought}")
        if result.missing_elements:
            response_parts.append(f"**Missing Elements:** {', '.join(result.missing_elements)}")
        if result.suggestions:
            response_parts.append("**Suggested Next Steps:**")
            for i, suggestion in enumerate(result.suggestions, 1):
                response_parts.append(f"{i}. {suggestion}")

        button = pn.widgets.Button(name="Rerun", on_click=on_click)
        footer_objects = [button]
        formatted_response = "\n\n".join(response_parts)
        self.interface.stream(formatted_response, user=self.user, max_width=self._max_width, footer_objects=footer_objects)
        return result<|MERGE_RESOLUTION|>--- conflicted
+++ resolved
@@ -583,12 +583,10 @@
 
     requires = param.List(default=["sources", "source", "sql_metaset"], readonly=True)
 
-<<<<<<< HEAD
     max_steps = param.Integer(default=20, doc="""
         Maximum number of steps before requiring a final answer (safety limit).""")
-=======
+
     user = param.String(default="SQL")
->>>>>>> 2712e590
 
     _extensions = ("codeeditor", "tabulator")
 
@@ -750,7 +748,6 @@
         is_final: bool = False,
         should_materialize: bool = True,
         context_entries: list[dict] | None = None,
-        render_output: bool = False,
         step_title: str | None = None,
         sql_plan_context: str | None = None,
         errors: list | None = None,
@@ -792,7 +789,7 @@
             # Handle final step
             if is_final and context_entries is not None:
                 await self._finalize_execution(
-                    results, context_entries, messages, render_output, step_title
+                    results, context_entries, messages, step_title
                 )
                 return next(iter(results.values()))["pipeline"]
 
@@ -828,72 +825,10 @@
             if next_step.should_materialize:
                 entry["materialized_tables"].append(expr_slug)
 
-<<<<<<< HEAD
         return entry
 
     def _setup_source(self, sources: dict) -> tuple[dict, Any]:
         """Setup the main source and handle multiple sources if needed."""
-=======
-        # The LAST result is always the final query/pipeline
-        final_result = results[-1]
-        if final_result["has_data"]:
-            # Save successful SQL plan context for potential follow-up queries
-            self._memory["sql_plan_context"] = sql_plan_context + f"\nIteration {iteration} Results:\n" + "\n".join(
-                f"{i+1}. {r['step']}\nResult: {self._truncate_summary(r['summary'])}"
-                for i, r in enumerate(results)
-            )
-            return final_result
-
-        # Store results for context in next iteration
-        self._iteration_results = results
-        return None
-
-    def _update_context_for_next_iteration(self, sql_plan_context: str, iteration: int) -> str:
-        """Update context with results from current iteration."""
-        if hasattr(self, '_iteration_results'):
-            results_summary = "\n".join(
-                f"{i+1}. {r['step']}\nResult: {self._truncate_summary(r['summary'])}"
-                for i, r in enumerate(self._iteration_results)
-            )
-            sql_plan_context += f"\nIteration {iteration} Results:\n{results_summary}"
-        return sql_plan_context[-10000:]
-
-    async def _create_pipeline_from_result(self, result: dict, messages: list[Message], step_title: str) -> Any:
-        """Create the final pipeline from the result of the last SQL plan step."""
-        # Update memory with final result
-        self._memory["data"] = await describe_data(result["data"])
-        self._memory["sql"] = result["sql_query"]
-        self._memory["pipeline"] = result["pipeline"]
-        self._memory["table"] = result["pipeline"].table
-
-        # Update sources
-        if isinstance(self._memory["sources"], dict):
-            self._memory["sources"][result["expr_slug"]] = result["sql_expr_source"]
-        else:
-            self._memory["sources"].append(result["sql_expr_source"])
-        self._memory["source"] = result["sql_expr_source"]
-        self._memory.trigger("sources")
-
-        # Render output
-        self._render_lumen(
-            result["pipeline"],
-            spec=result["sql_query"],
-            messages=messages,
-            title=step_title
-        )
-        return result["pipeline"]
-
-    async def respond(
-        self,
-        messages: list[Message],
-        step_title: str | None = None,
-    ) -> Any:
-        """
-        Simplified SQL generation where the last SQL plan step is the final query.
-        """
-        # Setup sources and metadata
-        sources = self._memory["sources"] if isinstance(self._memory["sources"], dict) else {source.name: source for source in self._memory["sources"]}
->>>>>>> 2712e590
         vector_metaset = self._memory["sql_metaset"].vector_metaset
         selected_slugs = list(vector_metaset.vector_metadata_map) or self._memory["tables_metadata"].keys()
         tables_to_source = {parse_table_slug(table_slug, sources)[1]: parse_table_slug(table_slug, sources)[0] for table_slug in selected_slugs}
@@ -915,6 +850,16 @@
 
         return tables_to_source, source
 
+    def _update_context_for_next_iteration(self, sql_plan_context: str, iteration: int) -> str:
+        """Update context with results from current iteration."""
+        if hasattr(self, '_iteration_results'):
+            results_summary = "\n".join(
+                f"{i+1}. {r['step']}\nResult: {self._truncate_summary(r['summary'])}"
+                for i, r in enumerate(self._iteration_results)
+            )
+            sql_plan_context += f"\nIteration {iteration} Results:\n{results_summary}"
+        return sql_plan_context[-10000:]
+
     def _format_context(self, context_entries: list[dict]) -> str:
         """Format the enhanced context entries into a readable string."""
         if not context_entries:
@@ -970,7 +915,6 @@
                 response_model=NextStep,
             )
 
-<<<<<<< HEAD
             output = None
             async for output in response:
                 message = f"**Step Validation:**\n{output.pre_step_validation}\n\n"
@@ -1055,7 +999,6 @@
     async def respond(
         self,
         messages: list[Message],
-        render_output: bool = False,
         step_title: str | None = None,
     ) -> Any:
         """Execute SQL generation with iterative refinement."""
@@ -1090,14 +1033,8 @@
                     total_steps + 1,
                     is_final=True,
                     context_entries=context_entries,
-                    render_output=render_output,
                     step_title=step_title,
                     sql_plan_context=sql_plan_context,
-=======
-            if final_result:
-                return await self._create_pipeline_from_result(
-                    final_result, messages, step_title
->>>>>>> 2712e590
                 )
                 return pipeline
 
