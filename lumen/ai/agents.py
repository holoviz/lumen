--- conflicted
+++ resolved
@@ -68,7 +68,6 @@
         self._retries_left = 1
         def _exception_handler(exception):
             import traceback
-<<<<<<< HEAD
             tb = traceback.format_exc()
             print(tb)
             if self._retries_left > 0:
@@ -83,16 +82,7 @@
                     user="System",
                     respond=False
                 )
-=======
-
-            traceback.print_exc()
-            last_message = self.interface.objects[-1]
-            self.interface.send(
-                f"Sorry I'm unable to {last_message.object!r}: {exception!r}",
-                user="Exception",
-                respond=False,
-            )
->>>>>>> 58d2941c
+
 
         if "interface" not in params:
             params["interface"] = ChatInterface(callback=self._chat_invoke)
@@ -140,15 +130,9 @@
         ]
         return tabs
 
-<<<<<<< HEAD
     async def _chat_invoke(self, contents: list | str, user: str, instance: ChatInterface):
         await self.invoke(contents)
         self._retries_left = 1
-=======
-    def _chat_invoke(self, contents: list | str, user: str, instance: ChatInterface):
-        print("-" * 25)
-        self.invoke(contents)
->>>>>>> 58d2941c
 
     def __panel__(self):
         return self.interface
@@ -470,12 +454,7 @@
         return pipeline
 
     async def invoke(self, messages: list | str):
-<<<<<<< HEAD
         pipeline = await self.answer(messages)
-=======
-        table = await self.answer(messages)
-        pipeline = Pipeline(source=memory["current_source"], table=table)
->>>>>>> 58d2941c
         self._render_lumen(pipeline)
 
 
@@ -522,11 +501,7 @@
 class SQLAgent(LumenBaseAgent):
     """
     Responsible for generating and modifying SQL queries to answer user queries about the data,
-<<<<<<< HEAD
     like disucssing stats, such as min & max, or other insights about the dataset.
-=======
-    like stats or insights about the dataset.
->>>>>>> 58d2941c
     """
 
     system_prompt = param.String(
@@ -721,10 +696,6 @@
         transform_prompt = self._transform_prompt(model, transform, table, schema)
         if self.debug:
             print(f"{self.name} recalls that {transform_prompt}.")
-<<<<<<< HEAD
-
-=======
->>>>>>> 58d2941c
         kwargs = await self.llm.invoke(
             messages,
             system=system_prompt + transform_prompt,
@@ -793,11 +764,7 @@
             prompt += f"The previous view specification was: {memory['current_view']}"
         return prompt
 
-<<<<<<< HEAD
     async def answer(self, messages: list | str) -> Transform:
-=======
-    async def answer(self, messages: list | str, retry: bool = True) -> Transform:
->>>>>>> 58d2941c
         pipeline = memory["current_pipeline"]
         table = memory["current_table"]
         system_prompt = self._system_prompt_with_context(messages)
@@ -819,53 +786,19 @@
         view_prompt = self._view_prompt(model, view, table, schema)
         if self.debug:
             print(f"{self.name} is being instructed that {view_prompt}.")
-<<<<<<< HEAD
-
-        kwargs = None
-        for _ in range(0, 3):
-            kwargs = await self.llm.invoke(
-                messages,
-                system=system_prompt + view_prompt,
-                response_model=model,
-                allow_partial=False,
-            )
-            if kwargs is not None:
-                break
-        else:
-            raise RuntimeError("Failed to find a valid view.")
-=======
         kwargs = await self.llm.invoke(
             messages,
             system=system_prompt + view_prompt,
             response_model=model,
             allow_partial=False,
         )
->>>>>>> 58d2941c
 
         # Instantiate
         spec = dict(kwargs)
         spec["responsive"] = True
 
-<<<<<<< HEAD
         spec["type"] = "hvplot_ui"
         view.validate(spec)
-=======
-        try:
-            spec["type"] = "hvplot_ui"
-            view.validate(spec)
-        except ValidationError as e:
-            if retry:
-                new_messages = [
-                    {"role": "assistant", "content": f"{spec=}"},
-                    {
-                        "role": "user",
-                        "content": f"\nThat didn't work; please note: {e}",
-                    },
-                ]
-                messages.extend(new_messages)
-                print(f"RETRYING...\n\n\n{messages}")
-                return await self.answer(messages, retry=False)
->>>>>>> 58d2941c
 
         spec.pop("type", None)
         if len(pipeline.data) > 20000 and spec["kind"] in ("line", "scatter", "points"):
