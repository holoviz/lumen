from __future__ import annotations

import asyncio
import json
import re
import traceback

from copy import deepcopy
from functools import partial
from typing import Any, Literal

import pandas as pd
import panel as pn
import param
import yaml

from panel.chat import ChatInterface
from panel.layout import Column
from panel.viewable import Viewable, Viewer
from pydantic import BaseModel, create_model
from pydantic.fields import FieldInfo

from ..base import Component
from ..dashboard import Config
from ..pipeline import Pipeline
from ..sources.base import BaseSQLSource
from ..sources.duckdb import DuckDBSource
from ..state import state
from ..transforms.sql import SQLLimit
from ..views import (
    Panel, VegaLiteView, View, hvPlotUIView,
)
from .actor import Actor, ContextProvider
from .config import PROMPTS_DIR, SOURCE_TABLE_SEPARATOR, RetriesExceededError
from .controls import RetryControls, SourceControls
from .llm import Llm, Message
from .memory import _Memory
from .models import (
    JoinRequired, RetrySpec, Sql, TableJoins, VegaLiteSpec, make_table_model,
)
from .tools import DocumentLookup, TableLookup
from .translate import param_to_pydantic
from .utils import (
    clean_sql, describe_data, gather_table_sources, get_data, get_pipeline,
    get_schema, log_debug, mutate_user_message, report_error, retry_llm_output,
)
from .views import AnalysisOutput, LumenOutput, SQLOutput


class Agent(Viewer, Actor, ContextProvider):
    """
    Agents are actors responsible for taking a user query and
    performing a particular task and responding by adding context to
    the current memory and creating outputs.

    Each Agent can require certain context that is needed to perform
    the task and should declare any context it itself provides.

    Agents have access to an LLM and the current memory and can
    solve tasks by executing a series of prompts or by rendering
    contents such as forms or widgets to gather user input.
    """

    debug = param.Boolean(default=False, doc="""
        Whether to enable verbose error reporting.""")

    interface = param.ClassSelector(class_=ChatInterface, doc="""
        The ChatInterface to report progress to.""")

    llm = param.ClassSelector(class_=Llm, doc="""
        The LLM implementation to query.""")

    steps_layout = param.ClassSelector(default=None, class_=Column, allow_None=True, doc="""
        The layout progress updates will be streamed to.""")

    user = param.String(default="Agent", doc="""
        The name of the user that will be respond to the user query.""")

    # Panel extensions this agent requires to be loaded
    _extensions = ()

    # Maximum width of the output
    _max_width = 1200

    __abstract = True

    def __init__(self, **params):
        def _exception_handler(exception):
            messages = self.interface.serialize()
            if messages and str(exception) in messages[-1]["content"]:
                return

            import traceback
            traceback.print_exc()
            self.interface.send(
                f"Error cannot be resolved:\n\n{exception}",
                user="System",
                respond=False
            )

        if "interface" not in params:
            params["interface"] = ChatInterface(callback=self._interface_callback)
        super().__init__(**params)
        if not self.debug:
            pn.config.exception_handler = _exception_handler

        if state.config is None:
            state.config = Config(raise_with_notifications=True)
        else:
            state.config.raise_with_notifications = True

    async def _interface_callback(self, contents: list | str, user: str, instance: ChatInterface):
        await self.respond(contents)
        self._retries_left = 1

    @property
    def _steps_layout(self):
        """
        Stream to a dummy column to be able to suppress the steps output.
        """
        return pn.Column() if not self.steps_layout else self.steps_layout

    def __panel__(self):
        return self.interface

    async def _stream(self, messages: list[Message], system_prompt: str) -> Any:
        message = None
        model_spec = self.prompts["main"].get("llm_spec", "default")
        async for output_chunk in self.llm.stream(
            messages, system=system_prompt, model_spec=model_spec, field="output"
        ):
            message = self.interface.stream(
                output_chunk, replace=True, message=message, user=self.user, max_width=self._max_width
            )
        return message

    # Public API

    @classmethod
    async def applies(cls, memory: _Memory) -> bool:
        """
        Additional checks to determine if the agent should be used.
        """
        return True

    async def requirements(self, messages: list[Message]) -> list[str]:
        return self.requires

    async def respond(
        self,
        messages: list[Message],
        render_output: bool = False,
        step_title: str | None = None,
    ) -> Any:
        """
        Provides a response to the user query.

        The type of the response may be a simple string or an object.

        Arguments
        ---------
        messages: list[Message]
            The list of messages corresponding to the user query and any other
            system messages to be included.
        render_output: bool
            Whether to render the output to the chat interface.
        step_title: str | None
            If the Agent response is part of a longer query this describes
            the step currently being processed.
        """
        system_prompt = await self._render_prompt("main", messages)
        return await self._stream(messages, system_prompt)


class SourceAgent(Agent):
    """
    SourceAgent renders a form that allows a user to upload or
    provide a URI to one or more datasets.
    """

    purpose = param.String(default="""
        The SourceAgent allows a user to upload unavailable, new datasets, tables, or documents.

        Only use this if the user is requesting to add a completely new table.
        Not useful for answering what's available or loading existing datasets.
        """)

    requires = param.List(default=[], readonly=True)

    provides = param.List(default=["source", "document_sources"], readonly=True)

    on_init = param.Boolean(default=True)

    _extensions = ('filedropper',)

    async def respond(
        self,
        messages: list[Message],
        render_output: bool = False,
        step_title: str | None = None,
    ) -> Any:
        source_controls = SourceControls(
            multiple=True, replace_controls=True, select_existing=False, memory=self.memory
        )
        self.interface.send(source_controls, respond=False, user="SourceAgent")
        while not source_controls._add_button.clicks > 0:
            await asyncio.sleep(0.05)
            if source_controls._cancel_button.clicks > 0:
                self.interface.undo()
                return None
        return source_controls


class ChatAgent(Agent):
    """
    ChatAgent provides general information about available data
    and other topics  to the user.
    """

    purpose = param.String(default="""
        Chats and provides info about high level data related topics,
        e.g. the columns of the data or statistics about the data,
        and continuing the conversation.

        Is capable of providing suggestions to get started or comment on interesting tidbits.
        It can talk about the data, if available. Or, it can also solely talk about documents.

        Usually not used concurrently with SQLAgent, unlike AnalystAgent.
        Can be used concurrently with TableListAgent to describe available tables
        and potential ideas for analysis, but if only documents are available,
        then it can be used alone.""")

    prompts = param.Dict(
        default={
            "main": {
                "template": PROMPTS_DIR / "ChatAgent" / "main.jinja2",
                "tools": [TableLookup, DocumentLookup]
            },
        }
    )

    requires = param.List(default=[], readonly=True)

    async def respond(
        self,
        messages: list[Message],
        render_output: bool = False,
        step_title: str | None = None,
    ) -> Any:
        context = {"tool_context": await self._use_tools("main", messages)}
        table = self._memory.get("table")
        source = self._memory.get("source")
        source_tables = source.get_tables() if source else []
        if table:
            schema = await get_schema(source, table, include_count=True, limit=1000)
            context["table"] = table
            context["schema"] = schema
        elif "closest_tables" in self._memory and any(
            table for table in self._memory["closest_tables"] if table in source_tables
        ):
            schemas = [
                await get_schema(source, table, include_count=True, limit=1000)
                for table in self._memory["closest_tables"] if table in source_tables
            ]
            context["tables_schemas"] = list(zip(self._memory["closest_tables"], schemas))
        system_prompt = await self._render_prompt("main", messages, **context)
        return await self._stream(messages, system_prompt)


class AnalystAgent(ChatAgent):

    purpose = param.String(default="""
        Responsible for analyzing results from SQLAgent and
        providing clear, concise, and actionable insights.
        Focuses on breaking down complex data findings into understandable points for
        high-level decision-making. Emphasizes detailed interpretation, trends, and
        relationships within the data, while avoiding general overviews or
        superficial descriptions.""")

    requires = param.List(default=["source", "pipeline"], readonly=True)

    prompts = param.Dict(
        default={
            "main": {"template": PROMPTS_DIR / "AnalystAgent" / "main.jinja2"},
        }
    )


class TableListAgent(Agent):

    purpose = param.String(default="""
        Renders a list of all availables tables to the user and lets the user
        pick one, do not use if user has already picked a table.
        Not useful for gathering information about the tables.
        """)

    requires = param.List(default=["source"], readonly=True)

    _extensions = ('tabulator',)

    @classmethod
    async def applies(cls, memory: _Memory) -> bool:
        source = memory.get("source")
        if not source:
            return True  # source not loaded yet; always apply
        return len(source.get_tables()) > 1

    def _use_table(self, event):
        if event.column != "show":
            return
        table = self._df.iloc[event.row, 0]
        self.interface.send(f"Show the table: {table!r}")

    async def respond(
        self,
        messages: list[Message],
        render_output: bool = False,
        step_title: str | None = None,
    ) -> Any:
        tables = []
        for source in self._memory["sources"]:
            tables += source.get_tables()
        self._df = pd.DataFrame({"Table": tables})
        table_list = pn.widgets.Tabulator(
            self._df,
            buttons={'show': '<i class="fa fa-eye"></i>'},
            show_index=False,
            min_height=150,
            min_width=350,
            widths={'Table': '90%'},
            disabled=True,
            page_size=10,
            header_filters=len(tables) > 10
        )
        table_list.on_click(self._use_table)
        self.interface.stream(table_list, user="Lumen")
        self._memory["closest_tables"] = tables[:5]
        return table_list


class DocumentListAgent(Agent):
    """
    The DocumentListAgent lists all available documents provided by the user.
    """

    purpose = param.String(default="""
        Renders a list of all availables documents to the user and lets the user
        pick one. Not useful for gathering details about the documents;
        use ChatAgent for that instead.
        """)

    requires = param.List(default=["document_sources"], readonly=True)

    _extensions = ('tabulator',)

    @classmethod
    async def applies(cls, memory: _Memory) -> bool:
        sources = memory.get("document_sources")
        if not sources:
            return False  # source not loaded yet; always apply
        return len(sources) > 1

    def _use_document(self, event):
        if event.column != "show":
            return
        document = self._df.iloc[event.row, 0]
        self.interface.send(f"Tell me about: {document!r}")

    async def respond(
        self,
        messages: list[Message],
        render_output: bool = False,
        step_title: str | None = None,
    ) -> Any:
        # extract the filename, following this pattern `Filename: 'filename'``
        sources = [doc["metadata"].get("filename", "untitled") for doc in self._memory["document_sources"]]
        self._df = pd.DataFrame({"Documents": sources})
        document_list = pn.widgets.Tabulator(
            self._df,
            buttons={'show': '<i class="fa fa-eye"></i>'},
            show_index=False,
            min_height=150,
            min_width=350,
            widths={'Table': '90%'},
            disabled=True,
            page_size=10,
            header_filters=True
        )
        document_list.on_click(self._use_document)
        self.interface.stream(document_list, user="Lumen")
        return document_list


class LumenBaseAgent(Agent):

    user = param.String(default="Lumen")

    prompts = param.Dict(
        default={
            "retry_output": {
                "response_model": RetrySpec,
                "template": PROMPTS_DIR / "LumenBaseAgent" / "retry_output.jinja2"
            },
        }
    )

    _output_type = LumenOutput

    _max_width = None

    def _update_spec(self, memory: _Memory, event: param.parameterized.Event):
        """
        Update the specification in memory.
        """

    def _render_lumen(
        self,
        component: Component,
        message: pn.chat.ChatMessage = None,
        messages: list | None = None,
        render_output: bool = False,
        title: str | None = None,
        **kwargs
    ):
        memory = self._memory

        async def retry_invoke(event: param.parameterized.Event):
            reason = event.new
            modified_messages = mutate_user_message(
                f"New feedback: {reason!r}.\n\nThese were the previous instructions to use as reference:",
                deepcopy(messages), wrap='\n"""\n', suffix=False
            )
            with self.param.update(memory=memory):
                system = await self._render_prompt(
                    "retry_output", messages=modified_messages, spec=out.spec,
                    language=out.language
                )
            retry_model = self._lookup_prompt_key("retry_output", "response_model")
            with out.param.update(loading=True):
                result = await self.llm.invoke(
                    modified_messages, system=system, response_model=retry_model, model_spec="reasoning",
                )
                if "```" in result:
                    spec = re.search(r'(?s)```(\w+)?\s*(.*?)```', result.corrected_spec, re.DOTALL)
                else:
                    spec = result.corrected_spec
                out.spec = spec

        retry_controls = RetryControls()
        retry_controls.param.watch(retry_invoke, "reason")
        out = self._output_type(
            component=component,
            footer=[retry_controls],
            render_output=render_output,
            title=title,
            **kwargs
        )
        out.param.watch(partial(self._update_spec, self._memory), 'spec')
        if 'outputs' in self._memory:
            # We have to create a new list to trigger an event
            # since inplace updates will not trigger updates
            # and won't allow diffing between old and new values
            self._memory['outputs'] = self._memory['outputs']+[out]
        message_kwargs = dict(value=out, user=self.user)
        self.interface.stream(
            message=message, **message_kwargs, replace=True, max_width=self._max_width
        )


class SQLAgent(LumenBaseAgent):

    purpose = param.String(default="""
        Responsible for generating, modifying and executing SQL queries to
        answer user queries about the data, such querying subsets of the
        data, aggregating the data and calculating results. If the current
        table does not contain all the available data the SQL agent is
        also capable of joining it with other tables. Will generate and
        execute a query in a single step.""")

    prompts = param.Dict(
        default={
            "main": {
                "response_model": Sql,
                "template": PROMPTS_DIR / "SQLAgent" / "main.jinja2",
            },
            "select_table": {
                "response_model": make_table_model,
                "template": PROMPTS_DIR / "SQLAgent" / "select_table.jinja2",
                "tools": [TableLookup]
            },
            "require_joins": {
                "response_model": JoinRequired,
                "template": PROMPTS_DIR / "SQLAgent" / "require_joins.jinja2"
            },
            "find_joins": {
                "response_model": TableJoins,
                "template": PROMPTS_DIR / "SQLAgent" / "find_joins.jinja2"
            },
        }
    )

    provides = param.List(default=["table", "sql", "pipeline", "data", "tables_sql_schemas"], readonly=True)

    requires = param.List(default=["source"], readonly=True)

    _extensions = ('codeeditor', 'tabulator',)

    _output_type = SQLOutput

    async def _select_relevant_table(self, messages: list[Message], sources: list, tables_to_source: dict, tables_schema_str: str) -> tuple[str, BaseSQLSource, bool]:
        """Select the most relevant table based on the user query."""
        join_required = None
        tables = tuple(tables_to_source)

        user_message = ""
        for message in messages[::-1]:
            if message["role"] == "user":
                user_message = message["content"]
                break

        if messages and "Show the table: " in user_message:
            # Handle the case where explicitly requested a table
            table = re.search(r"Show the table: '([^']+)'", user_message).group(1)
            join_required = False
        elif len(tables) == 1:
            table = tables[0]
            join_required = False
        else:
            with self.interface.add_step(title="Choosing the most relevant table...", steps_layout=self._steps_layout) as step:
                if len(tables) > 1:
                    system_prompt = await self._render_prompt(
                        "select_table", messages, tables_schema_str=tables_schema_str
                    )
                    if "closest_tables" in self._memory:
                        tables = self._memory["closest_tables"]
                    model_spec = self.prompts["select_table"].get("llm_spec", "default")
                    table_model = self._get_model("select_table", tables=tables)
                    result = await self.llm.invoke(
                        messages,
                        system=system_prompt,
                        model_spec=model_spec,
                        response_model=table_model,
                        allow_partial=False,
                        max_retries=3,
                    )
                    table = result.relevant_table
                    step.stream(f"{result.chain_of_thought}\n\nSelected table: {table}")
                else:
                    table = tables[0]
                    step.stream(f"Selected table: {table}")

        if table in tables_to_source:
            source = tables_to_source[table]
        else:
            sources = [src for src in sources if table in src]
            source = sources[0] if sources else self._memory["source"]

        return table, source, join_required

    @retry_llm_output()
    async def _create_valid_sql(
        self,
        messages: list[Message],
        system: str,
        tables_to_source,
        title: str,
        errors=None
    ):
        if errors:
            last_content = self.interface.objects[-1].object[-1][-1].object
            sql_code_match = re.search(r'(?s)```sql\s*(.*?)```', last_content, re.DOTALL)
            chain_of_thought = last_content.split("```")[0]
            if sql_code_match:
                last_query = sql_code_match.group(1)
            else:
                return
            num_errors = len(errors)
            errors = ('\n'.join(f"{i+1}. {error}" for i, error in enumerate(errors))).strip()
            content = (
                f"\n\nYou are a world-class SQL user. Identify why this query failed:\n```sql\n{last_query}\n```\n\n"
                f"Your goal is to try a different query to address the question while avoiding these issues:\n```\n{errors}\n```\n\n"
                f"Please build upon your previous thought: {chain_of_thought!r}, but note, a penalty of $100 will be incurred "
                f"for every time the issue occurs, and thus far you have been penalized ${num_errors * 100}! "
                f"Use your best judgement to address them. If the error is `syntax error at or near \")\"`, double check you used "
                f"table names verbatim, i.e. `read_parquet('table_name.parq')` instead of `table_name`."
            )
            messages = mutate_user_message(content, messages)
            log_debug("\033[91mRetry SQLAgent\033[0m")

        with self.interface.add_step(title=title or "SQL query", steps_layout=self._steps_layout) as step:
            model_spec = self.prompts["main"].get("llm_spec", "default")
            response = self.llm.stream(messages, system=system, model_spec=model_spec, response_model=self._get_model("main"))
            sql_query = None
            try:
                async for output in response:
                    step_message = output.chain_of_thought or ""
                    if output.query:
                        sql_query = clean_sql(output.query)
                    if sql_query is not None:
                        step_message += f"\n```sql\n{sql_query}\n```"
                    step.stream(step_message, replace=True)
            except asyncio.CancelledError as e:
                step.failed_title = "Cancelled SQL query generation"
                raise e

        if step.failed_title and step.failed_title.startswith("Cancelled"):
            raise asyncio.CancelledError()
        elif not sql_query:
            raise ValueError("No SQL query was generated.")

        sources = set(tables_to_source.values())
        if len(sources) > 1:
            mirrors = {}
            for a_table, a_source in tables_to_source.items():
                if not any(a_table.rstrip(")").rstrip("'").rstrip('"').endswith(ext)
                           for ext in [".csv", ".parquet", ".parq", ".json", ".xlsx"]):
                    renamed_table = a_table.replace(".", "_")
                    sql_query = sql_query.replace(a_table, renamed_table)
                else:
                    renamed_table = a_table
                if SOURCE_TABLE_SEPARATOR in renamed_table:
                    # Remove source prefixes from table names
                    renamed_table = re.sub(rf".*?{SOURCE_TABLE_SEPARATOR}", "", renamed_table)
                sql_query = sql_query.replace(a_table, renamed_table)
                mirrors[renamed_table] = (a_source, a_table)
            source = DuckDBSource(uri=":memory:", mirrors=mirrors)
        else:
            source = next(iter(sources))

        # check whether the SQL query is valid
        expr_slug = output.expr_slug
        try:
            sql_expr_source = source.create_sql_expr_source({expr_slug: sql_query})
            # Get validated query
            sql_query = sql_expr_source.tables[expr_slug]
            sql_transforms = [SQLLimit(limit=1_000_000)]
            pipeline = await get_pipeline(
                source=sql_expr_source, table=expr_slug, sql_transforms=sql_transforms
            )
        except Exception as e:
            report_error(e, step)
            raise e

        try:
            df = await get_data(pipeline)
        except Exception as e:
            source._connection.execute(f'DROP TABLE IF EXISTS "{expr_slug}"')
            report_error(e, step)
            raise e

        self._memory["data"] = await describe_data(df)
        self._memory["sources"].append(sql_expr_source)
        self._memory["source"] = sql_expr_source
        self._memory["pipeline"] = pipeline
        self._memory["table"] = pipeline.table
        self._memory["sql"] = sql_query
        return sql_query

    async def _check_requires_joins(
        self,
        messages: list[Message],
        table: str,
        schema: str,
        tables_schema_str: str,
    ):
        requires_joins = None
        with self.interface.add_step(title="Checking if join is required", steps_layout=self._steps_layout) as step:
            join_prompt = await self._render_prompt(
                "require_joins",
                messages,
                table=table,
                schema=schema,  # this contains current table schema
                tables_schema_str=tables_schema_str  # this may not be populated with any schemas
            )
            model_spec = self.prompts["require_joins"].get("llm_spec", "default")
            response = self.llm.stream(
                messages[-1:],
                system=join_prompt,
                model_spec=model_spec,
                response_model=self._get_model("require_joins"),
            )
            try:
                async for output in response:
                    step.stream(output.chain_of_thought, replace=True)
            except asyncio.CancelledError as e:
                step.failed_title = "SQLAgent cancelled while determining required joins"
                raise e
            requires_joins = output.requires_joins
            step.success_title = 'Query requires join' if requires_joins else 'No join required'
        return requires_joins

    async def find_join_tables(self, messages: list[Message]):
        multi_source = len(self._memory['sources']) > 1
        if multi_source:
            tables = [
                f"{SOURCE_TABLE_SEPARATOR}{a_source}{SOURCE_TABLE_SEPARATOR}{a_table}" for a_source in self._memory["sources"]
                for a_table in a_source.get_tables()
            ]
        else:
            tables = self._memory['source'].get_tables()

        find_joins_prompt = await self._render_prompt("find_joins", messages, tables=tables, separator=SOURCE_TABLE_SEPARATOR)
        model_spec = self.prompts["find_joins"].get("llm_spec", "default")
        with self.interface.add_step(title="Determining tables required for join", steps_layout=self._steps_layout) as step:
            output = await self.llm.invoke(
                messages,
                system=find_joins_prompt,
                model_spec=model_spec,
                response_model=self._get_model("find_joins"),
            )
            tables_to_join = output.tables_to_join
            step.stream(
                f'{output.chain_of_thought}\nJoin requires following tables: {tables_to_join}',
                replace=True
            )
            step.success_title = 'Found tables required for join'

        tables_to_source = {}
        for source_table in tables_to_join:
            sources = self._memory["sources"]
            if multi_source and SOURCE_TABLE_SEPARATOR in source_table:
                try:
                    _, a_source_name, a_table = source_table.split(SOURCE_TABLE_SEPARATOR, maxsplit=2)
                except ValueError:
                    a_source_name, a_table = source_table.split(SOURCE_TABLE_SEPARATOR, maxsplit=1)
                for source in sources:
                    if source.name == a_source_name:
                        a_source = source
                        break
                if a_table in tables_to_source:
                    a_table = f"{SOURCE_TABLE_SEPARATOR}{a_source_name}{SOURCE_TABLE_SEPARATOR}{a_table}"
            else:
                a_source = next(iter(sources))
                a_table = source_table

            tables_to_source[a_table] = a_source
        return tables_to_source

    def _update_spec(self, memory: _Memory, event: param.parameterized.Event):
        memory['sql'] = event.new

    async def respond(
        self,
        messages: list[Message],
        render_output: bool = False,
        step_title: str | None = None,
    ) -> Any:
        """
        Steps:
        1. Retrieve the current source and table from memory.
        2. If the source lacks a `get_sql_expr` method, return `None`.
        3. Fetch the schema for the current table using `get_schema` without min/max values.
        4. Determine if a join is required by calling `_check_requires_joins`.
        5. If required, find additional tables via `find_join_tables`; otherwise, use the current source and table.
        6. For each source and table, get the schema and SQL expression, storing them in `table_schemas`.
        7. Render the SQL prompt using the table schemas, dialect, join status, and table.
        8. If a join is required, remove source/table prefixes from the last message.
        9. Construct the SQL query with `_create_valid_sql`.
        """
        sources = self._memory["sources"]
        tables_to_source, tables_schema_str = await gather_table_sources(sources)
        table, source, join_required = await self._select_relevant_table(messages, sources, tables_to_source, tables_schema_str)
        if not hasattr(source, "get_sql_expr"):
            return None

        schema = await get_schema(source, table, include_min_max=True)
        tables_to_source = {table: source}
        if join_required is None:
            join_required = await self._check_requires_joins(messages, table, schema, tables_schema_str)
            if join_required is None:
                # Bail if query was cancelled or errored out
                return None
            if join_required:
                tables_to_source = await self.find_join_tables(messages)

        tables_sql_schemas = {}
        for source_table, source in tables_to_source.items():
            if source_table == table:
                table_schema = schema
            else:
                table_schema = await get_schema(source, source_table, include_min_max=True)

            # Look up underlying table name
            table_name = source.normalize_table(source_table)
            if (
                'tables' in source.param and
                isinstance(source.tables, dict) and
                'select ' not in source.tables[table_name].lower()
            ):
                table_name = source.tables[table_name]

            tables_sql_schemas[table_name] = {
                "schema": yaml.dump(table_schema),
                "sql": source.get_sql_expr(source_table),
            }
        self._memory["tables_sql_schemas"] = tables_sql_schemas

        dialect = source.dialect
        system_prompt = await self._render_prompt(
            "main",
            messages,
            tables_sql_schemas=tables_sql_schemas,
            dialect=dialect,
            join_required=join_required,
            table=table,
        )
        if join_required:
            # Remove source prefixes message, e.g. SOURCE_TABLE_SEPARATOR<source>SOURCE_TABLE_SEPARATOR<table>
            messages[-1]["content"] = re.sub(rf".*?{SOURCE_TABLE_SEPARATOR}", "", messages[-1]["content"])
        try:
            sql_query = await self._create_valid_sql(messages, system_prompt, tables_to_source, step_title)
            pipeline = self._memory['pipeline']
        except RetriesExceededError as e:
            self._memory["__error__"] = str(e)
            return None
        self._render_lumen(pipeline, spec=sql_query, messages=messages, render_output=render_output, title=step_title)
        return pipeline


class BaseViewAgent(LumenBaseAgent):

    requires = param.List(default=["pipeline"], readonly=True)

    provides = param.List(default=["view"], readonly=True)

    prompts = param.Dict(
        default={
            "main": {"template": PROMPTS_DIR / "BaseViewAgent" / "main.jinja2"},
        }
    )

    def __init__(self, **params):
        self._last_output = None
        super().__init__(**params)

    @retry_llm_output()
    async def _create_valid_spec(
        self,
        messages: list[Message],
        system: str,
        schema: dict[str, Any],
        step_title: str | None = None,
        errors: list[str] | None = None,
    ) -> dict[str, Any]:
        if errors:
            errors = '\n'.join(errors)
            if self._last_output:
                messages = mutate_user_message(
                    f"\nNote, your last specification did not work as intended:\n```json\n{self._last_output}\n```\n\n"
                    f"Your task is to expertly revise these errors:\n```\n{errors}\n```\n",
                    messages
                )
        model_spec = self.prompts["main"].get("llm_spec", "default")
        output = await self.llm.invoke(
            messages,
            system=system,
            model_spec=model_spec,
            response_model=self._get_model("main", schema=schema),
        )
        self._last_output = dict(output)
        spec = await self._extract_spec(self._last_output)
        chain_of_thought = spec.pop("chain_of_thought", None)
        if chain_of_thought:
            with self.interface.add_step(
                title=step_title or "Generating view...",
                steps_layout=self._steps_layout
            ) as step:
                step.stream(chain_of_thought)
        log_debug(f"{self.name} settled on spec: {spec!r}.")
        return spec

    async def _extract_spec(self, spec: dict[str, Any]):
        return dict(spec)

    async def _update_spec(self, memory: _Memory, event: param.parameterized.Event):
        memory['view'] = dict(await self._extract_spec(event.new), type=self.view_type)

    async def respond(
        self,
        messages: list[Message],
        render_output: bool = False,
        step_title: str | None = None,
    ) -> Any:
        """
        Generates a visualization based on user messages and the current data pipeline.
        """
        pipeline = self._memory.get("pipeline")
        if not pipeline:
            raise ValueError("No current pipeline found in memory.")

        schema = await get_schema(pipeline, include_min_max=False)
        if not schema:
            raise ValueError("Failed to retrieve schema for the current pipeline.")

        doc = self.view_type.__doc__.split("\n\n")[0] if self.view_type.__doc__ else self.view_type.__name__
        system_prompt = await self._render_prompt(
            "main",
            messages,
            schema=yaml.dump(schema),
            table=pipeline.table,
            view=self._memory.get('view'),
            doc=doc,
        )
        spec = await self._create_valid_spec(messages, system_prompt, schema, step_title)
        self._memory["view"] = dict(spec, type=self.view_type)
        view = self.view_type(pipeline=pipeline, **spec)
        self._render_lumen(view, messages=messages, render_output=render_output, title=step_title)
        return view


class hvPlotAgent(BaseViewAgent):

    purpose = param.String(default="""
        Generates a plot of the data given a user prompt.
        If the user asks to plot, visualize or render the data this is your best best.""")

    prompts = param.Dict(
        default={
            "main": {"template": PROMPTS_DIR / "hvPlotAgent" / "main.jinja2"},
        }
    )

    view_type = hvPlotUIView

    def _get_model(self, prompt_name: str, schema: dict[str, Any]) -> type[BaseModel]:
        # Find parameters
        excluded = self.view_type._internal_params + [
            "controls",
            "type",
            "source",
            "pipeline",
            "transforms",
            "download",
            "field",
            "selection_group",
        ]
        model = param_to_pydantic(self.view_type, excluded=excluded, schema=schema, extra_fields={
            "chain_of_thought": (str, FieldInfo(description="Your thought process behind the plot.")),
        })
        return model[self.view_type.__name__]

    async def _update_spec(self, memory: _Memory, event: param.parameterized.Event):
        spec = yaml.load(event.new, Loader=yaml.SafeLoader)
        memory['view'] = dict(await self._extract_spec(spec), type=self.view_type)

    async def _extract_spec(self, spec: dict[str, Any]):
        pipeline = self._memory["pipeline"]
        spec = {
            key: val for key, val in spec.items()
            if val is not None
        }
        spec["type"] = "hvplot_ui"
        self.view_type.validate(spec)
        spec.pop("type", None)

        # Add defaults
        spec["responsive"] = True
        data = await get_data(pipeline)
        if len(data) > 20000 and spec["kind"] in ("line", "scatter", "points"):
            spec["rasterize"] = True
            spec["cnorm"] = "log"
        return spec


class VegaLiteAgent(BaseViewAgent):

    purpose = param.String(default="""
        Generates a vega-lite specification of the plot the user requested.
        If the user asks to plot, visualize or render the data this is your best best.""")

    prompts = param.Dict(
        default={
            "main": {
                "response_model": VegaLiteSpec,
                "template": PROMPTS_DIR / "VegaLiteAgent" / "main.jinja2"
            },
        }
    )

    view_type = VegaLiteView

    _extensions = ('vega',)

    async def _update_spec(self, memory: _Memory, event: param.parameterized.Event):
        try:
            spec = await self._extract_spec({"yaml_spec": event.new})
        except Exception as e:
            traceback.print_exception(e)
<<<<<<< HEAD
            return
=======
            raise e
>>>>>>> 4a962fc6
        memory['view'] = dict(spec, type=self.view_type)

    async def _extract_spec(self, spec: dict[str, Any]):
        if yaml_spec:= spec.get('yaml_spec'):
            vega_spec = yaml.load(yaml_spec, Loader=yaml.SafeLoader)
        elif json_spec:= spec.get('json_spec'):
            vega_spec = json.loads(json_spec)
        if "$schema" not in vega_spec:
            vega_spec["$schema"] = "https://vega.github.io/schema/vega-lite/v5.json"
        if "width" not in vega_spec:
            vega_spec["width"] = "container"
        if "height" not in vega_spec:
            vega_spec["height"] = "container"
        return {'spec': vega_spec, "sizing_mode": "stretch_both", "min_height": 500}


class AnalysisAgent(LumenBaseAgent):

    analyses = param.List([])

    purpose = param.String(default="""
        Perform custom analyses on the data.""")

    prompts = param.Dict(
        default={
            "main": {"template": PROMPTS_DIR / "AnalysisAgent" / "main.jinja2"},
        }
    )

    provides = param.List(default=['view'])

    requires = param.List(default=['pipeline'])

    _output_type = AnalysisOutput

    def _update_spec(self, memory: _Memory, event: param.parameterized.Event):
        pass

    async def respond(
        self,
        messages: list[Message],
        render_output: bool = False,
        step_title: str | None = None,
        agents: list[Agent] | None = None,
    ) -> Any:
        pipeline = self._memory['pipeline']
        analyses = {a.name: a for a in self.analyses if await a.applies(pipeline)}
        if not analyses:
            log_debug("No analyses apply to the current data.")
            return None

        # Short cut analysis selection if there's an exact match
        if len(messages):
            analysis = messages[0].get('content').replace('Apply ', '')
            if analysis in analyses:
                analyses = {analysis: analyses[analysis]}

        if len(analyses) > 1:
            with self.interface.add_step(title="Choosing the most relevant analysis...", steps_layout=self._steps_layout) as step:
                type_ = Literal[tuple(analyses)]
                analysis_model = create_model(
                    "Analysis",
                    correct_name=(type_, FieldInfo(description="The name of the analysis that is most appropriate given the user query."))
                )
                system_prompt = await self._render_prompt(
                    "main",
                    messages,
                    analyses=analyses,
                    data=self._memory.get("data"),
                )
                model_spec = self.prompts["main"].get("llm_spec", "default")
                analysis_name = (await self.llm.invoke(
                    messages,
                    system=system_prompt,
                    model_spec=model_spec,
                    response_model=analysis_model,
                    allow_partial=False,
                )).correct_name
                step.stream(f"Selected {analysis_name}")
                step.success_title = f"Selected {analysis_name}"
        else:
            analysis_name = next(iter(analyses))

        view = None
        with self.interface.param.update(callback_exception="raise"):
            with self.interface.add_step(title=step_title or "Creating view...", steps_layout=self._steps_layout) as step:
                await asyncio.sleep(0.1)  # necessary to give it time to render before calling sync function...
                analysis_callable = analyses[analysis_name].instance(agents=agents)

                data = await get_data(pipeline)
                for field in analysis_callable._field_params:
                    analysis_callable.param[field].objects = list(data.columns)
                self._memory["analysis"] = analysis_callable

                if analysis_callable.autorun:
                    if asyncio.iscoroutinefunction(analysis_callable.__call__):
                        view = await analysis_callable(pipeline)
                    else:
                        view = await asyncio.to_thread(analysis_callable, pipeline)
                    if isinstance(view, Viewable):
                        view = Panel(object=view, pipeline=self._memory.get('pipeline'))
                    spec = view.to_spec()
                    if isinstance(view, View):
                        view_type = view.view_type
                        self._memory["view"] = dict(spec, type=view_type)
                    elif isinstance(view, Pipeline):
                        self._memory["pipeline"] = view
                    # Ensure data reflects processed pipeline
                    if pipeline is not self._memory['pipeline']:
                        pipeline = self._memory['pipeline']
                        if len(data) > 0:
                            self._memory["data"] = await describe_data(data)
                    yaml_spec = yaml.dump(spec)
                    step.stream(f"Generated view\n```yaml\n{yaml_spec}\n```")
                    step.success_title = "Generated view"
                else:
                    step.success_title = "Configure the analysis"

        analysis = self._memory["analysis"]
        pipeline = self._memory['pipeline']
        if view is None and analysis.autorun:
            self.interface.stream('Failed to find an analysis that applies to this data')
        else:
            self._render_lumen(
                view,
                analysis=analysis,
                pipeline=pipeline,
                render_output=render_output,
                title=step_title
            )
        return view<|MERGE_RESOLUTION|>--- conflicted
+++ resolved
@@ -986,11 +986,7 @@
             spec = await self._extract_spec({"yaml_spec": event.new})
         except Exception as e:
             traceback.print_exception(e)
-<<<<<<< HEAD
-            return
-=======
             raise e
->>>>>>> 4a962fc6
         memory['view'] = dict(spec, type=self.view_type)
 
     async def _extract_spec(self, spec: dict[str, Any]):
