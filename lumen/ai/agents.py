--- conflicted
+++ resolved
@@ -29,11 +29,7 @@
 from .models import DataRequired, FuzzyTable, Sql
 from .translate import param_to_pydantic
 
-<<<<<<< HEAD
-FUZZY_TABLE_LENGTH = 1
-=======
 FUZZY_TABLE_LENGTH = 10
->>>>>>> 6b11f82f
 
 
 def format_schema(schema):
@@ -190,11 +186,7 @@
 
         # make case insensitive, but keep original case to transform back
         if not fuzzy_table.keywords:
-<<<<<<< HEAD
             return tables[:n]
-=======
-            return []
->>>>>>> 6b11f82f
 
         table_keywords = [keyword.lower() for keyword in fuzzy_table.keywords]
         tables_lower = {table.lower(): table for table in tables}
@@ -204,7 +196,6 @@
         for keyword in table_keywords:
             closest_tables |= set(difflib.get_close_matches(keyword, list(tables_lower), n=5, cutoff=0.3))
         closest_tables = [tables_lower[table] for table in closest_tables]
-<<<<<<< HEAD
         if len(closest_tables) == 0:
             # if no tables are found, ask the user to select ones and load it
             tables = await self._select_table(tables)
@@ -214,19 +205,11 @@
     async def _select_table(self, tables):
         input_widget = pn.widgets.AutocompleteInput(
             placeholder="Start typing parts of the table name",
-=======
-        return tuple(closest_tables)
-
-    async def _select_table(self, tables):
-        input_widget = pn.widgets.AutocompleteInput(
-            placeholder="Start typing the table name you are looking for",
->>>>>>> 6b11f82f
             case_sensitive=False,
             options=list(tables),
             search_strategy="includes",
             min_characters=1,
         )
-<<<<<<< HEAD
         self.interface.send(
             pn.chat.ChatMessage(
                 "No tables were found based on the user query. Please select the table you are looking for.",
@@ -235,9 +218,6 @@
             ),
             respond=False
         )
-=======
-        self.interface.send(input_widget, user="Assistant", respond=False)
->>>>>>> 6b11f82f
         while not input_widget.value:
             await asyncio.sleep(0.05)
         tables = [input_widget.value]
@@ -363,20 +343,6 @@
         if 'current_data' in memory:
             return self.requires
 
-<<<<<<< HEAD
-=======
-        source = memory.get("current_source")
-        tables = source.get_tables() if source else []
-        if len(tables) > FUZZY_TABLE_LENGTH:
-            closest_tables = await self._get_closest_tables(messages, tables, n=5)
-            if len(closest_tables) == 0:
-                # if no tables are found, ask the user to select ones and load it
-                tables = await self._select_table(tables)
-                return self.requires + ['current_table']
-            elif len(closest_tables) == 1:
-                return self.requires + ['current_table']
-
->>>>>>> 6b11f82f
         for i in range(3):
             result = await self.llm.invoke(
                 messages,
@@ -402,17 +368,11 @@
         source = memory.get("current_source")
         tables = source.get_tables() if source else []
         if len(tables) > 1:
-<<<<<<< HEAD
             if len(tables) > FUZZY_TABLE_LENGTH and "closest_tables" not in memory:
                 closest_tables = await self._get_closest_tables(messages, tables, n=5)
             else:
                 closest_tables = memory.get("closest_tables", None)
             context = f"Available tables: {', '.join(closest_tables)}"
-=======
-            if len(tables) > FUZZY_TABLE_LENGTH:
-                tables = await self._get_closest_tables(messages, tables, n=5)
-            context = f"Available tables: {', '.join(tables)}"
->>>>>>> 6b11f82f
         else:
             memory["current_table"] = table = memory.get("current_table", tables[0])
             schema = self._get_schema(memory["current_source"], table)
@@ -579,11 +539,7 @@
     """
 
     system_prompt = param.String(
-<<<<<<< HEAD
-        default="You are an agent responsible for displaying correct table based on the user prompt."
-=======
         default="You are an agent responsible for finding the correct table based on the user prompt."
->>>>>>> 6b11f82f
     )
 
     requires = param.List(default=["current_source"], readonly=True)
@@ -595,19 +551,14 @@
         if len(tables) == 1:
             table = tables[0]
         else:
-<<<<<<< HEAD
             closest_tables = memory.pop("closest_tables", None)
             if closest_tables:
                 tables = closest_tables
             elif len(tables) > FUZZY_TABLE_LENGTH:
-=======
-            if len(tables) > FUZZY_TABLE_LENGTH:
->>>>>>> 6b11f82f
                 tables = await self._get_closest_tables(messages, tables)
             system_prompt = await self._system_prompt_with_context(messages)
             if self.debug:
                 print(f"{self.name} is being instructed that it should {system_prompt}")
-<<<<<<< HEAD
             if len(tables) > 1:
                 table_model = create_model("Table", table=(Literal[tables], FieldInfo(
                     description="The most relevant table based on the user query; if none are relevant, select the first."
@@ -621,19 +572,6 @@
                 table = result.table
             else:
                 table = tables[0]
-=======
-            # needed or else something with grammar issue
-            table_model = create_model("Table", table=(Literal[tables], FieldInfo(
-                description="The most relevant table based on the user query; if none are relevant, select the first."
-            )))
-            result = await self.llm.invoke(
-                messages,
-                system=system_prompt,
-                response_model=table_model,
-                allow_partial=False,
-            )
-            table = result.table
->>>>>>> 6b11f82f
         memory["current_table"] = table
         memory["current_pipeline"] = pipeline = Pipeline(
             source=memory["current_source"], table=table
