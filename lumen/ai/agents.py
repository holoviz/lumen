from __future__ import annotations

import asyncio
import json
import traceback

from functools import partial
from typing import Any, Literal

import pandas as pd
import panel as pn
import param
import yaml

from panel.chat import ChatInterface
from panel.viewable import Viewable, Viewer
from pydantic import BaseModel, create_model
from pydantic.fields import FieldInfo

from ..base import Component
from ..dashboard import Config
from ..pipeline import Pipeline
from ..sources.base import BaseSQLSource, Source
from ..sources.duckdb import DuckDBSource
from ..state import state
from ..transforms.sql import SQLLimit
from ..views import (
    Panel, VegaLiteView, View, hvPlotUIView,
)
from .actor import ContextProvider
from .config import (
    PROMPTS_DIR, SOURCE_TABLE_SEPARATOR, VEGA_MAP_LAYER,
    VEGA_ZOOMABLE_MAP_ITEMS, RetriesExceededError,
)
from .controls import RetryControls, SourceControls
from .llm import Llm, Message
from .memory import _Memory
from .models import (
    CheckContext, DbtslQueryParams, PartialBaseModel,
    QueryCompletionValidation, RetrySpec, Sql, VegaLiteSpec,
)
from .schemas import get_metaset
from .services import DbtslMixin
from .tools import ToolUser
from .translate import param_to_pydantic
from .utils import (
    apply_changes, clean_sql, describe_data, get_data, get_pipeline,
    get_schema, load_json, log_debug, parse_table_slug, report_error,
    retry_llm_output, stream_details,
)
from .views import (
    AnalysisOutput, LumenOutput, SQLOutput, VegaLiteOutput,
)


class Agent(Viewer, ToolUser, ContextProvider):
    """
    Agents are actors responsible for taking a user query and
    performing a particular task and responding by adding context to
    the current memory and creating outputs.

    Each Agent can require certain context that is needed to perform
    the task and should declare any context it itself provides.

    Agents have access to an LLM and the current memory and can
    solve tasks by executing a series of prompts or by rendering
    contents such as forms or widgets to gather user input.
    """

    debug = param.Boolean(default=False, doc="""
        Whether to enable verbose error reporting.""")

    llm = param.ClassSelector(class_=Llm, doc="""
        The LLM implementation to query.""")

    user = param.String(default="Agent", doc="""
        The name of the user that will be respond to the user query.""")

    # Panel extensions this agent requires to be loaded
    _extensions = ()

    # Maximum width of the output
    _max_width = 1200

    __abstract = True

    def __init__(self, **params):
        def _exception_handler(exception):
            messages = self.interface.serialize()
            if messages and str(exception) in messages[-1]["content"]:
                return

            import traceback

            traceback.print_exception(exception)
            self.interface.send(f"Error cannot be resolved:\n\n{exception}", user="System", respond=False)

        if "interface" not in params:
            params["interface"] = ChatInterface(callback=self._interface_callback)
        super().__init__(**params)
        if not self.debug:
            pn.config.exception_handler = _exception_handler

        if state.config is None:
            state.config = Config(raise_with_notifications=True)
        else:
            state.config.raise_with_notifications = True

    async def _interface_callback(self, contents: list | str, user: str, instance: ChatInterface):
        await self.respond(contents)
        self._retries_left = 1

    @property
    def _steps_layout(self):
        """
        Stream to a dummy column to be able to suppress the steps output.
        """
        return pn.Column() if not self.steps_layout else self.steps_layout

    def __panel__(self):
        return self.interface

    async def _stream(self, messages: list[Message], system_prompt: str) -> Any:
        message = None
        model_spec = self.prompts["main"].get("llm_spec", self.llm_spec_key)
        async for output_chunk in self.llm.stream(messages, system=system_prompt, model_spec=model_spec, field="output"):
            message = self.interface.stream(output_chunk, replace=True, message=message, user=self.user, max_width=self._max_width)
        return message

    async def _gather_prompt_context(self, prompt_name: str, messages: list, **context):
        context = await super()._gather_prompt_context(prompt_name, messages, **context)
        if "tool_context" not in context:
            context["tool_context"] = await self._use_tools(prompt_name, messages)
        return context

    # Public API

    @classmethod
    async def applies(cls, memory: _Memory) -> bool:
        """
        Additional checks to determine if the agent should be used.
        """
        return True

    async def requirements(self, messages: list[Message]) -> list[str]:
        return self.requires

    async def respond(
        self,
        messages: list[Message],
        step_title: str | None = None,
    ) -> Any:
        """
        Provides a response to the user query.

        The type of the response may be a simple string or an object.

        Arguments
        ---------
        messages: list[Message]
            The list of messages corresponding to the user query and any other
            system messages to be included.
        step_title: str | None
            If the Agent response is part of a longer query this describes
            the step currently being processed.
        """
        system_prompt = await self._render_prompt("main", messages)
        return await self._stream(messages, system_prompt)


class SourceAgent(Agent):
    """
    SourceAgent renders a form that allows a user to upload or
    provide a URI to one or more datasets.
    """

    conditions = param.List(
        default=[
            "Use ONLY when user explicitly asks to upload or connect to NEW data sources",
            "Do NOT use if data sources already exist UNLESS user explicitly requests upload",
        ])

    table_upload_callbacks = param.Dict(default={}, doc="""
        Dictionary mapping from file extensions to callback function,
        e.g. {"hdf5": ...}. The callback function should accept the file bytes and
        table alias, add or modify the `source` in memory, and return a bool
        (True if the table was successfully uploaded).""")

    purpose = param.String(default="The SourceAgent allows a user to upload new datasets, tables, or documents.")

    requires = param.List(default=[], readonly=True)

    provides = param.List(default=["sources", "source", "document_sources"], readonly=True)

    _extensions = ("filedropper",)

    async def respond(
        self,
        messages: list[Message],
        step_title: str | None = None,
    ) -> Any:
        source_controls = SourceControls(multiple=True, replace_controls=False, memory=self.memory, table_upload_callbacks=self.table_upload_callbacks)

        output = pn.Column(source_controls)
        if "source" not in self._memory:
            help_message = "No datasets or documents were found, **please upload at least one to continue**..."
        else:
            help_message = "**Please upload new dataset(s)/document(s) to continue**, or click cancel if this was unintended..."
        output.insert(0, help_message)
        self.interface.send(output, respond=False, user="Assistant")
        while not source_controls._add_button.clicks > 0:
            await asyncio.sleep(0.05)
            if source_controls._cancel_button.clicks > 0:
                self.interface.undo()
                self.interface.disabled = False
                return None
        return source_controls


class ChatAgent(Agent):
    """
    ChatAgent provides general information about available data
    and other topics  to the user.
    """

    conditions = param.List(
        default=[
            "Best for high-level information about data or general conversation",
            "Can be used to describe available tables",
            "Use for technical questions about programming, functions, methods, or libraries",
            "Use for 'how to' questions about specific functions or code usage",
            "Use for questions about software tools, APIs, or programming concepts",
            "Not useful for answering data specific questions that require querying tables",
        ]
    )

    purpose = param.String(
        default="""
        Engages in conversations about high-level data topics, programming questions,
        technical documentation, and general conversation. Handles questions about
        specific functions, methods, libraries, and provides coding guidance and
        technical explanations.""")

    prompts = param.Dict(
        default={
            "main": {
                "template": PROMPTS_DIR / "ChatAgent" / "main.jinja2",
            },
        }
    )

    requires = param.List(default=[], readonly=True)

    async def respond(
        self,
        messages: list[Message],
        step_title: str | None = None,
    ) -> Any:
        context = {"tool_context": await self._use_tools("main", messages)}
        if "vector_metaset" not in self._memory and "source" in self._memory and "table" in self._memory:
            source = self._memory["source"]
            self._memory["vector_metaset"] = await get_metaset(
                {source.name: source}, [f"{source.name}{SOURCE_TABLE_SEPARATOR}{self._memory['table']}"],
            )
        system_prompt = await self._render_prompt("main", messages, **context)
        return await self._stream(messages, system_prompt)


class AnalystAgent(ChatAgent):
    conditions = param.List(
        default=[
            "Use for interpreting and analyzing results from executed queries",
            "Use to explain trends, patterns, or relationships in query results",
            "NOT for initial data queries or table exploration",
            "NOT for technical programming questions",
        ]
    )

    purpose = param.String(
        default="""
        Responsible for analyzing results and providing clear, concise, and actionable insights.
        Focuses on breaking down complex data findings into understandable points for
        high-level decision-making. Emphasizes detailed interpretation, trends, and
        relationships within the data, while avoiding general overviews or
        superficial descriptions.""")

    prompts = param.Dict(
        default={
            "main": {"template": PROMPTS_DIR / "AnalystAgent" / "main.jinja2", "tools": []},
        }
    )

    requires = param.List(default=["source", "pipeline"], readonly=True)

    async def respond(
        self,
        messages: list[Message],
        step_title: str | None = None,
    ) -> Any:
        messages = await super().respond(messages, step_title)
        if len(self._memory.get("data", [])) == 0 and self._memory.get("sql"):
            self._memory["sql"] = f"{self._memory['sql']}\n-- No data was returned from the query."
        return messages

class ListAgent(Agent):
    """
    Abstract base class for agents that display a list of items to the user.
    """

    purpose = param.String(default="""
        Renders a list of items to the user and lets the user pick one.""")

    requires = param.List(default=[], readonly=True)

    _extensions = ("tabulator",)

    _column_name = None

    _message_format = None

    __abstract = True

    def _get_items(self) -> list[str]:
        """Return the list of items to display"""

    def _use_item(self, event):
        """Handle when a user clicks on an item in the list"""
        if event.column != "show":
            return
        item = self._df.iloc[event.row, 0]

        if self._message_format is None:
            raise ValueError("Subclass must define _message_format")

        message = self._message_format.format(item=repr(item))
        self.interface.send(message)

    async def respond(
        self,
        messages: list[Message],
        step_title: str | None = None,
    ) -> Any:
        items = self._get_items()
        header_filters = False
        if len(items) > 10:
            column_filter = {"type": "input", "placeholder": f"Filter by {self._column_name.lower()}..."}
            header_filters = {self._column_name: column_filter}

        self._df = pd.DataFrame({self._column_name: items})
        item_list = pn.widgets.Tabulator(
            self._df,
            buttons={"show": '<i class="fa fa-eye"></i>'},
            show_index=False,
            min_height=150,
            min_width=350,
            widths={self._column_name: "90%"},
            disabled=True,
            page_size=10,
            pagination="remote",
            header_filters=header_filters,
            sizing_mode="stretch_width",
        )

        item_list.on_click(self._use_item)
        self.interface.stream(
            pn.Column(
                "The available tables are listed below. Click on the eye icon to show the table contents.",
                item_list
            ), user="Assistant"
        )
        return item_list


class TableListAgent(ListAgent):
    """
    The TableListAgent lists all available tables and lets the user pick one.
    """

    conditions = param.List(default=[
        "Use when user explicitly asks to 'list tables', 'show available tables', or 'what tables do you have'",
        "Use for listing available data tables & datasets in source to the user, but not for planning",
        "NOT for showing actual table contents or data within tables",
        "NOT when user wants to query or analyze table data",
    ])

    not_with = param.List(default=["DbtslAgent", "SQLAgent"])

    purpose = param.String(default="""
        Displays a list of all available tables & datasets in memory. Not useful for identifying which table to use for analysis.""")

    requires = param.List(default=["source"], readonly=True)

    _column_name = "Table"

    _message_format = "Show the table: {item}"

    @classmethod
    async def applies(cls, memory: _Memory) -> bool:
        # Check all sources' tables in memory and see if they have greater than 1 table
        tables_count = 0
        for source in memory.get("sources", []):
            tables_count += len(source.get_tables())
            if tables_count > 1:
                return True
        return False

    def _get_items(self) -> list[str]:
        tables = []
        if "closest_tables" in self._memory:
            tables = self._memory["closest_tables"]

        for source in self._memory["sources"]:
            tables += source.get_tables()

        # remove duplicates, keeps order in which they were added
        return pd.unique(pd.Series(tables)).tolist()


class DocumentListAgent(ListAgent):
    """
    The DocumentListAgent lists all available documents provided by the user.
    """

    conditions = param.List(
        default=[
            "Use when user explicitly asks to 'list documents', 'show available documents', or 'what documents do you have'",
            "Use when user wants to see all uploaded documents",
            "NOT when user asks about specific document content",
        ]
    )

    purpose = param.String(default="""
        Displays a list of all available documents in memory.""")

    requires = param.List(default=["document_sources"], readonly=True)

    _column_name = "Documents"

    _message_format = "Tell me about: {item}"

    @classmethod
    async def applies(cls, memory: _Memory) -> bool:
        sources = memory.get("document_sources")
        if not sources:
            return False  # source not loaded yet; always apply
        return len(sources) > 1

    def _get_items(self) -> list[str]:
        # extract the filename, following this pattern `Filename: 'filename'``
        return [doc["metadata"].get("filename", "untitled") for doc in self._memory.get("document_sources", [])]


class LumenBaseAgent(Agent):
    user = param.String(default="Lumen")

    prompts = param.Dict(
        default={
            "retry_output": {"response_model": RetrySpec, "template": PROMPTS_DIR / "LumenBaseAgent" / "retry_output.jinja2"},
        }
    )

    _output_type = LumenOutput

    _max_width = None

    def _update_spec(self, memory: _Memory, event: param.parameterized.Event):
        """
        Update the specification in memory.
        """

    async def _retry_output_by_line(
        self,
        feedback: str,
        messages: list[Message],
        memory: _Memory,
        original_output: str,
        language: str | None = None,
    ) -> str:
        """
        Retry the output by line, allowing the user to provide feedback on why the output was not satisfactory, or an error.
        """
        original_lines = original_output.splitlines()
        with self.param.update(memory=memory):
            # TODO: only input the inner spec to retry
            numbered_text = "\n".join(f"{i:2d}: {line}" for i, line in enumerate(original_lines, 1))
            system = await self._render_prompt(
                "retry_output",
                messages=messages,
                numbered_text=numbered_text,
                language=language,
                feedback=feedback,
            )
        retry_model = self._lookup_prompt_key("retry_output", "response_model")
        invoke_kwargs = dict(
            messages=messages,
            system=system,
            response_model=retry_model,
            model_spec="reasoning",
        )
        result = await self.llm.invoke(**invoke_kwargs)
        return apply_changes(original_lines, result.lines_changes)

    def _render_lumen(
        self,
        component: Component,
        messages: list | None = None,
        title: str | None = None,
        **kwargs,
    ):
        async def _retry_invoke(event: param.parameterized.Event):
            with out.param.update(loading=True):
                out.spec = await self._retry_output_by_line(event.new, messages, memory, out.spec, language=out.language)

        memory = self._memory
        retry_controls = RetryControls()
        retry_controls.param.watch(_retry_invoke, "reason")
        out = self._output_type(
            component=component,
            footer=[retry_controls],
            title=title,
            **kwargs
        )
        out.param.watch(partial(self._update_spec, self._memory), "spec")
        if "outputs" in self._memory:
            # We have to create a new list to trigger an event
            # since inplace updates will not trigger updates
            # and won't allow diffing between old and new values
            self._memory["outputs"] = self._memory["outputs"] + [out]
        message_kwargs = dict(value=out, user=self.user)
        self.interface.stream(replace=True, max_width=self._max_width, **message_kwargs)


class SQLAgent(LumenBaseAgent):
    conditions = param.List(
        default=[
            "Use when user asks about data contained in tables (e.g., 'show me sales data', 'filter by date')",
            "Use for calculations that require data from tables (e.g., 'calculate average', 'sum by category')",
            "Use when user wants to display or examine table contents",
            "If sql_metaset is not in memory, use with IterativeTableLookup",
            "Commonly used with AnalystAgent to analyze query results",
            "For existing tables, only use if additional calculations are needed",
            "NOT for technical questions about programming, functions, or libraries",
            "NOT for questions that don't require data table access",
            "NOT useful if the user is using the same data for plotting",
        ]
    )

    exclusions = param.List(default=["dbtsl_metaset"])

<<<<<<< HEAD
    max_discovery_iterations = param.Integer(default=5, doc="""
        Maximum number of discovery iterations before requiring a final answer.""")

    not_with = param.List(default=["DbtslAgent", "TableLookup", "TableListAgent"])
=======
    not_with = param.List(default=["DbtslAgent", "TableLookup"])
>>>>>>> 42a32811

    purpose = param.String(
        default="""
        Handles the display of tables and the creation, modification, and execution
        of SQL queries to address user queries about the data. Executes queries in
        a single step, encompassing tasks such as table joins, filtering, aggregations,
        and calculations. If additional columns are required, SQLAgent can join the
        current table with other tables to fulfill the query requirements."""
    )

    prompts = param.Dict(
        default={
            "main": {
                "response_model": Sql,
                "template": PROMPTS_DIR / "SQLAgent" / "main.jinja2",
            },
            "check_context": {
                "response_model": CheckContext,
                "template": PROMPTS_DIR / "SQLAgent" / "check_context.jinja2",
            },
            "retry_output": {"response_model": RetrySpec, "template": PROMPTS_DIR / "SQLAgent" / "retry_output.jinja2"},
        }
    )

    provides = param.List(default=["table", "sql", "pipeline", "data"], readonly=True)

    requires = param.List(default=["sources", "source", "sql_metaset"], readonly=True)

    user = param.String(default="SQL")

    _extensions = ("codeeditor", "tabulator")

    _output_type = SQLOutput

    def _truncate_summary(self, summary: str, max_chars: int = 3000) -> str:
        """Truncate summary to prevent context overflow."""
        if len(summary) >= max_chars:
            summary = summary[:max_chars-3] + "..."
        return f"\n```\n{summary}\n```"

    def _update_spec(self, memory: _Memory, event: param.parameterized.Event):
        memory["sql"] = event.new

    async def _check_information_completeness(self, messages: list[Message], sql_plan_context: str) -> tuple[list[str], str]:
        """
        Check if we have complete information to answer the query or need discovery.
        Returns (discovery_steps, query_complexity).
        """
        with self._add_step(title="Smart query analysis", steps_layout=self._steps_layout) as step:
            system_prompt = await self._render_prompt("check_context", messages, previous_sql_plan_results=sql_plan_context)
            model_spec = self.prompts["check_context"].get("llm_spec", self.llm_spec_key)

            response = self.llm.stream(
                messages,
                system=system_prompt,
                model_spec=model_spec,
                response_model=self._get_model("check_context"),
            )

            output = None
            async for output in response:
                message = ""
                if output.query_complexity:
                    message += f"\n\n**Query Complexity:** {output.query_complexity}"
                if hasattr(output, 'efficient_plan') and output.efficient_plan:
                    message += f"\n\n**Token Efficiency Plan:** {output.efficient_plan}"
                step.stream(message, replace=True)

            # Handle case where streaming didn't complete properly
            if not output:
                step.stream("\n\n**Result:** Using fallback - proceeding with discovery")
                return (["Examine the user's query and provide appropriate response"], "discovery_required")

            query_complexity = getattr(output, 'query_complexity', 'discovery_required')

            # If no discovery needed, return empty list for direct answer
            if query_complexity == "direct":
                step.stream("\n\n**Result:** Direct answer - no discovery needed")
                return ([], query_complexity)

            # Get discovery steps, with fallback
            discovery_steps = getattr(output, 'discovery_steps', [])
            if discovery_steps:
                instructions_text = "\n".join(f"- {instruction}" for instruction in discovery_steps)
                step.stream(f"\n\n**Discovery Plan:**\n{instructions_text}")
            else:
                # Fallback discovery steps
                discovery_steps = ["Examine the user's query and provide appropriate response"]
                step.stream("\n\n**Discovery Plan:** Using fallback discovery")

            return (discovery_steps, query_complexity)

    async def _validate_sql_with_retry(self, sql_query: str, expr_slug: str, dialect: str, source, messages: list[Message], step, max_retries: int = 3) -> tuple[str, Any]:
        """
        Validate SQL query with retry logic. Streams directly to the provided step.

        Returns:
            tuple: (validated_sql_query, sql_expr_source)
        """
        try:
            sql_query = clean_sql(sql_query, dialect)
        except Exception as e:
            step.stream(f"\n\n❌ SQL cleaning failed: {e}")

        for i in range(max_retries):
            try:
                step.stream(f"\n\n`{expr_slug}`\n```sql\n{sql_query}\n```")
                sql_expr_source = source.create_sql_expr_source({expr_slug: sql_query})
                if i > 0:
                    step.stream("\n\n✅ SQL validation successful")
                return sql_query, sql_expr_source
            except Exception as e:
                feedback = f"{type(e).__name__}: {e!s}"
                if "KeyError" in feedback:
                    feedback += " The table does not exist; select from one of the available tables listed."

                if i == max_retries - 1:
                    step.stream(f"\n\n❌ SQL validation failed after {max_retries} attempts: {e}")
                    raise e

                step.stream(f"\n\n⚠️ SQL validation failed (attempt {i+1}/{max_retries}): {e}")
                sql_query = clean_sql(
                    await self._retry_output_by_line(feedback, messages, self._memory, sql_query, language="sql"),
                    source.dialect,
                )
                step.stream(f"\n\n**Retry {i+1}:** `{expr_slug}`\n```sql\n{sql_query}\n```")

    @retry_llm_output()
    async def _generate_and_validate_sql(
        self,
        messages: list[Message],
        dialect: str,
        source,
        step_number: int,
        is_final_step: bool,
        current_step: str,
        sql_plan_context: str,
        step_title: str,
        query_complexity: str | None = None,
        errors: list | None = None,
    ) -> tuple[pn.chat.ChatStep, str, str, Any]:
        """
        Generate and validate SQL for any message set. Returns (sql_query, expr_slug, sql_expr_source).
        """
        with self.interface.param.update(callback_exception="raise"):
            step = self._add_step(title=step_title, steps_layout=self._steps_layout, status="running")
            system_prompt = await self._render_prompt(
                "main",
                messages,
                dialect=dialect,
                separator=SOURCE_TABLE_SEPARATOR,
                step_number=step_number,
                is_final_step=is_final_step,
                current_step=current_step,
                previous_sql_plan_results=sql_plan_context,
                query_complexity=query_complexity,
                errors=errors,
            )

            model_spec = self.prompts["main"].get("llm_spec", self.llm_spec_key)
            response = self.llm.stream(
                messages,
                system=system_prompt,
                model_spec=model_spec,
                response_model=self._get_model("main"),
            )

            output = None
            async for out in response:
                output = out
                if output.chain_of_thought:
                    step.stream(output.chain_of_thought, replace=True)

            if not output or not output.query:
                raise ValueError("No SQL query was generated.")

            sql_query = output.query
            try:
                # Validate SQL
                sql_query, sql_expr_source = await self._validate_sql_with_retry(
                    sql_query, output.expr_slug, dialect, source, messages, step
                )
            except Exception as e:
                step.param.update(
                    status="failed",
                    title=f"SQL Failed: {e}"
                )
                raise ValueError(f"Failed to execute SQL:\n```sql\n{sql_query}\n```\ndue to {e}") from e
            return step, sql_query, output.expr_slug, sql_expr_source

    async def _execute_single_step(self, chat_step: pn.chat.ChatStep, plan_step: str, sql_query: str, expr_slug: str, sql_expr_source, source, iteration: int, step_num: int, is_final_step: bool) -> dict:
        """
        Execute a single SQL plan step and return the result.
        """
        if is_final_step:
            # Final step: create full pipeline with transforms
            sql_transforms = [SQLLimit(limit=1_000_000, write=source.dialect, pretty=True, identify=False)]
            pipeline = await get_pipeline(source=sql_expr_source, table=expr_slug, sql_transforms=sql_transforms)
            df = await get_data(pipeline)

            result = {
                "step": plan_step,
                "sql_query": sql_query,
                "expr_slug": expr_slug,
                "sql_expr_source": sql_expr_source,
                "pipeline": pipeline,
                "data": df,
                "has_data": len(df) > 0,
                "summary": f"Final query returned {len(df)} rows",
                "is_final": True
            }
        else:
            temp_source = source.create_sql_expr_source({expr_slug: sql_query}, materialize=False)
            df = await get_data(await get_pipeline(source=temp_source, table=expr_slug))

            summary = str(df.to_dict()) if len(df) < 100 else f"Found {len(df)} rows: {df.head(100).to_dict()}"
            # Truncate summary to prevent context overflow
            summary = self._truncate_summary(summary)
            result = {
                "step": plan_step,
                "sql_query": sql_query,
                "summary": summary,
                "has_data": len(df) > 0,
                "is_final": False
            }
        stream_details(f"\n\n{result['summary']}\n", chat_step, title="Results")
        chat_step.status = "success"
        return result

    async def _execute_sql_plan_steps(self, discovery_steps: list[str], iteration: int, dialect: str, source, sql_plan_context: str, query_complexity: str) -> list[dict]:
        """
        Execute all SQL plan steps sequentially, with the last step being the final answer.
        """
        results = []
        current_context = sql_plan_context

        for i, plan_step in enumerate(discovery_steps, 1):
            is_final_step = (i == len(discovery_steps))
            step_title = f"SQL Plan {iteration}.{i}"

            # Generate and validate SQL
            step_messages = [{"role": "user", "content": plan_step}]
            chat_step, sql_query, expr_slug, sql_expr_source = await self._generate_and_validate_sql(
                step_messages, dialect, source, i, is_final_step, plan_step, current_context, step_title, query_complexity
            )

            # Execute and collect result
            try:
                result = await self._execute_single_step(
                    chat_step, plan_step, sql_query, expr_slug, sql_expr_source, source, iteration, i, is_final_step
                )
                results.append(result)
                current_context += f"\n{plan_step!r} Result: {result['summary']}"

                # Stop if final step failed
                if is_final_step and not result['has_data'] and 'Failed' in result['summary']:
                    raise Exception(result['summary'])
            except Exception as e:
                chat_step.status = "failed"
                if is_final_step:
                    raise e

        return results

    async def _execute_iteration(self, iteration: int, messages: list[Message], source, sql_plan_context: str) -> dict | None:
        """
        Execute a single iteration of SQL planning. Returns final result if successful, None otherwise.
        """
        # Get SQL plan
        discovery_steps, query_complexity = await self._check_information_completeness(
            messages, sql_plan_context
        )

        # Handle direct answer case (no discovery needed)
        if not discovery_steps:
            # Create direct answer step from user query
            user_query = next((m.get("content", "") for m in messages if m.get("role") == "user"), "Display the data")
            discovery_steps = [user_query]

        # Execute all SQL plan steps
        dialect = self._memory["source"].dialect
        results = await self._execute_sql_plan_steps(
            discovery_steps, iteration, dialect, source, sql_plan_context, query_complexity
        )

        # The LAST result is always the final query/pipeline
        final_result = results[-1]
        if final_result["has_data"]:
            # Save successful SQL plan context for potential follow-up queries
            self._memory["sql_plan_context"] = sql_plan_context + f"\nIteration {iteration} Results:\n" + "\n".join(
                f"{i+1}. {r['step']}\nResult: {self._truncate_summary(r['summary'])}"
                for i, r in enumerate(results)
            )
            return final_result

        # Store results for context in next iteration
        self._iteration_results = results
        return None

    def _update_context_for_next_iteration(self, sql_plan_context: str, iteration: int) -> str:
        """Update context with results from current iteration."""
        if hasattr(self, '_iteration_results'):
            results_summary = "\n".join(
                f"{i+1}. {r['step']}\nResult: {self._truncate_summary(r['summary'])}"
                for i, r in enumerate(self._iteration_results)
            )
            sql_plan_context += f"\nIteration {iteration} Results:\n{results_summary}"
        return sql_plan_context[-10000:]

    async def _create_pipeline_from_result(self, result: dict, messages: list[Message], step_title: str) -> Any:
        """Create the final pipeline from the result of the last SQL plan step."""
        # Update memory with final result
        self._memory["data"] = await describe_data(result["data"])
        self._memory["sql"] = result["sql_query"]
        self._memory["pipeline"] = result["pipeline"]
        self._memory["table"] = result["pipeline"].table

        # Update sources
        if isinstance(self._memory["sources"], dict):
            self._memory["sources"][result["expr_slug"]] = result["sql_expr_source"]
        else:
            self._memory["sources"].append(result["sql_expr_source"])
        self._memory["source"] = result["sql_expr_source"]
        self._memory.trigger("sources")

        # Render output
        self._render_lumen(
            result["pipeline"],
            spec=result["sql_query"],
            messages=messages,
            title=step_title
        )
        return result["pipeline"]

    async def respond(
        self,
        messages: list[Message],
        step_title: str | None = None,
    ) -> Any:
        """
        Simplified SQL generation where the last SQL plan step is the final query.
        """
        # Setup sources and metadata
        sources = self._memory["sources"] if isinstance(self._memory["sources"], dict) else {source.name: source for source in self._memory["sources"]}
        vector_metaset = self._memory["sql_metaset"].vector_metaset
        selected_slugs = list(vector_metaset.vector_metadata_map)
        tables_to_source = {parse_table_slug(table_slug, sources)[1]: parse_table_slug(table_slug, sources)[0] for table_slug in selected_slugs}
        source = next(iter(tables_to_source.values()))

        # Handle multiple sources if needed
        if len(set(tables_to_source.values())) > 1:
            mirrors = {}
            for a_table, a_source in tables_to_source.items():
                if not any(a_table.rstrip(")").rstrip("'").rstrip('"').endswith(ext)
                           for ext in [".csv", ".parquet", ".parq", ".json", ".xlsx"]):
                    renamed_table = a_table.replace(".", "_")
                else:
                    renamed_table = a_table
                if SOURCE_TABLE_SEPARATOR in renamed_table:
                    _, renamed_table = renamed_table.split(SOURCE_TABLE_SEPARATOR, maxsplit=1)
                mirrors[renamed_table] = (a_source, renamed_table)
            source = DuckDBSource(uri=":memory:", mirrors=mirrors)

        # Execute SQL plan iterations
        # Use saved context from previous queries if available (follow-up scenarios)
        sql_plan_context = self._memory.get("sql_plan_context", "")

        for iteration in range(1, self.max_discovery_iterations + 1):
            final_result = await self._execute_iteration(
                iteration, messages, source, sql_plan_context
            )

            if final_result:
                return await self._create_pipeline_from_result(
                    final_result, messages, step_title
                )

            # Update context for next iteration if no final result
            sql_plan_context = self._update_context_for_next_iteration(
                sql_plan_context, iteration
            )
        return self._memory["pipeline"]


class DbtslAgent(LumenBaseAgent, DbtslMixin):
    """
    Responsible for creating and executing queries against a dbt Semantic Layer
    to answer user questions about business metrics.
    """

    conditions = param.List(
        default=[
            "Always use this when dbtsl_metaset is available",
        ]
    )

    purpose = param.String(
        default="""
        Responsible for displaying tables to answer user queries about
        business metrics using dbt Semantic Layers. This agent can compile
        and execute metric queries against a dbt Semantic Layer."""
    )

    prompts = param.Dict(
        default={
            "main": {
                "response_model": DbtslQueryParams,
                "template": PROMPTS_DIR / "DbtslAgent" / "main.jinja2",
            },
            "retry_output": {"response_model": RetrySpec, "template": PROMPTS_DIR / "LumenBaseAgent" / "retry_output.jinja2"},
        }
    )

    provides = param.List(default=["table", "sql", "pipeline", "data", "dbtsl_vector_metaset", "dbtsl_sql_metaset"], readonly=True)

    requires = param.List(default=["source", "dbtsl_metaset"], readonly=True)

    source = param.ClassSelector(
        class_=BaseSQLSource,
        doc="""
        The source associated with the dbt Semantic Layer.""",
    )

    user = param.String(default="DBT")

    _extensions = ("codeeditor", "tabulator")

    _output_type = SQLOutput

    def __init__(self, source: Source, **params):
        super().__init__(source=source, **params)

    def _update_spec(self, memory: _Memory, event: param.parameterized.Event):
        """
        Update the SQL specification in memory.
        """
        memory["sql"] = event.new

    @retry_llm_output()
    async def _create_valid_query(self, messages: list[Message], title: str | None = None, errors: list | None = None):
        """
        Create a valid dbt Semantic Layer query based on user messages.
        """
        system_prompt = await self._render_prompt(
            "main",
            messages,
            errors=errors,
        )

        with self._add_step(title=title or "dbt Semantic Layer query", steps_layout=self._steps_layout) as step:
            model_spec = self.prompts["main"].get("llm_spec", self.llm_spec_key)
            response = self.llm.stream(
                messages,
                system=system_prompt,
                model_spec=model_spec,
                response_model=DbtslQueryParams,
            )

            query_params = None
            try:
                async for output in response:
                    step_message = output.chain_of_thought or ""
                    step.stream(step_message, replace=True)

                query_params = {
                    "metrics": output.metrics,
                    "group_by": output.group_by,
                    "limit": output.limit,
                    "order_by": output.order_by,
                    "where": output.where,
                }
                expr_slug = output.expr_slug

                # Ensure required fields are present
                if "metrics" not in query_params or not query_params["metrics"]:
                    raise ValueError("Query must include at least one metric")

                # Ensure limit exists with a default value if not provided
                if "limit" not in query_params or not query_params["limit"]:
                    query_params["limit"] = 10000

                formatted_params = json.dumps(query_params, indent=2)
                step.stream(f"\n\n`{expr_slug}`\n```json\n{formatted_params}\n```")

                self._memory["dbtsl_query_params"] = query_params
            except asyncio.CancelledError as e:
                step.failed_title = "Cancelled dbt Semantic Layer query generation"
                raise e

        if step.failed_title and step.failed_title.startswith("Cancelled"):
            raise asyncio.CancelledError()
        elif not query_params:
            raise ValueError("No dbt Semantic Layer query was generated.")

        try:
            # Execute the query against the dbt Semantic Layer
            client = self._get_dbtsl_client()
            async with client.session():
                sql_query = await client.compile_sql(
                    metrics=query_params.get("metrics", []),
                    group_by=query_params.get("group_by"),
                    limit=query_params.get("limit"),
                    order_by=query_params.get("order_by"),
                    where=query_params.get("where"),
                )

                # Log the compiled SQL for debugging
                step.stream(f"\nCompiled SQL:\n```sql\n{sql_query}\n```", replace=False)

            sql_expr_source = self.source.create_sql_expr_source({expr_slug: sql_query})
            self._memory["sql"] = sql_query

            # Apply transforms
            sql_transforms = [SQLLimit(limit=1_000_000, write=self.source.dialect, pretty=True, identify=False)]
            transformed_sql_query = sql_query
            for sql_transform in sql_transforms:
                transformed_sql_query = sql_transform.apply(transformed_sql_query)
                if transformed_sql_query != sql_query:
                    stream_details(f"```sql\n{transformed_sql_query}\n```", step, title=f"{sql_transform.__class__.__name__} Applied")

            # Create pipeline and get data
            pipeline = await get_pipeline(source=sql_expr_source, table=expr_slug, sql_transforms=sql_transforms)

            df = await get_data(pipeline)
            sql_metaset = await get_metaset({sql_expr_source.name: sql_expr_source}, [expr_slug])
            vector_metaset = sql_metaset.vector_metaset

            # Update memory
            self._memory["data"] = await describe_data(df)
            self._memory["sources"].append(sql_expr_source)
            self._memory["source"] = sql_expr_source
            self._memory["pipeline"] = pipeline
            self._memory["table"] = pipeline.table
            self._memory["dbtsl_vector_metaset"] = vector_metaset
            self._memory["dbtsl_sql_metaset"] = sql_metaset
            self._memory.trigger("sources")
            return sql_query, pipeline
        except Exception as e:
            report_error(e, step)
            raise e

    async def respond(
        self,
        messages: list[Message],
        step_title: str | None = None,
    ) -> Any:
        """
        Responds to user messages by generating and executing a dbt Semantic Layer query.
        """
        try:
            sql_query, pipeline = await self._create_valid_query(messages, step_title)
        except RetriesExceededError as e:
            traceback.print_exception(e)
            self._memory["__error__"] = str(e)
            return None

        self._render_lumen(pipeline, spec=sql_query, messages=messages, title=step_title)
        return pipeline


class BaseViewAgent(LumenBaseAgent):
    requires = param.List(default=["pipeline", "table", "data"], readonly=True)

    provides = param.List(default=["view"], readonly=True)

    prompts = param.Dict(
        default={
            "main": {"template": PROMPTS_DIR / "BaseViewAgent" / "main.jinja2"},
        }
    )

    def __init__(self, **params):
        self._last_output = None
        super().__init__(**params)

    @retry_llm_output()
    async def _create_valid_spec(
        self,
        messages: list[Message],
        pipeline: Pipeline,
        schema: dict[str, Any],
        step_title: str | None = None,
        errors: list[str] | None = None,
    ) -> dict[str, Any]:
        errors_context = {}
        if errors:
            errors = ("\n".join(f"{i + 1}. {error}" for i, error in enumerate(errors))).strip()
            try:
                last_output = load_json(self._last_output["json_spec"])
            except Exception:
                last_output = ""

            vector_metadata_map = None
            if "sql_metaset" in self._memory:
                vector_metadata_map = self._memory["sql_metaset"].vector_metaset.vector_metadata_map
            elif "dbtsl_sql_metaset" in self._memory:
                vector_metadata_map = self._memory["dbtsl_sql_metaset"].vector_metaset.vector_metadata_map

            columns_context = ""
            if vector_metadata_map is not None:
                for table_slug, vector_metadata in vector_metadata_map.items():
                    table_name = table_slug.split(SOURCE_TABLE_SEPARATOR)[-1]
                    if table_name in pipeline.table:
                        columns = [col.name for col in vector_metadata.columns]
                        columns_context += f"\nSQL: {vector_metadata.base_sql}\nColumns: {', '.join(columns)}\n\n"
            errors_context = {
                "errors": errors,
                "last_output": last_output,
                "num_errors": len(errors),
                "columns_context": columns_context,
            }

        doc = self.view_type.__doc__.split("\n\n")[0] if self.view_type.__doc__ else self.view_type.__name__
        system = await self._render_prompt(
            "main",
            messages,
            table=pipeline.table,
            doc=doc,
            **errors_context,
        )

        model_spec = self.prompts["main"].get("llm_spec", self.llm_spec_key)
        response = self.llm.stream(
            messages,
            system=system,
            model_spec=model_spec,
            response_model=self._get_model("main", schema=schema),
        )

        e = None
        error = ""
        spec = ""
        with self._add_step(title=step_title or "Generating view...", steps_layout=self._steps_layout) as step:
            async for output in response:
                chain_of_thought = output.chain_of_thought or ""
                step.stream(chain_of_thought, replace=True)

            self._last_output = spec = dict(output)

            for i in range(3):
                try:
                    spec = await self._extract_spec(spec)
                    break
                except Exception as e:
                    error = str(e)
                    traceback.print_exception(e)
                    context = f"```\n{yaml.safe_dump(load_json(self._last_output['json_spec']))}\n```"
                    report_error(e, step, language="json", context=context, status="failed")
                    with self._add_step(
                        title="Re-attempted view generation",
                        steps_layout=self._steps_layout,
                    ) as retry_step:
                        view = await self._retry_output_by_line(e, messages, self._memory, yaml.safe_dump(spec), language="")
                        retry_step.stream(f"\n\n```json\n{view}\n```")
                    spec = yaml.safe_load(view)
                    if i == 2:
                        raise

        self._last_output = spec

        if error:
            raise ValueError(error)

        log_debug(f"{self.name} settled on spec: {spec!r}.")
        return spec

    async def _extract_spec(self, spec: dict[str, Any]):
        return dict(spec)

    async def _update_spec(self, memory: _Memory, event: param.parameterized.Event):
        memory["view"] = dict(await self._extract_spec(event.new), type=self.view_type)

    async def respond(
        self,
        messages: list[Message],
        step_title: str | None = None,
    ) -> Any:
        """
        Generates a visualization based on user messages and the current data pipeline.
        """
        pipeline = self._memory.get("pipeline")
        if not pipeline:
            raise ValueError("No current pipeline found in memory.")

        schema = await get_schema(pipeline)
        if not schema:
            raise ValueError("Failed to retrieve schema for the current pipeline.")

        spec = await self._create_valid_spec(messages, pipeline, schema, step_title)
        self._memory["view"] = dict(spec, type=self.view_type)
        view = self.view_type(pipeline=pipeline, **spec)
        self._render_lumen(view, messages=messages, title=step_title)
        return view


class hvPlotAgent(BaseViewAgent):
    conditions = param.List(
        default=[
            "Use for exploratory data analysis and interactive plots",
            "Use for quick, iterative data visualization during analysis",
            "Use when user requests plots or charts for data exploration",
            "Use for interactive widgets and dynamic filtering",
        ]
    )

    purpose = param.String(default="Generates a plot of the data given a user prompt.")

    prompts = param.Dict(
        default={
            "main": {"template": PROMPTS_DIR / "hvPlotAgent" / "main.jinja2"},
        }
    )

    view_type = hvPlotUIView

    def _get_model(self, prompt_name: str, schema: dict[str, Any]) -> type[BaseModel]:
        # Find parameters
        excluded = self.view_type._internal_params + [
            "controls",
            "type",
            "source",
            "pipeline",
            "transforms",
            "download",
            "field",
            "selection_group",
        ]
        model = param_to_pydantic(
            self.view_type,
            base_model=PartialBaseModel,
            excluded=excluded,
            schema=schema,
            extra_fields={
                "chain_of_thought": (str, FieldInfo(description="Your thought process behind the plot.")),
            },
        )
        return model[self.view_type.__name__]

    async def _update_spec(self, memory: _Memory, event: param.parameterized.Event):
        spec = yaml.load(event.new, Loader=yaml.SafeLoader)
        memory["view"] = dict(await self._extract_spec(spec), type=self.view_type)

    async def _extract_spec(self, spec: dict[str, Any]):
        pipeline = self._memory["pipeline"]
        spec = {key: val for key, val in spec.items() if val is not None}
        spec["type"] = "hvplot_ui"
        self.view_type.validate(spec)
        spec.pop("type", None)

        # Add defaults
        spec["responsive"] = True
        data = await get_data(pipeline)
        if len(data) > 20000 and spec["kind"] in ("line", "scatter", "points"):
            spec["rasterize"] = True
            spec["cnorm"] = "log"
        return spec


class VegaLiteAgent(BaseViewAgent):
    conditions = param.List(
        default=[
            "Use for explanatory, publication-ready visualizations",
            "Use when user specifically requests Vega-Lite charts",
            "Use for polished charts intended for presentation or sharing",
        ]
    )

    purpose = param.String(default="Generates a vega-lite specification of the plot the user requested.")

    prompts = param.Dict(
        default={
            "main": {"response_model": VegaLiteSpec, "template": PROMPTS_DIR / "VegaLiteAgent" / "main.jinja2"},
            "retry_output": {"response_model": RetrySpec, "template": PROMPTS_DIR / "VegaLiteAgent" / "retry_output.jinja2"},
        }
    )

    view_type = VegaLiteView

    _extensions = ("vega",)

    _output_type = VegaLiteOutput

    async def _update_spec(self, memory: _Memory, event: param.parameterized.Event):
        try:
            spec = await self._extract_spec({"yaml_spec": event.new})
        except Exception as e:
            traceback.print_exception(e)
            return
        memory["view"] = dict(spec, type=self.view_type)

    def _add_geographic_items(self, vega_spec: dict, vega_spec_str: str):
        # standardize the vega spec, by migrating to layer
        if "layer" not in vega_spec:
            vega_spec["layer"] = [{"encoding": vega_spec.pop("encoding", None), "mark": vega_spec.pop("mark", None)}]

        # make it zoomable
        if "params" not in vega_spec:
            vega_spec["params"] = []

        # Get existing param names
        existing_param_names = {param.get("name") for param in vega_spec["params"] if isinstance(param, dict) and "name" in param}
        for p in VEGA_ZOOMABLE_MAP_ITEMS["params"]:
            if p.get("name") not in existing_param_names:
                vega_spec["params"].append(p)

        if "projection" not in vega_spec:
            vega_spec["projection"] = {"type": "mercator"}
        vega_spec["projection"].update(VEGA_ZOOMABLE_MAP_ITEMS["projection"])

        # Handle map projections and add geographic outlines
        # - albersUsa projection is incompatible with world map data
        # - Each map type needs appropriate boundary outlines
        has_world_map = "world-110m.json" in vega_spec_str
        uses_albers_usa = vega_spec["projection"]["type"] == "albersUsa"

        # If trying to use albersUsa with world map, switch to mercator projection
        if has_world_map and uses_albers_usa:
            vega_spec["projection"] = "mercator"  # cannot use albersUsa with world-110m
        # Add world map outlines if needed
        elif not has_world_map and not uses_albers_usa:
            vega_spec["layer"].append(VEGA_MAP_LAYER["world"])
        return vega_spec

    async def _ensure_columns_exists(self, vega_spec: dict):
        schema = await get_schema(self._memory["pipeline"])

        for layer in vega_spec.get("layer", []):
            encoding = layer.get("encoding", {})
            if not encoding:
                continue

            for enc_def in encoding.values():
                fields_to_check = []

                if isinstance(enc_def, dict) and "field" in enc_def:
                    fields_to_check.append(enc_def["field"])
                elif isinstance(enc_def, list):
                    fields_to_check.extend(item["field"] for item in enc_def if isinstance(item, dict) and "field" in item)

                for field in fields_to_check:
                    if field not in schema and field.lower() not in schema and field.upper() not in schema:
                        raise ValueError(f"Field '{field}' not found in schema.")

    async def _extract_spec(self, spec: dict[str, Any]):
        # .encode().decode('unicode_escape') fixes a JSONDecodeError in Python
        # where it's expecting property names enclosed in double quotes
        # by properly handling the escaped characters in your JSON string
        if yaml_spec := spec.get("yaml_spec"):
            vega_spec = yaml.load(yaml_spec, Loader=yaml.SafeLoader)
        elif json_spec := spec.get("json_spec"):
            vega_spec = load_json(json_spec)
        if "$schema" not in vega_spec:
            vega_spec["$schema"] = "https://vega.github.io/schema/vega-lite/v5.json"
        if "width" not in vega_spec:
            vega_spec["width"] = "container"
        if "height" not in vega_spec:
            vega_spec["height"] = "container"
        self._output_type._validate_spec(vega_spec)
        await self._ensure_columns_exists(vega_spec)

        # using string comparison because these keys could be in different nested levels
        vega_spec_str = yaml.dump(vega_spec)
        # Handle different types of interactive controls based on chart type
        if "latitude:" in vega_spec_str or "longitude:" in vega_spec_str:
            vega_spec = self._add_geographic_items(vega_spec, vega_spec_str)
        elif ("point: true" not in vega_spec_str or "params" not in vega_spec) and vega_spec_str.count("encoding:") == 1:
            # add pan/zoom controls to all plots except geographic ones and points overlaid on line plots
            # because those result in an blank plot without error
            vega_spec["params"] = [{"bind": "scales", "name": "grid", "select": "interval"}]
        return {"spec": vega_spec, "sizing_mode": "stretch_both", "min_height": 300, "max_width": 1200}


class AnalysisAgent(LumenBaseAgent):
    analyses = param.List([])

    conditions = param.List(
        default=[
            "Use when user requests custom analysis or advanced analytics",
            "Use when built-in SQL/visualization agents are insufficient",
            "Use when user wants to apply domain-specific analysis methods",
            "NOT for simple queries or basic visualizations",
        ]
    )

    purpose = param.String(default="Perform custom analyses on the data.")

    prompts = param.Dict(
        default={
            "main": {"template": PROMPTS_DIR / "AnalysisAgent" / "main.jinja2"},
        }
    )

    provides = param.List(default=["view"])

    requires = param.List(default=["pipeline"])

    _output_type = AnalysisOutput

    def _update_spec(self, memory: _Memory, event: param.parameterized.Event):
        pass

    async def respond(
        self,
        messages: list[Message],
        step_title: str | None = None,
        agents: list[Agent] | None = None,
    ) -> Any:
        pipeline = self._memory["pipeline"]
        analyses = {a.name: a for a in self.analyses if await a.applies(pipeline)}
        if not analyses:
            log_debug("No analyses apply to the current data.")
            return None

        # Short cut analysis selection if there's an exact match
        if len(messages):
            analysis = messages[0].get("content").replace("Apply ", "")
            if analysis in analyses:
                analyses = {analysis: analyses[analysis]}

        if len(analyses) > 1:
            with self._add_step(title="Choosing the most relevant analysis...", steps_layout=self._steps_layout) as step:
                type_ = Literal[tuple(analyses)]
                analysis_model = create_model(
                    "Analysis", correct_name=(type_, FieldInfo(description="The name of the analysis that is most appropriate given the user query."))
                )
                system_prompt = await self._render_prompt(
                    "main",
                    messages,
                    analyses=analyses,
                    data=self._memory.get("data"),
                )
                model_spec = self.prompts["main"].get("llm_spec", self.llm_spec_key)
                analysis_name = (
                    await self.llm.invoke(
                        messages,
                        system=system_prompt,
                        model_spec=model_spec,
                        response_model=analysis_model,
                        allow_partial=False,
                    )
                ).correct_name
                step.stream(f"Selected {analysis_name}")
                step.success_title = f"Selected {analysis_name}"
        else:
            analysis_name = next(iter(analyses))

        view = None
        with self.interface.param.update(callback_exception="raise"):
            with self._add_step(title=step_title or "Creating view...", steps_layout=self._steps_layout) as step:
                await asyncio.sleep(0.1)  # necessary to give it time to render before calling sync function...
                analysis_callable = analyses[analysis_name].instance(agents=agents)

                data = await get_data(pipeline)
                for field in analysis_callable._field_params:
                    analysis_callable.param[field].objects = list(data.columns)
                self._memory["analysis"] = analysis_callable

                if analysis_callable.autorun:
                    if asyncio.iscoroutinefunction(analysis_callable.__call__):
                        view = await analysis_callable(pipeline)
                    else:
                        view = await asyncio.to_thread(analysis_callable, pipeline)
                    if isinstance(view, Viewable):
                        view = Panel(object=view, pipeline=self._memory.get("pipeline"))
                    spec = view.to_spec()
                    if isinstance(view, View):
                        view_type = view.view_type
                        self._memory["view"] = dict(spec, type=view_type)
                    elif isinstance(view, Pipeline):
                        self._memory["pipeline"] = view
                    # Ensure data reflects processed pipeline
                    if pipeline is not self._memory["pipeline"]:
                        pipeline = self._memory["pipeline"]
                        if len(data) > 0:
                            self._memory["data"] = await describe_data(data)
                    yaml_spec = yaml.dump(spec)
                    step.stream(f"Generated view\n```yaml\n{yaml_spec}\n```")
                    step.success_title = "Generated view"
                else:
                    step.success_title = "Configure the analysis"

        analysis = self._memory["analysis"]
        pipeline = self._memory["pipeline"]
        if view is None and analysis.autorun:
            self.interface.stream("Failed to find an analysis that applies to this data")
        else:
            self._render_lumen(view, analysis=analysis, pipeline=pipeline, title=step_title)
            self.interface.stream(
                analysis.message or f"Successfully created view with {analysis_name} analysis.", user="Assistant"
            )
        return view


class ValidationAgent(Agent):
    """
    ValidationAgent focuses solely on validating whether the executed plan
    fully answered the user's original query. It identifies missing elements
    and suggests next steps when validation fails.
    """

    conditions = param.List(
        default=[
            "Use to validate whether executed plans fully answered user queries",
            "Use when plan execution is complete but validation is needed",
            "Use to identify missing elements from the original user request",
            "NOT for data analysis or pattern identification",
            "NOT for technical programming questions",
        ]
    )

    purpose = param.String(
        default="""
        Validates whether executed plans fully answered the user's original query.
        Identifies missing elements, assesses completeness, and suggests next steps
        when validation fails. Acts as a quality gate for plan execution."""
    )

    prompts = param.Dict(
        default={
            "main": {"template": PROMPTS_DIR / "ValidationAgent" / "main.jinja2", "response_model": QueryCompletionValidation, "tools": []},
        }
    )

    requires = param.List(default=[], readonly=True)

    provides = param.List(default=["validation_result"], readonly=True)

    async def respond(
        self,
        messages: list[Message],
        render_output: bool = False,
        step_title: str | None = None,
    ) -> Any:
        def on_click(event):
            if messages:
                user_messages = [msg for msg in reversed(messages) if msg.get("role") == "user"]
                original_query = user_messages[0].get("content", "").split("-- For context...")[0]
            suggestions_list = '\n- '.join(result.suggestions)
            self.interface.send(f"Follow these suggestions to fulfill the original intent {original_query}\n\n{suggestions_list}")

        executed_steps = None
        if "plan" in self._memory and hasattr(self._memory["plan"], "steps"):
            executed_steps = [f"{step.actor}: {step.instruction}" for step in self._memory["plan"].steps]

        system_prompt = await self._render_prompt("main", messages, executed_steps=executed_steps)
        model_spec = self.prompts["main"].get("llm_spec", self.llm_spec_key)

        result = await self.llm.invoke(
            messages=messages,
            system=system_prompt,
            model_spec=model_spec,
            response_model=QueryCompletionValidation,
        )

        self._memory["validation_result"] = result

        response_parts = []
        if result.yes:
            return result


        response_parts.append(f"**Query Validation: ✗ Incomplete** - {result.chain_of_thought}")
        if result.missing_elements:
            response_parts.append(f"**Missing Elements:** {', '.join(result.missing_elements)}")
        if result.suggestions:
            response_parts.append("**Suggested Next Steps:**")
            for i, suggestion in enumerate(result.suggestions, 1):
                response_parts.append(f"{i}. {suggestion}")

        button = pn.widgets.Button(name="Rerun", on_click=on_click)
        footer_objects = [button]
        formatted_response = "\n\n".join(response_parts)
        self.interface.stream(formatted_response, user=self.user, max_width=self._max_width, footer_objects=footer_objects)
        return result<|MERGE_RESOLUTION|>--- conflicted
+++ resolved
@@ -547,14 +547,10 @@
 
     exclusions = param.List(default=["dbtsl_metaset"])
 
-<<<<<<< HEAD
     max_discovery_iterations = param.Integer(default=5, doc="""
         Maximum number of discovery iterations before requiring a final answer.""")
 
     not_with = param.List(default=["DbtslAgent", "TableLookup", "TableListAgent"])
-=======
-    not_with = param.List(default=["DbtslAgent", "TableLookup"])
->>>>>>> 42a32811
 
     purpose = param.String(
         default="""
