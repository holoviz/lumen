--- conflicted
+++ resolved
@@ -4,13 +4,9 @@
 import param
 
 from .llm import Message
-<<<<<<< HEAD
 from .memory import memory
-from .utils import render_template
+from .utils import log_debug, render_template
 from .vector_store import VectorStore
-=======
-from .utils import log_debug, render_template
->>>>>>> eb6e757d
 
 
 class Actor(param.Parameterized):
@@ -66,13 +62,8 @@
         context["memory"] = self._memory
         prompt = render_template(
             self.prompt_templates[prompt_name],
-<<<<<<< HEAD
             prompt_overrides=self.prompt_overrides.get(prompt_name, {}),
             **context,
-=======
-            overrides=self.prompt_overrides.get(prompt_name, {}),
-            **context
->>>>>>> eb6e757d
         )
         log_debug(f"\033[92mRendered prompt\033[0m '{prompt_name}':\n{prompt}")
         return prompt
