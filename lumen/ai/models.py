from __future__ import annotations

from pydantic import BaseModel, Field


class FuzzyTable(BaseModel):

    required: bool = Field(description="Whether the user's query requires looking for a new table.")

    keywords: list[str] | None = Field(default=None, description="The most likely keywords related to a table name that the user might be referring to.")


class DataRequired(BaseModel):

    chain_of_thought: str = Field(
        description="""
        Thoughts on whether the user's query requires data loaded;
        if the user wants to explore a dataset, it's required.
        If only finding a dataset, it's not required.
        """
    )

    data_required: bool = Field(description="Whether the user wants to load a specific dataset; if only searching for one, it's not required.")


class JoinRequired(BaseModel):

    chain_of_thought: str = Field(
        description="""
        Explain whether a table join is required to answer the user's query.
        """
    )

    join_required: bool = Field(description="Whether a table join is required to answer the user's query.")


class TableJoins(BaseModel):

    tables: list[str] | None = Field(
        default=None,
        description="List of tables that need to be joined to answer the user's query.",
    )

class Sql(BaseModel):

    chain_of_thought: str = Field(
        description="""
        You are a world-class SQL expert, and your fame is on the line so don't mess up.
        Then, think step by step on how you might approach this problem in an optimal way.
        If it's simple, just provide one sentence.
        """
    )

    query: str = Field(description="Expertly optimized, valid SQL query to be executed; do NOT add extraneous comments.")


class Validity(BaseModel):

<<<<<<< HEAD
    chain_of_thought: str = Field(
        description="""
        Thoughts on whether the current table meets the requirement
        to answer the user's query, i.e. table contains all necessary columns
        """
=======
    missing_table_or_columns: list[str] = Field(
        description="List out all the tables or columns requested by the user that are currently missing in the spec."
>>>>>>> 33085ecb
    )

    is_invalid: bool = Field(
        description="Whether the table needs a refresh."
    )


class Topic(BaseModel):

    result: str = Field(description="A word or up-to-three-words phrase that describes the topic of the table.")<|MERGE_RESOLUTION|>--- conflicted
+++ resolved
@@ -56,16 +56,15 @@
 
 class Validity(BaseModel):
 
-<<<<<<< HEAD
     chain_of_thought: str = Field(
         description="""
         Thoughts on whether the current table meets the requirement
         to answer the user's query, i.e. table contains all necessary columns
         """
-=======
+    )
+
     missing_table_or_columns: list[str] = Field(
         description="List out all the tables or columns requested by the user that are currently missing in the spec."
->>>>>>> 33085ecb
     )
 
     is_invalid: bool = Field(
