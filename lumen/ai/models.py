from __future__ import annotations

from typing import Literal

from pydantic import BaseModel, Field


class FuzzyTable(BaseModel):

    required: bool = Field(description="Whether the user's query requires looking for a new table.")

    keywords: list[str] | None = Field(default=None, description="The most likely keywords related to a table name that the user might be referring to.")


class DataRequired(BaseModel):

    chain_of_thought: str = Field(
        description="""
        Thoughts on whether the user's query requires data loaded;
        if the user wants to explore a dataset, it's required.
        If only finding a dataset, it's not required.
        """
    )

    data_required: bool = Field(description="Whether the user wants to load a specific dataset; if only searching for one, it's not required.")


class JoinRequired(BaseModel):

    chain_of_thought: str = Field(
        description="""
        Explain whether a table join is required to answer the user's query, or
        if the user is requesting a join or merge.
        """
    )

    join_required: bool = Field(description="Whether a table join is required to answer the user's query.")


class TableJoins(BaseModel):

    tables: list[str] = Field(
<<<<<<< HEAD
        description="List of tables that need to be joined to answer the user's query.",
=======
        description=(
            "List of tables that need to be joined to answer the user's query. "
            "Use table names verbatim; e.g. if table is `read_csv('table.csv')` "
            "then use `read_csv('table.csv')` and not `table`"
        ),
>>>>>>> bf1d5b6d
    )


class Sql(BaseModel):

    chain_of_thought: str = Field(
        description="""
        You are a world-class SQL expert, and your fame is on the line so don't mess up.
        Then, think step by step on how you might approach this problem in an optimal way.
        If it's simple, just provide one sentence.
        """
    )

    expr_name: str = Field(
        description="""
        Give the SQL expression a descriptive name that includes whatever transforms were applied to it.
        """
    )

    query: str = Field(description="Expertly optimized, valid SQL query to be executed; do NOT add extraneous comments.")


class Validity(BaseModel):

    correct_assessment: str = Field(
        description="""
        Thoughts on whether the current table meets the requirement
        to answer the user's query, i.e. table contains all necessary columns,
        unless user explicitly asks for a refresh.
        """
    )

    is_invalid: Literal["table", "sql"] | None = Field(
        description="Whether the `table` or `sql` is invalid or no longer relevant depending on correct assessment. None if valid."
    )


class Topic(BaseModel):

    result: str = Field(description="A word or up-to-three-words phrase that describes the topic of the table.")


class VegaLiteSpec(BaseModel):

    json_spec: str = Field(description="A vega-lite JSON specification WITHOUT the data field, which will be added automatically.")<|MERGE_RESOLUTION|>--- conflicted
+++ resolved
@@ -40,15 +40,11 @@
 class TableJoins(BaseModel):
 
     tables: list[str] = Field(
-<<<<<<< HEAD
-        description="List of tables that need to be joined to answer the user's query.",
-=======
         description=(
             "List of tables that need to be joined to answer the user's query. "
             "Use table names verbatim; e.g. if table is `read_csv('table.csv')` "
             "then use `read_csv('table.csv')` and not `table`"
         ),
->>>>>>> bf1d5b6d
     )
 
 
