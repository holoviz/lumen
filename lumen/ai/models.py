--- conflicted
+++ resolved
@@ -157,11 +157,7 @@
             description="A concise, one sentence decision-tree-style analysis on choosing a table."
         )),
         relevant_table=(Literal[tuple(tables)], FieldInfo(
-<<<<<<< HEAD
-            description="The most relevant table based on the user query; if none are relevant, select the first. Table names MUST match verbatim."
-=======
             description="The most relevant table based on the user query; if none are relevant, select the first. Table names MUST match verbatim including the quotations, apostrophes, periods, or lack thereof."
->>>>>>> 687d54f8
         ))
     )
     return table_model