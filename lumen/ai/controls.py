--- conflicted
+++ resolved
@@ -9,23 +9,12 @@
 import pandas as pd
 import param
 
-<<<<<<< HEAD
-from panel.pane.markup import Markdown
-from panel.viewable import Viewer
-from panel.widgets import FileDropper, Tabulator
-from panel_material_ui import (
-    Button, Column, FlexBox, NestedSelect, Row, Select, Tabs, TextInput,
-    ToggleIcon,
-=======
-from panel.chat import ChatAreaInput
-from panel.layout import (
-    Column, FlexBox, Row, Tabs,
-)
 from panel.pane.markup import HTML
 from panel.viewable import Viewer
-from panel.widgets import (
-    Button, FileDropper, Select, Tabulator, TextInput, ToggleIcon, Tqdm,
->>>>>>> 79f9a5ce
+from panel.widgets import FileDropper, Tabulator, Tqdm
+from panel_material_ui import (
+    Button, ChatAreaInput, Column, FlexBox, Row, Select, Tabs, TextInput,
+    ToggleIcon,
 )
 
 from ..sources.duckdb import DuckDBSource
@@ -159,11 +148,7 @@
         self.tables_tabs = Tabs(sizing_mode="stretch_width")
         self._markitdown = None
         self._file_input = FileDropper(
-<<<<<<< HEAD
-            height=200,
-=======
             layout="compact",
->>>>>>> 79f9a5ce
             multiple=self.param.multiple,
             margin=0,
             sizing_mode="stretch_width",
