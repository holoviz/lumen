--- conflicted
+++ resolved
@@ -5,7 +5,7 @@
 import traceback
 
 from copy import deepcopy
-from typing import Any, Self
+from typing import TYPE_CHECKING, Any, Self
 
 import param
 
@@ -32,40 +32,12 @@
 from .utils import (
     fuse_messages, log_debug, mutate_user_message, stream_details,
 )
-<<<<<<< HEAD
-from .vector_store import VectorStore
-=======
-from .views import AnalysisOutput, LumenOutput
+from .views import AnalysisOutput
 
 if TYPE_CHECKING:
     from panel.chat.step import ChatStep
 
-
-UI_INTRO_MESSAGE = """
-👋 Click a suggestion below or upload a data source to get started!
-
-Lumen AI combines large language models (LLMs) with specialized agents to help you explore, analyze,
-and visualize data without writing code.
-
-On the chat interface...
-
-💬 Ask questions in plain English to generate SQL queries and visualizations
-🔍 Inspect and validate results through conversation
-📝 Get summaries and key insights from your data
-🧩 Apply custom analyses with a click of a button
-
-If unsatisfied with the results...
-
-🔄 Use the Rerun button to re-run the last query
-⏪ Use the Undo button to remove the last query
-🗑️ Use the Clear button to start a new session
-
-Click the toggle, or drag the edge, to expand the sidebar and...
-
-🌐 Explore data with [Graphic Walker](https://docs.kanaries.net/graphic-walker) - filter, sort, download
-💾 Access all generated tables and visualizations under tabs
-📤 Export your session as a reproducible notebook
->>>>>>> c46b5ef2
+    from .vector_store import VectorStore
 
 
 class Plan(Section):
@@ -313,25 +285,17 @@
                         log_debug("No analysis agent found.")
                         return
                     messages = [{"role": "user", "content": contents}]
-<<<<<<< HEAD
-                    with agent.param.update(memory=memory):
-                        await agent.respond(
-                            messages, agents=self.agents
-                        )
-                        await self._add_analysis_suggestions()
-=======
                     original_memory = agent.memory
                     try:
                         with agent.param.update(memory=memory):
                             await agent.respond(
-                                messages, render_output=self.render_output, agents=self.agents
+                                messages, agents=self.agents
                             )
                             # Pass the same memory to _add_analysis_suggestions
                             await self._add_analysis_suggestions(memory=memory)
                     finally:
                         # Reset agent memory to original state
                         agent.memory = original_memory
->>>>>>> c46b5ef2
                 else:
                     self.interface.send(contents)
 
@@ -436,102 +400,6 @@
         the actions to be taken by the agents.
         """
 
-<<<<<<< HEAD
-=======
-    async def _execute_graph_node(
-        self,
-        node: ExecutionNode,
-        messages: list[Message],
-        execution_graph: list[ExecutionNode] | None = None,
-        allow_missing: bool = False,
-    ) -> bool:
-        subagent = node.actor
-        instruction = node.instruction
-        title = node.title.capitalize()
-        render_output = node.render_output and self.render_output
-        agent_name = type(subagent).name.replace('Agent', '')
-
-        # attach the new steps to the existing steps--used when there is intermediate Lumen output
-        steps_layout = None
-        for step_message in reversed(self.interface.objects[-5:]):
-            if step_message.user == "Assistant" and isinstance(step_message.object, Card):
-                steps_layout = step_message.object
-                break
-
-        mutated_messages = deepcopy(messages)
-        with self.interface.add_step(title=f"Querying {agent_name} agent...", steps_layout=steps_layout) as step:
-            step.stream(f"`{agent_name}` agent is working on the following task:\n\n{instruction}")
-            if isinstance(subagent, SQLAgent):
-                custom_agent = next((a for a in self.agents if isinstance(a, AnalysisAgent)), None)
-                if custom_agent:
-                    custom_analysis_doc = custom_agent.purpose.replace("Available analyses include:\n", "")
-                    custom_message = (
-                        f"Avoid doing the same analysis as any of these custom analyses: {custom_analysis_doc!r} "
-                        f"Most likely, you'll just need to do a simple SELECT * FROM {{table}};"
-                    )
-                    mutated_messages = mutate_user_message(custom_message, mutated_messages)
-            if instruction:
-                content = f"-- For context...\nHere's part of the multi-step plan: {instruction!r}, but as the expert, you may need to deviate from it if you notice any inconsistencies or issues."
-                mutate_user_message(
-                    content,
-                    mutated_messages, suffix=True, wrap=True
-                )
-
-            shared_ctx = {"memory": self.memory}
-            respond_kwargs = {"agents": self.agents} if isinstance(subagent, AnalysisAgent) else {}
-            if isinstance(subagent, Agent):
-                shared_ctx["steps_layout"] = steps_layout
-            with subagent.param.update(**shared_ctx):
-                try:
-                    result = await subagent.respond(
-                        mutated_messages,
-                        step_title=title,
-                        render_output=render_output,
-                        **respond_kwargs
-                    )
-                except asyncio.CancelledError as e:
-                    step.failed_title = f"{agent_name} agent was cancelled"
-                    raise e
-                except Exception as e:
-                    self._memory['__error__'] = str(e)
-                    raise e
-                log_debug(f"\033[96mCompleted: {agent_name}\033[0m", show_length=False)
-
-            unprovided = [p for p in subagent.provides if p not in self._memory]
-            if (unprovided and agent_name != "Source") or (len(unprovided) > 1 and agent_name == "Source"):
-                if not allow_missing:
-                    step.failed_title = f"{agent_name} did not provide {', '.join(unprovided)}. Aborting the plan."
-                    raise RuntimeError(f"{agent_name} failed to provide declared context.")
-                else:
-                    step.stream(
-                        f"\n\n✗ {agent_name} agent did not provide the following context: {', '.join(unprovided)}. "
-                        "Continuing with the plan."
-                    )
-
-            step.stream(f"\n\n`{agent_name}` agent successfully completed the following task:\n\n> {instruction}", replace=True)
-            # Handle Tool specific behaviors
-            if isinstance(subagent, Tool):
-                # Handle string results from tools
-                if isinstance(result, str) and result:
-                    await self._handle_tool_result(subagent, result, step, execution_graph, messages)
-                # Handle View/Viewable results regardless of agent type
-                if isinstance(result, (View, Viewable)):
-                    if isinstance(result, Viewable):
-                        result = Panel(object=result, pipeline=self._memory.get('pipeline'))
-                    out = LumenOutput(
-                        component=result, render_output=render_output, title=title
-                    )
-                    if 'outputs' in self._memory:
-                        # We have to create a new list to trigger an event
-                        # since inplace updates will not trigger updates
-                        # and won't allow diffing between old and new values
-                        self._memory["outputs"] = self._memory["outputs"]+[out]
-                    message_kwargs = dict(value=out, user=subagent.name)
-                    self.interface.stream(**message_kwargs)
-            step.success_title = f"{agent_name} agent successfully responded"
-        return step.status == "success"
-
->>>>>>> c46b5ef2
     def _serialize(self, obj: Any, exclude_passwords: bool = True) -> str:
         if isinstance(obj, (Column, Card, Tabs)):
             string = ""
