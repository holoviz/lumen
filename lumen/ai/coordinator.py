from __future__ import annotations

import asyncio
import re
import traceback

from copy import deepcopy
from typing import Any, Self

import param

from panel import bind
from panel.chat import ChatFeed
from panel.layout import FlexBox
from panel.pane import HTML
from panel.viewable import Viewer
from panel_material_ui import (
    Button, Card, ChatInterface, ChatStep, Column, Tabs,
)
from pydantic import BaseModel

from .actor import Actor
from .agents import Agent, AnalysisAgent, ChatAgent
from .config import DEMO_MESSAGES, GETTING_STARTED_SUGGESTIONS, PROMPTS_DIR
from .llm import LlamaCpp, Llm, Message
from .logs import ChatLogs
from .models import ThinkingYesNo, make_agent_model, make_plan_models
from .report import Section, Task
from .tools import (
    IterativeTableLookup, TableLookup, Tool, VectorLookupToolUser,
)
from .utils import (
    fuse_messages, log_debug, mutate_user_message, stream_details,
)
<<<<<<< HEAD
from .vector_store import VectorStore
=======
from .views import LumenOutput

if TYPE_CHECKING:
    from panel.chat.step import ChatStep


UI_INTRO_MESSAGE = """
👋 Click a suggestion below or upload a data source to get started!

Lumen AI combines large language models (LLMs) with specialized agents to help you explore, analyze,
and visualize data without writing code.

On the chat interface...

💬 Ask questions in plain English to generate SQL queries and visualizations
🔍 Inspect and validate results through conversation
📝 Get summaries and key insights from your data
🧩 Apply custom analyses with a click of a button

If unsatisfied with the results...

🔄 Use the Rerun button to re-run the last query
⏪ Use the Undo button to remove the last query
🗑️ Use the Clear button to start a new session

Click the toggle, or drag the edge, to expand the sidebar and...

🌐 Explore data with [Graphic Walker](https://docs.kanaries.net/graphic-walker) - filter, sort, download
💾 Access all generated tables and visualizations under tabs
📤 Export your session as a reproducible notebook
>>>>>>> 79f9a5ce


class Plan(Section):
    """
    A Plan is a Task that is a collection of other Tasks.
    """

    interface = param.ClassSelector(class_=ChatFeed)

    async def _run_task(self, i: int, task: Self | Actor, **kwargs):
        outputs = []
        with self.interface.add_step(title=f"{task.title}...", user="Runner", layout_params={"title": "🏗️ Plan Execution Steps"}, steps_layout=self.steps_layout) as step:
            step.stream(f"`Working on task {task.title}`:\n\n{task.instruction}")
            try:
                with task.param.update(
                    memory=self.memory, interface=self.interface, steps_layout=self.steps_layout, history=self.history
                ):
                    outputs += await task.execute(**kwargs)
            except asyncio.CancelledError as e:
                step.failed_title = f"{task.title} agent was cancelled"
                raise e
            except Exception as e:
                self.memory['__error__'] = str(e)
                raise e
            unprovided = [p for actor in task.subtasks for p in actor.provides if p not in self.memory]
            if unprovided:
                step.failed_title = f"{task.title} did not provide {', '.join(unprovided)}. Aborting the plan."
                raise RuntimeError(f"{task.title} failed to provide declared context.")
            log_debug(f"\033[96mCompleted: {task.title}\033[0m", show_length=False)
            step.stream(f"\n\nSuccessfully completed task {task.title}:\n\n> {task.instruction}", replace=True)
            step.success_title = f"{task.title} successfully completed"
        return outputs


class Coordinator(Viewer, VectorLookupToolUser):
    """
    A Coordinator is responsible for coordinating the actions
    of a number of agents towards the user defined query by
    computing an execution graph and then executing each
    step along the graph.
    """

    prompts = param.Dict(
        default={
            "main": {
                "template": PROMPTS_DIR / "Coordinator" / "main.jinja2",
            },
            "tool_relevance": {
                "template": PROMPTS_DIR / "Coordinator" / "tool_relevance.jinja2",
                "response_model": ThinkingYesNo,
            },
        },
    )

    within_ui = param.Boolean(default=False, constant=True, doc="""
        Whether this coordinator is being used within the UI.""")

    agents = param.List(default=[ChatAgent], doc="""
        List of agents to coordinate.""")

    demo_inputs = param.List(default=DEMO_MESSAGES, doc="""
        List of instructions to demo the Coordinator.""")

    history = param.Integer(default=3, doc="""
        Number of previous user-assistant interactions to include in the chat history.""")

    logs_db_path = param.String(default=None, doc="""
        The path to the log file that will store the messages exchanged with the LLM.""")

    suggestions = param.List(default=GETTING_STARTED_SUGGESTIONS, doc="""
        Initial list of suggestions of actions the user can take.""")

    __abstract = True

    def __init__(
        self,
        llm: Llm | None = None,
        interface: ChatFeed | None = None,
        agents: list[Agent | type[Agent]] | None = None,
        tools: list[Tool | type[Tool]] | None = None,
        vector_store: VectorStore | None = None,
        document_vector_store: VectorStore | None = None,
        logs_db_path: str = "",
        **params,
    ):
        log_debug("New Session: \033[92mStarted\033[0m", show_sep="above")

        def on_message(message, instance):
            def update_on_reaction(reactions):
                if not self._logs:
                    return
                self._logs.update_status(
                    message_id=message_id,
                    liked="like" in reactions,
                    disliked="dislike" in reactions,
                )

            bind(update_on_reaction, message.param.reactions, watch=True)
            message_id = id(message)
            message_index = instance.objects.index(message)
            self._logs.upsert(
                session_id=self._session_id,
                message_id=message_id,
                message_index=message_index,
                message_user=message.user,
                message_content=message.serialize(),
            )

        def on_undo(instance, _):
            if not self._logs:
                return
            count = instance._get_last_user_entry_index()
            messages = instance[-count:]
            for message in messages:
                self._logs.update_status(message_id=id(message), removed=True)

        def on_rerun(instance, _):
            if not self._logs:
                return
            count = instance._get_last_user_entry_index() - 1
            messages = instance[-count:]
            for message in messages:
                self._logs.update_status(message_id=id(message), removed=True)

        def on_clear(instance, _):
            self._memory.cleanup()


        if interface is None:
            interface = ChatInterface(
                callback=self._chat_invoke, load_buffer=5, show_button_tooltips=True, show_button_name=False,
            )
        else:
            interface.callback = self._chat_invoke

        self._session_id = id(self)

        if logs_db_path:
            interface.message_params["reaction_icons"] = {"like": "thumb-up", "dislike": "thumb-down"}
            self._logs = ChatLogs(filename=logs_db_path)
            interface.post_hook = on_message
        else:
            interface.message_params["show_reaction_icons"] = False
            self._logs = None

        llm = llm or self.llm
        instantiated = []
        tools = tools or []
        self._analyses = []
        for agent in agents or self.agents:
            if not isinstance(agent, Agent):
                kwargs = {"llm": llm} if agent.llm is None else {}
                agent = agent(interface=interface, **kwargs)
            if isinstance(agent, AnalysisAgent):
                analyses = "\n".join(
                    f"- `{analysis.__name__}`: {(analysis.__doc__ or '').strip()}"
                    for analysis in agent.analyses if analysis._callable_by_llm
                )
                agent.purpose = f"Available analyses include:\n\n{analyses}\nSelect this agent to perform one of these analyses."
                agent.interface = interface
                self._analyses.extend(agent.analyses)
            if agent.llm is None:
                agent.llm = llm
            # must use the same interface or else nothing shows
            agent.interface = interface
            instantiated.append(agent)

        # If none of the tools provide vector_metaset, add tablelookup
        provides_vector_metaset = any(
            "vector_metaset" in tool.provides
            for tool in tools or []
        )
        provides_sql_metaset = any(
            "sql_metaset" in tool.provides
            for tool in tools or []
        )
        if not provides_vector_metaset and not provides_sql_metaset:
            tools += [TableLookup, IterativeTableLookup]
        elif not provides_vector_metaset:
            tools += [TableLookup]
        elif not provides_sql_metaset:
            tools += [IterativeTableLookup]

        # Add user-provided tools to the list of tools of the coordinator
        if "prompts" not in params:
            params["prompts"] = {}
        if "main" not in params["prompts"]:
            params["prompts"]["main"] = {}

        if "tools" not in params["prompts"]["main"]:
            params["prompts"]["main"]["tools"] = []
        params["prompts"]["main"]["tools"] += [tool for tool in tools]
        super().__init__(
            llm=llm, agents=instantiated, interface=interface, logs_db_path=logs_db_path,
            vector_store=vector_store, document_vector_store=document_vector_store, **params
        )

        interface.button_properties = {
            "undo": {"callback": on_undo},
            "rerun": {"callback": on_rerun},
            "clear": {"callback": on_clear},
        }
        self._add_suggestions_to_footer(self.suggestions)

        if "source" in self._memory and "sources" not in self._memory:
            self._memory["sources"] = [self._memory["source"]]
        elif "source" not in self._memory and self._memory.get("sources"):
            self._memory["source"] = self._memory["sources"][0]
        elif "sources" not in self._memory:
            self._memory["sources"] = []

    def __panel__(self):
        return self.interface

    def _add_suggestions_to_footer(
        self,
        suggestions: list[str],
        num_objects: int = 2,
        inplace: bool = True,
        analysis: bool = False,
        append_demo: bool = True,
        hide_after_use: bool = True
    ):
        async def hide_suggestions(_=None):
            if len(self.interface.objects) > num_objects:
                suggestion_buttons.visible = False

        memory = self._memory
        async def use_suggestion(event):
            button = event.obj
            with button.param.update(loading=True), self.interface.active_widget.param.update(loading=True):
                contents = button.name
                if hide_after_use:
                    suggestion_buttons.visible = False
                    if event.new > 1:  # prevent double clicks
                        return
                if analysis:
                    for agent in self.agents:
                        if isinstance(agent, AnalysisAgent):
                            break
                    else:
                        log_debug("No analysis agent found.")
                        return
                    messages = [{"role": "user", "content": contents}]
                    with agent.param.update(memory=memory):
                        await agent.respond(
                            messages, agents=self.agents
                        )
                        await self._add_analysis_suggestions()
                else:
                    self.interface.send(contents)

        async def run_demo(event):
            if hide_after_use:
                suggestion_buttons.visible = False
                if event.new > 1:  # prevent double clicks
                    return
            with self.interface.active_widget.param.update(loading=True):
                for demo_message in self.demo_inputs:
                    while self.interface.disabled:
                        await asyncio.sleep(1.25)
                    self.interface.active_widget.value = demo_message
                    await asyncio.sleep(2)

        suggestion_buttons = FlexBox(
            *[
                Button(
                    name=suggestion,
                    button_style="outlined",
                    on_click=use_suggestion,
                    margin=5,
                    disabled=self.interface.param.loading
                )
                for suggestion in suggestions
            ],
            margin=(5, 5),
        )

        if append_demo and self.demo_inputs:
            suggestion_buttons.append(Button(
                name="Show a demo",
                button_type="primary",
                on_click=run_demo,
                margin=5,
                disabled=self.interface.param.loading
            ))
        disable_js = "cb_obj.origin.disabled = true; setTimeout(() => cb_obj.origin.disabled = false, 3000)"
        for b in suggestion_buttons:
            b.js_on_click(code=disable_js)

        message = self.interface.objects[-1]
        if inplace:
            message.footer_objects = [suggestion_buttons]

        self.interface.param.watch(hide_suggestions, "objects")
        return message

    async def _add_analysis_suggestions(self):
        pipeline = self._memory["pipeline"]
        current_analysis = self._memory.get("analysis")
        allow_consecutive = getattr(current_analysis, '_consecutive_calls', True)
        applicable_analyses = []
        for analysis in self._analyses:
            if await analysis.applies(pipeline) and (allow_consecutive or analysis is not type(current_analysis)):
                applicable_analyses.append(analysis)
        self._add_suggestions_to_footer(
            [f"Apply {analysis.__name__}" for analysis in applicable_analyses],
            append_demo=False,
            analysis=True,
            hide_after_use=False,
            num_objects=len(self.interface.objects),
        )

    async def _chat_invoke(self, contents: list | str, user: str, instance: ChatInterface) -> Plan:
        log_debug(f"New Message: \033[91m{contents!r}\033[0m", show_sep="above")
        return await self.respond(contents)

    async def _fill_model(self, messages, system, agent_model):
        model_spec = self.prompts["main"].get("llm_spec", self.llm_spec_key)
        out = await self.llm.invoke(
            messages=messages,
            system=system,
            model_spec=model_spec,
            response_model=agent_model,
        )
        return out

    async def _pre_plan(self, messages: list[Message], agents: dict[str, Agent], tools: dict[str, Tool]) -> tuple[dict[str, Agent], dict[str, Tool], dict[str, Any]]:
        """
        Pre-plan step to prepare the agents and tools for the execution graph.
        This is where we can modify the agents and tools based on the messages.
        """
        agents = {agent_name: agent for agent_name, agent in agents.items() if not any(excluded_key in self._memory for excluded_key in agent.exclusions)}
        tools = {tool_name: tool for tool_name, tool in tools.items()  if not any(excluded_key in self._memory for excluded_key in tool.exclusions)}
        return agents, tools, {}

    async def _compute_plan(self, messages: list[Message], agents: dict[str, Agent], tools: dict[str, Tool], pre_plan_output: dict) -> Plan:
        """
        Compute the execution graph for the given messages and agents.
        The graph is a list of ExecutionNode objects that represent
        the actions to be taken by the agents.
        """

    def _serialize(self, obj: Any, exclude_passwords: bool = True) -> str:
        if isinstance(obj, (Column, Card, Tabs)):
            string = ""
            for o in obj:
                if isinstance(o, ChatStep):
                    # Drop context from steps; should be irrelevant now
                    continue
                string += self._serialize(o)
            if exclude_passwords:
                string = re.sub(r"password:.*\n", "", string)
            return string

        if isinstance(obj, HTML) and 'catalog' in obj.tags:
            return f"Summarized table listing: {obj.object[:30]}"

        if hasattr(obj, "object"):
            obj = obj.object
        elif hasattr(obj, "value"):
            obj = obj.value
        return str(obj)

    async def respond(self, messages: list[Message], **kwargs: dict[str, Any]) -> str:
        self._memory["agent_tool_contexts"] = {}
        with self.interface.param.update(loading=True):
            if isinstance(self.llm, LlamaCpp):
                with self.interface.add_step(title="Loading LlamaCpp model...", success_title="Using the cached LlamaCpp model", user="Assistant") as step:
                    default_kwargs = self.llm.model_kwargs["default"]
                    if 'repo' in default_kwargs and 'model_file' in default_kwargs:
                        step.stream(f"Model: `{default_kwargs['repo']}/{default_kwargs['model_file']}`")
                    elif 'model_path' in default_kwargs:
                        step.stream(f"Model: `{default_kwargs['model_path']}`")
                    await self.llm.get_client("default")  # caches the model for future use

            # TODO INVESTIGATE
            messages = fuse_messages(
                self.interface.serialize(custom_serializer=self._serialize, limit=10),
                max_user_messages=self.history
            )

            # the master dict of agents / tools to be used downstream
            # change this for filling models' literals
            agents = {agent.name[:-5]: agent for agent in self.agents}
            tools = {tool.name[:-5]: tool for tool in self._tools["main"]}

            agents, tools, pre_plan_output = await self._pre_plan(messages, agents, tools)
            plan = await self._compute_plan(messages, agents, tools, pre_plan_output)
            if plan is None:
                msg = (
                    "Assistant could not settle on a plan of action to perform the requested query. "
                    "Please restate your request."
                )
                self.interface.stream(msg, user='Lumen')
                return msg

            with plan.param.update(history=messages, memory=self._memory, interface=self.interface, steps_layout=self.steps_layout):
                await plan.execute()

            if "pipeline" in self._memory:
                await self._add_analysis_suggestions()
            log_debug("\033[92mCompleted: Coordinator\033[0m", show_sep="below")

        for message_obj in self.interface.objects[::-1]:
            if isinstance(message_obj.object, Card):
                message_obj.object.collapsed = True
        return plan

    async def _check_tool_relevance(self, tool: Tool, tool_output: str, actor: Actor, actor_task: str, messages: list[Message]) -> bool:
        result = await self._invoke_prompt(
            "tool_relevance",
            messages,
            tool_name=tool.name,
            tool_purpose=getattr(tool, "purpose", ""),
            tool_output=tool_output,
            actor_name=actor.name,
            actor_purpose=getattr(actor, "purpose", actor.__doc__),
            actor_task=actor_task,
        )

        return result.yes

    async def _handle_tool_result(self, tool: Tool, result: str, step: ChatStep, plan: Plan | None = None, messages: list[Message] | None = None):
        """Handle string tool results and determine relevance for future agents."""
        # Caller should ensure result is a non-empty string before calling this method

        # Display the result
        stream_details(result, step, title="Results", auto=False)

        # Early exit if no execution graph provided
        if not plan:
            return

        # Find agents that will be used in future nodes
        future_agents = {}
        for agent in self.agents:
            # Skip tools, only interested in non-tool agents
            if isinstance(agent, Tool):
                continue

            # Find if this agent appears in future nodes
            for task in plan.subtasks:
                for actor in task.subtasks:
                    if actor is agent:
                        future_agents[agent] = task.instruction
                        break

        # Early exit if no future agents found
        if not future_agents:
            return

        # Check relevance and store context for each future agent
        for agent, task in future_agents.items():
            # Get tool and agent provides/requires lists
            tool_provides = getattr(tool, "provides", [])
            agent_requires = getattr(agent, "requires", [])

            # If tool provides at least one thing the agent requires, consider it relevant
            # without performing the more expensive relevance check
            direct_dependency = any(provided in agent_requires for provided in tool_provides)

            is_relevant = False
            if direct_dependency:
                log_debug(f"Direct dependency detected: {tool.name} provides at least one requirement for {agent.name}")
                # The agent already has it formatted in its template
                continue
            else:
                # Otherwise, check semantic relevance
                is_relevant = await self._check_tool_relevance(
                    tool, result, agent, task, messages
                )

            if is_relevant:
                # Initialize agent_tool_contexts if needed
                if agent.name not in self._memory["agent_tool_contexts"]:
                    self._memory["agent_tool_contexts"][agent.name] = {}

                # Store the tool output in agent's context
                self._memory["agent_tool_contexts"][agent.name][tool.name] = result
                log_debug(f"Added {tool.name} output to {agent.name}'s context")


class DependencyResolver(Coordinator):
    """
    DependencyResolver is a type of Coordinator that chooses the agent
    to answer the query and then recursively resolves all the
    information required for that agent until the answer is available.
    """

    prompts = param.Dict(
        default={
            "main": {
                "template": PROMPTS_DIR / "DependencyResolver" / "main.jinja2",
                "response_model": make_agent_model,
            },
        },
    )

    async def _choose_agent(
        self,
        messages: list[Message],
        agents: list[Agent] | None = None,
        primary: bool = False,
        unmet_dependencies: tuple[str] | None = None
    ):
        if agents is None:
            agents = self.agents
        agents = [agent for agent in agents if await agent.applies(self._memory)]
        tools = self._tools["main"]
        agent_names = tuple(sagent.name[:-5] for sagent in agents) + tuple(tool.name for tool in tools)
        agent_model = self._get_model("main", agent_names=agent_names, primary=primary)
        if len(agent_names) == 0:
            raise ValueError("No agents available to choose from.")
        if len(agent_names) == 1:
            return agent_model(agent=agent_names[0], chain_of_thought='')
        system = await self._render_prompt(
            "main", messages, agents=agents, tools=tools, primary=primary,
            unmet_dependencies=unmet_dependencies
        )
        return await self._fill_model(messages, system, agent_model)

    async def _compute_plan(self, messages, agents: dict[str, Agent], tools: dict[str, Tool], pre_plan_output: dict[str, Any]) -> Plan | None:
        if len(agents) == 1:
            agent = next(iter(agents.values()))
        else:
            agent = None
            with self.interface.add_step(title="Selecting primary agent...", user="Assistant") as step:
                try:
                    output = await self._choose_agent(messages, self.agents, primary=True)
                except Exception as e:
                    if self.interface.callback_exception not in ('raise', 'verbose'):
                        step.failed_title = 'Failed to select main agent...'
                        step.stream(str(e), replace=True)
                    else:
                        raise e
                step.stream(output.chain_of_thought, replace=True)
                step.success_title = f"Selected {output.agent_or_tool}"
                if output.agent_or_tool in tools:
                    agent = tools[output.agent_or_tool]
                else:
                    agent = agents[output.agent_or_tool]

        if agent is None:
            return None

        cot = output.chain_of_thought
        subagent = agent
        tasks = []
        while (unmet_dependencies := tuple(
            r for r in await subagent.requirements(messages) if r not in self._memory
        )):
            with self.interface.add_step(title="Resolving dependencies...", user="Assistant") as step:
                step.stream(f"Found {len(unmet_dependencies)} unmet dependencies: {', '.join(unmet_dependencies)}")
                log_debug(f"\033[91m### Unmet dependencies: {unmet_dependencies}\033[0m")
                subagents = [
                    agent
                    for agent in self.agents
                    if any(ur in agent.provides for ur in unmet_dependencies)
                ]
                output = await self._choose_agent(messages, subagents, unmet_dependencies)
                if output.agent_or_tool is None:
                    continue
                if output.agent_or_tool in tools:
                    subagent = tools[output.agent_or_tool]
                else:
                    subagent = agents[output.agent_or_tool]
                tasks.append(
                    Task(
                        subtasks=[subagent],
                        provides=unmet_dependencies,
                        instruction=output.chain_of_thought,
                        title=output.agent_or_tool
                    )
                )
                step.success_title = f"Solved a dependency with {output.agent_or_tool}"
        return Plan(subtasks=tasks[::-1] + [Task(subtasks=[agent], instruction=cot)])


class Planner(Coordinator):
    """
    The Planner develops a plan to solve the user query step-by-step
    and then executes it.
    """

    planner_tools = param.List(default=[], doc="""
        List of tools to use to provide context for the planner prior
        to making a plan.""")

    prompts = param.Dict(
        default={
            "main": {
                "template": PROMPTS_DIR / "Planner" / "main.jinja2",
                "response_model": make_plan_models,
            },
            "follow_up": {
                "template": PROMPTS_DIR / "Planner" / "follow_up.jinja2",
                "response_model": ThinkingYesNo,
            },
        }
    )

    def __init__(self, **params):
        if 'planner_tools' in params:
            params["planner_tools"] = self._initialize_tools_for_prompt(params["planner_tools"], **params)
        super().__init__(**params)

    async def _check_follow_up_question(self, messages: list[Message]) -> bool:
        """Check if the user's query is a follow-up question about the previous dataset."""
        # Only check if data is in memory
        if "data" not in self._memory:
            return False

        # Use the follow_up prompt to check
        result = await self._invoke_prompt(
            "follow_up",
            messages,
        )

        is_follow_up = result.yes
        if not is_follow_up:
            self._memory.pop("data", None)
            self._memory.pop("pipeline", None)
        return is_follow_up

    async def _execute_planner_tools(self, messages: list[Message]):
        """Execute planner tools to gather context before planning."""
        if not self.planner_tools:
            return

        user_query = next((
            msg["content"] for msg in reversed(messages)
            if msg.get("role") == "user"), ""
        )

        steps_layout = self.steps_layout
        if self.interface and steps_layout is None:
            steps_layout = None
            for step_message in reversed(self.interface.objects[-5:]):
                if step_message.user == "Planner" and isinstance(step_message.object, Card):
                    steps_layout = step_message.object
                    break

        with self.interface.add_step(title="Gathering context for planning...", user="Assistant", steps_layout=steps_layout) as step:
            for tool in self.planner_tools:
                is_relevant = await self._check_tool_relevance(
                    tool, "", self, f"Gather context for planning to answer {user_query}", messages
                )

                if not is_relevant:
                    # remove the keys if they're irrelevant
                    for key in tool.provides:
                        self._memory.pop(key, None)
                    continue

                tool_name = getattr(tool, "name", type(tool).__name__)
                step.stream(f"Using {tool_name} to gather planning context...")
                task = Task(
                    interface=self.interface,
                    memory=self._memory,
                    subtasks=[tool],
                    instruction=user_query,
                    title=f"Gathering context with {tool_name}",
                    steps_layout=steps_layout,
                )
                await task.execute()
                if task.status != "error":
                    step.stream(f"\n\n✗ Failed to gather context from {tool_name}")
                    continue

    async def _pre_plan(self, messages: list[Message], agents: dict[str, Agent], tools: dict[str, Tool]) -> tuple[dict[str, Agent], dict[str, Tool], dict[str, Any]]:
        is_follow_up = await self._check_follow_up_question(messages)
        if not is_follow_up:
            await self._execute_planner_tools(messages)
        else:
            log_debug("\033[92mDetected follow-up question, using existing context\033[0m")
            with self.interface.add_step(title="Using existing data context...", user="Assistant") as step:
                step.stream("Detected that this is a follow-up question related to the previous dataset.")
                step.stream("\n\nUsing the existing data in memory to answer without re-executing data retrieval.")
                step.success_title = "Using existing data for follow-up question"
        agents, tools, pre_plan_output = await super()._pre_plan(messages, agents, tools)
        pre_plan_output["is_follow_up"] = is_follow_up
        return agents, tools, pre_plan_output

    async def _make_plan(
        self,
        messages: list[Message],
        agents: dict[str, Agent],
        tools: dict[str, Tool],
        unmet_dependencies: set[str],
        previous_actors: list[str],
        previous_plans: list,
        reason_model: type[BaseModel],
        plan_model: type[BaseModel],
        step: ChatStep,
        is_follow_up: bool = False,
    ) -> BaseModel:
        agents = list(agents.values())
        tools = list(tools.values())
        all_provides = set()
        for provider in agents + tools:
            all_provides |= set(provider.provides)
        all_provides |= set(self._memory.keys())

        # ensure these candidates are satisfiable
        # e.g. DbtslAgent is unsatisfiable if DbtslLookup was used in planning
        # but did not provide dbtsl_metaset
        # also filter out agents where excluded keys exist in memory
        agents = [agent for agent in agents if len(set(agent.requires) - all_provides) == 0]
        tools = [tool for tool in tools if len(set(tool.requires) - all_provides) == 0]

        reasoning = None
        while reasoning is None:
            # candidates = agents and tools that can provide
            # the unmet dependencies
            agent_candidates = [
                agent for agent in agents
                if not unmet_dependencies or set(agent.provides) & unmet_dependencies
            ]
            tool_candidates = [
                tool for tool in tools
                if not unmet_dependencies or set(tool.provides) & unmet_dependencies
            ]
            system = await self._render_prompt(
                "main",
                messages,
                agents=agents,
                tools=tools,
                unmet_dependencies=unmet_dependencies,
                candidates=agent_candidates + tool_candidates,
                previous_actors=previous_actors,
                previous_plans=previous_plans,
                is_follow_up=is_follow_up,
            )
            model_spec = self.prompts["main"].get("llm_spec", self.llm_spec_key)
            async for reasoning in self.llm.stream(
                messages=messages,
                system=system,
                model_spec=model_spec,
                response_model=reason_model,
                max_retries=3,
            ):
                if reasoning.chain_of_thought:  # do not replace with empty string
                    self._memory["reasoning"] = reasoning.chain_of_thought
                    step.stream(reasoning.chain_of_thought, replace=True)
                    previous_plans.append(reasoning.chain_of_thought)
        mutated_messages = mutate_user_message(
            f"Follow this latest plan: {reasoning.chain_of_thought!r} to finish answering: ",
            deepcopy(messages),
            suffix=False,
            wrap=True,
        )
        return await self._fill_model(mutated_messages, system, plan_model)

    async def _resolve_plan(
        self,
        plan,
        agents: dict[str, Agent],
        tools: dict[str, Tool],
        messages: list[Message],
        previous_actors: list[str],
    ) -> tuple[Plan, set[str], list[str]]:
        table_provided = False
        tasks = []
        provided = set(self._memory)
        unmet_dependencies = set()
        steps = []
        actors = []
        actors_in_graph = set()

        for step in plan.steps:
            key = step.actor
            actors.append(key)
            if key in agents:
                subagent = agents[key]
            elif key in tools:
                subagent = tools[key]
            else:
                # Skip if the agent or tool doesn't exist
                log_debug(f"Warning: Agent or tool '{key}' not found in available agents/tools")
                continue

            # Check not_with constraints
            not_with = getattr(subagent, 'not_with', [])
            conflicts = [actor for actor in actors_in_graph if actor in not_with]
            if conflicts:
                # just to prompt the LLM
                unmet_dependencies.add(f"{key} is incompatible with {', '.join(conflicts)}")

            requires = set(await subagent.requirements(messages))
            provided |= set(subagent.provides)
            unmet_dependencies = (unmet_dependencies | requires) - provided
            has_table_lookup = any(
                any(isinstance(st, TableLookup) for st in task.subtasks)
                for task in tasks
            )
            if "table" in unmet_dependencies and not table_provided and "SQLAgent" in agents and has_table_lookup:
                provided |= set(agents['SQLAgent'].provides)
                sql_step = type(step)(
                    actor='SQLAgent',
                    instruction='Load the table',
                    title='Loading table',
                )
                tasks.append(
                    Task(
                        subtasks=[agents['SQLAgent']],
                        instruction=sql_step.instruction,
                        title=sql_step.title
                    )
                )
                steps.append(sql_step)
                table_provided = True
                unmet_dependencies -= provided
                actors_in_graph.add('SQLAgent')
            tasks.append(
                Task(
                    subtasks=[subagent],
                    instruction=step.instruction,
                    title=step.title
                )
            )
            steps.append(step)
            actors_in_graph.add(key)

        last_task = tasks[-1]
        if isinstance(last_task.subtasks[0], Tool) and not isinstance(last_task.subtasks[0], TableLookup):
            if "AnalystAgent" in agents and all(r in provided for r in agents["AnalystAgent"].requires):
                actor = "AnalystAgent"
            else:
                actor = "ChatAgent"

            # Check if the actor conflicts with any actor in the graph
            not_with = getattr(agents[actor], 'not_with', [])
            conflicts = [actor for actor in actors_in_graph if actor in not_with]
            if conflicts:
                # Skip the summarization step if there's a conflict
                log_debug(f"Skipping summarization with {actor} due to conflicts: {conflicts}")
                plan.steps = steps
                previous_actors = actors
                return Plan(subtasks=tasks, title=plan.title), unmet_dependencies, previous_actors

            summarize_step = type(step)(
                actor=actor,
                instruction='Summarize the results.',
                title='Summarizing results',
            )
            steps.append(summarize_step)
            tasks.append(
                Task(
                    subtasks=[agents[actor]],
                    instruction=summarize_step.instruction,
                    title=summarize_step.title,
                )
            )
            actors_in_graph.add(actor)

        plan.steps = steps
        return Plan(subtasks=tasks, title=plan.title), unmet_dependencies, actors

    async def _compute_plan(self, messages: list[Message], agents: dict[str, Agent], tools: dict[str, Tool], pre_plan_output: dict[str, Any]) -> Plan:
        tool_names = list(tools)
        agent_names = list(agents)
        reason_model, plan_model = self._get_model("main", agents=agent_names, tools=tool_names)

        planned = False
        unmet_dependencies = set()
        previous_plans, previous_actors = [], []
        attempts = 0
        plan = None
        with self.interface.param.update(callback_exception="raise"):
            with self.interface.add_step(title="Planning how to solve user query...", user="Planner", layout_params={"title": "📝 Planner Steps"}) as istep:
                if self.steps_layout is None:
                    self.steps_layout = self.interface.objects[-1].object
                while not planned:
                    if attempts > 0:
                        log_debug(f"\033[91m!! Attempt {attempts}\033[0m")
                    plan = None
                    try:
                        raw_plan = await self._make_plan(
                            messages, agents, tools, unmet_dependencies, previous_actors, previous_plans,
                            reason_model, plan_model, istep, is_follow_up=pre_plan_output["is_follow_up"]
                        )
                    except asyncio.CancelledError as e:
                        istep.failed_title = 'Planning was cancelled, please try again.'
                        traceback.print_exception(e)
                        raise e
                    except Exception as e:
                        istep.failed_title = 'Failed to make plan. Ensure LLM is configured correctly and/or try again.'
                        traceback.print_exception(e)
                        raise e
                    plan, unmet_dependencies, previous_actors = await self._resolve_plan(
                        raw_plan, agents, tools, messages, previous_actors
                    )
                    if unmet_dependencies:
                        istep.stream(f"The plan didn't account for {unmet_dependencies!r}", replace=True)
                        attempts += 1
                    else:
                        planned = True
                    if attempts > 5:
                        istep.failed_title = "Planning failed to come up with viable plan, please restate the problem and try again."
                        e = RuntimeError("Planner failed to come up with viable plan after 5 attempts.")
                        traceback.print_exception(e)
                        raise e
            self._memory["plan"] = raw_plan
            istep.stream('\n\nHere are the steps:\n\n')
            for i, step in enumerate(raw_plan.steps):
                istep.stream(f"{i+1}. {step.actor}: {step.instruction}\n")
            if attempts > 0:
                istep.success_title = f"Plan with {len(raw_plan.steps)} steps created after {attempts + 1} attempts"
            else:
                istep.success_title = f"Plan with {len(raw_plan.steps)} steps created"
        return plan<|MERGE_RESOLUTION|>--- conflicted
+++ resolved
@@ -32,40 +32,7 @@
 from .utils import (
     fuse_messages, log_debug, mutate_user_message, stream_details,
 )
-<<<<<<< HEAD
 from .vector_store import VectorStore
-=======
-from .views import LumenOutput
-
-if TYPE_CHECKING:
-    from panel.chat.step import ChatStep
-
-
-UI_INTRO_MESSAGE = """
-👋 Click a suggestion below or upload a data source to get started!
-
-Lumen AI combines large language models (LLMs) with specialized agents to help you explore, analyze,
-and visualize data without writing code.
-
-On the chat interface...
-
-💬 Ask questions in plain English to generate SQL queries and visualizations
-🔍 Inspect and validate results through conversation
-📝 Get summaries and key insights from your data
-🧩 Apply custom analyses with a click of a button
-
-If unsatisfied with the results...
-
-🔄 Use the Rerun button to re-run the last query
-⏪ Use the Undo button to remove the last query
-🗑️ Use the Clear button to start a new session
-
-Click the toggle, or drag the edge, to expand the sidebar and...
-
-🌐 Explore data with [Graphic Walker](https://docs.kanaries.net/graphic-walker) - filter, sort, download
-💾 Access all generated tables and visualizations under tabs
-📤 Export your session as a reproducible notebook
->>>>>>> 79f9a5ce
 
 
 class Plan(Section):
