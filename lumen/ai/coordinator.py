--- conflicted
+++ resolved
@@ -100,14 +100,10 @@
         logs: ChatLogs | None = None,
         **params,
     ):
-<<<<<<< HEAD
+        log_debug("New Session: \033[92mStarted\033[0m", show_sep="above")
+
         def on_message(message: ChatMessage, instance: ChatInterface):
             """Handle new messages and updates to existing messages."""
-=======
-        log_debug("New Session: \033[92mStarted\033[0m", show_sep="above")
-
-        def on_message(message, instance):
->>>>>>> 47a11565
             def update_on_reaction(reactions):
                 if not instance._logs:
                     return
