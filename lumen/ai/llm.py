from __future__ import annotations

import os

from functools import partial

import panel as pn
import param

from instructor import from_anthropic, from_openai
from instructor.dsl.partial import Partial
from instructor.patch import Mode, patch
from pydantic import BaseModel


class Llm(param.Parameterized):

    mode = param.Selector(
        default=Mode.JSON_SCHEMA, objects=[Mode.JSON_SCHEMA, Mode.JSON, Mode.FUNCTIONS]
    )

    use_logfire = param.Boolean(default=False)

    # Allows defining a dictionary of default models.
    model_kwargs = param.Dict(default={})

    _supports_model_stream = True

    __abstract = True

    def _get_model_kwargs(self, model_key):
        if model_key in self.model_kwargs:
            model_kwargs = self.model_kwargs.get(model_key)
        else:
            model_kwargs = self.model_kwargs["default"]
        return dict(model_kwargs)

    @property
    def _client_kwargs(self):
        return {}

    def _add_system_message(self, messages, system, input_kwargs):
        if system:
            messages = [{"role": "system", "content": system}] + messages
        return messages, input_kwargs

    async def invoke(
        self,
        messages: list | str,
        system: str = "",
        response_model: BaseModel | None = None,
        allow_partial: bool = False,
        model_key: str = "default",
        **input_kwargs,
    ) -> BaseModel:
        if isinstance(messages, str):
            messages = [{"role": "user", "content": messages}]
        messages, input_kwargs = self._add_system_message(messages, system, input_kwargs)

        kwargs = dict(self._client_kwargs)
        kwargs.update(input_kwargs)

        if response_model is not None:
            if allow_partial:
                response_model = Partial[response_model]
            kwargs["response_model"] = response_model

        output = await self.run_client(model_key, messages, **kwargs)
        if output is None or output == "":
            raise ValueError("LLM failed to return valid output.")
        return output

    @classmethod
    def _get_delta(cls, chunk):
        if chunk.choices:
            return chunk.choices[0].delta.content or ""
        return ""

    async def stream(
        self,
        messages: list | str,
        system: str = "",
        response_model: BaseModel | None = None,
        field: str | None = None,
        model_key: str = "default",
        **kwargs,
    ):
        if response_model and not self._supports_model_stream:
            yield await self.invoke(
                messages,
                system=system,
                response_model=response_model,
                model_key=model_key,
                **kwargs,
            )
            return

        string = ""
        chunks = await self.invoke(
            messages,
            system=system,
            response_model=response_model,
            stream=True,
            allow_partial=True,
            model_key=model_key,
            **kwargs,
        )
        try:
            async for chunk in chunks:
                if response_model is None:
                    delta = self._get_delta(chunk)
                    string += delta
                    yield string
                else:
                    yield getattr(chunk, field) if field is not None else chunk
        except TypeError:
            for chunk in chunks:
                if response_model is None:
                    delta = self._get_delta(chunk)
                    string += delta
                    yield string
                else:
                    yield getattr(chunk, field) if field is not None else chunk

    async def run_client(self, model_key, messages, **kwargs):
        client = self.get_client(model_key, **kwargs)
        return await client(messages=messages, **kwargs)


class Llama(Llm):

    chat_format = param.String(constant=True)

    temperature = param.Number(default=0.4, bounds=(0, None), constant=True)

    model_kwargs = param.Dict(default={
        "default": {
            "repo": "TheBloke/Mistral-7B-Instruct-v0.2-GGUF",
            "model_file": "mistral-7b-instruct-v0.2.Q5_K_M.gguf",
            "chat_format": "mistral-instruct",
        },
        "sql": {
            "repo": "TheBloke/sqlcoder2-GGUF",
            "model_file": "sqlcoder2.Q5_K_M.gguf",
            "chat_format": "chatml",
        },
    })

    @property
    def _client_kwargs(self):
        return {"temperature": self.temperature}

    def get_client(self, model_key: str, response_model: BaseModel | None = None, **kwargs):
        if client_callable := pn.state.cache.get(model_key):
            return client_callable
        from huggingface_hub import hf_hub_download
        from llama_cpp import Llama

        model_kwargs = self._get_model_kwargs(model_key)
        repo = model_kwargs["repo"]
        model_file = model_kwargs["model_file"]
        chat_format = model_kwargs["chat_format"]
        llm = Llama(
            model_path=hf_hub_download(repo, model_file),
            n_gpu_layers=-1,
            n_ctx=8192,
            seed=128,
            chat_format=chat_format,
            logits_all=False,
            use_mlock=True,
            verbose=False
        )

        raw_client = llm.create_chat_completion_openai_v1
        # patch works with/without response_model
        client_callable = patch(
            create=raw_client,
            mode=Mode.JSON_SCHEMA,  # (2)!
        )
        pn.state.cache[model_key] = client_callable
        return client_callable

    async def run_client(self, model_key, messages, **kwargs):
        client = self.get_client(model_key, **kwargs)
        return await client(messages=messages, **kwargs)


class OpenAI(Llm):

    api_key = param.String()

    base_url = param.String()

    mode = param.Selector(default=Mode.FUNCTIONS)

    temperature = param.Number(default=0.2, bounds=(0, None), constant=True)

    organization = param.String()

    model_kwargs = param.Dict(default={
        "default": {"model": "gpt-4o-mini"},
        "reasoning": {"model": "gpt-4-turbo-preview"},
    })

    @property
    def _client_kwargs(self):
        return {"temperature": self.temperature}

    def get_client(self, model_key: str, response_model: BaseModel | None = None, **kwargs):
        import openai

        model_kwargs = self._get_model_kwargs(model_key)
        model = model_kwargs.pop("model")
        if self.base_url:
            model_kwargs["base_url"] = self.base_url
        if self.api_key:
            model_kwargs["api_key"] = self.api_key
        if self.organization:
            model_kwargs["organization"] = self.organization
        llm = openai.AsyncOpenAI(**model_kwargs)
        if response_model:
            client = from_openai(llm)
            client_callable = partial(client.chat.completions.create, model=model)
        else:
            client_callable = partial(llm.chat.completions.create, model=model)

        if self.use_logfire:
            import logfire
            logfire.configure()
            logfire.instrument_openai(llm)
        return client_callable

class AzureOpenAI(Llm):

    api_key = param.String()

    api_version = param.String()

    azure_endpoint = param.String()

    mode = param.Selector(default=Mode.FUNCTIONS)

    temperature = param.Number(default=0.2, bounds=(0, None), constant=True)

    @property
    def _client_kwargs(self):
        return {"temperature": self.temperature}

    def get_client(self, model_key: str, response_model: BaseModel | None = None, **kwargs):
        import openai

        model_kwargs = self._get_model_kwargs(model_key)
        model = model_kwargs.pop("model")
        if self.api_version:
            model_kwargs["api_version"] = self.api_version
        if self.api_key:
            model_kwargs["api_key"] = self.api_key
        if self.azure_endpoint:
            model_kwargs["azure_endpoint"] = self.azure_endpoint
        llm = openai.AsyncAzureOpenAI(**model_kwargs)
        if response_model:
            client = from_openai(llm)
            client_callable = partial(client.chat.completions.create, model=model)
        else:
            client_callable = partial(llm.chat.completions.create, model=model)
        return client_callable


class AILauncher(OpenAI):

    base_url = param.String(default="http://localhost:8080/v1")

    mode = param.Selector(default=Mode.JSON_SCHEMA)

    model_kwargs = param.Dict(default={
        "default": {"model": "gpt-3.5-turbo"},
        "reasoning": {"model": "gpt-4-turbo-preview"},
    })


class MistralAI(Llm):

    api_key = param.String(default=os.getenv("MISTRAL_API_KEY"))

    mode = param.Selector(default=Mode.MISTRAL_TOOLS, objects=[Mode.JSON_SCHEMA, Mode.MISTRAL_TOOLS])

    temperature = param.Number(default=0.7, bounds=(0, 1), constant=True)

    model_kwargs = param.Dict(default={
        "default": {"model": "mistral-small-latest"},
        "reasoning": {"model": "mistral-large-latest"},
    })

    _supports_model_stream = False  # instructor doesn't work with Mistral's streaming

    @property
    def _client_kwargs(self):
        return {"temperature": self.temperature}

    def get_client(self, model_key: str, response_model: BaseModel | None = None, **kwargs):
        from mistralai import Mistral

        async def llm_chat_non_stream_async(*args, **kwargs):
            response = await llm.chat.complete_async(*args, **kwargs)
            return response.choices[0].message.content

        model_kwargs = self._get_model_kwargs(model_key)
        model = model_kwargs.pop("model")

        llm = Mistral(api_key=self.api_key)
        if response_model:
            # can't use from_mistral due to new mistral API
            # https://github.com/jxnl/instructor/issues/969
            return patch(
                create=partial(llm.chat.complete_async, model=model),
                mode=self.mode,
            )

        stream = kwargs.get("stream", False)
        if stream:
            return partial(llm.chat.stream_async, model=model)
        else:
            return partial(llm_chat_non_stream_async, model=model)

    @classmethod
    def _get_delta(cls, chunk):
        if chunk.data.choices:
            return chunk.data.choices[0].delta.content or ""
        return ""

    async def invoke(
        self,
        messages: list | str,
        system: str = "",
        response_model: BaseModel | None = None,
        allow_partial: bool = False,
        model_key: str = "default",
        **input_kwargs,
    ) -> BaseModel:
        if isinstance(messages, str):
            messages = [{"role": "user", "content": messages}]

        if messages[0]["role"] == "assistant":
            # Mistral cannot start with assistant
            messages = messages[1:]

        return await super().invoke(
            messages,
            system,
            response_model,
            allow_partial,
            model_key,
            **input_kwargs,
        )



class AzureMistralAI(MistralAI):

    api_key = param.String(default=os.getenv("AZURE_API_KEY"))

    azure_endpoint = param.String(default=os.getenv("AZURE_ENDPOINT"))

    model_kwargs = param.Dict(default={
        "default": {"model": "azureai"},
    })

    def get_client(self, model_key: str, response_model: BaseModel | None = None, **kwargs):
        from mistralai_azure import MistralAzure

        async def llm_chat_non_stream_async(*args, **kwargs):
            response = await llm.chat.complete_async(*args, **kwargs)
            return response.choices[0].message.content

        model_kwargs = self._get_model_kwargs(model_key)
        model = model_kwargs.pop("model")

        llm = MistralAzure(azure_api_key=self.api_key, azure_endpoint=self.azure_endpoint)
        if response_model:
            return patch(
                create=partial(llm.chat.complete_async, model=model),
                mode=self.mode,
            )

        stream = kwargs.get("stream", False)
        if stream:
            return partial(llm.chat.stream_async, model=model)
        else:
<<<<<<< HEAD
            return partial(llm_chat_non_stream_async, model=model)


class AnthropicAI(Llm):

    api_key = param.String(default=os.getenv("ANTHROPIC_API_KEY"))

    mode = param.Selector(default=Mode.JSON_SCHEMA, objects=[Mode.JSON_SCHEMA, Mode.TOOLS])

    temperature = param.Number(default=0.7, bounds=(0, 1), constant=True)

    model_kwargs = param.Dict(default={
        "default": {"model": "claude-3-haiku-20240307"},
        "reasoning": {"model": "claude-3-5-sonnet-20240620"},
    })

    _supports_model_stream = True

    @property
    def _client_kwargs(self):
        return {"temperature": self.temperature, "max_tokens": 1024}

    def get_client(self, model_key: str, response_model: BaseModel | None = None, **kwargs):
        from anthropic import AsyncAnthropic

        model_kwargs = self._get_model_kwargs(model_key)
        model = model_kwargs.pop("model")

        llm = AsyncAnthropic(api_key=self.api_key)

        if response_model:
            client = from_anthropic(llm)
            return partial(client.messages.create, model=model)
        else:
            return partial(llm.messages.create, model=model)

    @classmethod
    def _get_delta(cls, chunk):
        if hasattr(chunk, 'delta'):
            if hasattr(chunk.delta, "text"):
                return chunk.delta.text
        return ""

    def _add_system_message(self, messages, system, input_kwargs):
        input_kwargs["system"] = system
        return messages, input_kwargs

    async def invoke(
        self,
        messages: list | str,
        system: str = "",
        response_model: BaseModel | None = None,
        allow_partial: bool = False,
        model_key: str = "default",
        **input_kwargs,
    ) -> BaseModel:
        if isinstance(messages, str):
            messages = [{"role": "user", "content": messages}]

        # check that first message is user message; if not, insert empty message
        if messages[0]["role"] != "user":
            messages.insert(0, {"role": "user", "content": "--"})

        # check that role alternates between user and assistant and
        # there are no duplicates in a row; if so insert empty message
        for i in range(len(messages) - 1):
            if messages[i]["role"] == messages[i + 1]["role"]:
                role = "user" if messages[i]["role"] == "assistant" else "assistant"
                messages.insert(i + 1, {"role": role, "content": "--"})
            if messages[i]["content"] == messages[i + 1]["content"]:
                messages.insert(i + 1, {"role": "assistant", "content": "--"})

            # ensure no empty messages
            if not messages[i]["content"]:
                messages[i]["content"] = "--"

        return await super().invoke(messages, system, response_model, allow_partial, model_key, **input_kwargs)
=======
            return partial(llm_chat_non_stream_async, model=model)
>>>>>>> e84976ef
<|MERGE_RESOLUTION|>--- conflicted
+++ resolved
@@ -386,7 +386,6 @@
         if stream:
             return partial(llm.chat.stream_async, model=model)
         else:
-<<<<<<< HEAD
             return partial(llm_chat_non_stream_async, model=model)
 
 
@@ -463,7 +462,4 @@
             if not messages[i]["content"]:
                 messages[i]["content"] = "--"
 
-        return await super().invoke(messages, system, response_model, allow_partial, model_key, **input_kwargs)
-=======
-            return partial(llm_chat_non_stream_async, model=model)
->>>>>>> e84976ef
+        return await super().invoke(messages, system, response_model, allow_partial, model_key, **input_kwargs)