from __future__ import annotations

import asyncio
import os

from functools import partial
from types import SimpleNamespace
from typing import (
    TYPE_CHECKING, Any, Literal, TypedDict,
)

import instructor
import panel as pn
import param

from instructor.dsl.partial import Partial
from instructor.patch import Mode, patch
from pydantic import BaseModel

from lumen.ai.utils import log_debug

from .interceptor import Interceptor

if TYPE_CHECKING:
    MODEL_TYPE = Literal["default" | "reasoning" | "sql"]


class Message(TypedDict):
    role: Literal["system", "user", "assistant"]
    content: str
    name: str | None


BASE_MODES = [Mode.JSON_SCHEMA, Mode.JSON, Mode.FUNCTIONS, Mode.TOOLS]


class Llm(param.Parameterized):
    """
    Baseclass for LLM implementations.

    An LLM implementation wraps a local or cloud based LLM provider
    with instructor to enable support for correctly validating Pydantic
    models.
    """

    mode = param.Selector(default=Mode.JSON_SCHEMA, objects=BASE_MODES, doc="""
        The calling mode used by instructor to guide the LLM towards generating
        outputs matching the schema.""")

    interceptor = param.ClassSelector(default=None, class_=Interceptor, doc="""
        Intercepter instance to intercept LLM calls, e.g. for logging.""")

    model_kwargs = param.Dict(default={}, doc="""
        LLM model definitions indexed by type. Supported types include
        'default', 'reasoning' and 'sql'. Agents may pick which model to
        invoke for different reasons.""")

    # Whether the LLM supports streaming of any kind
    _supports_stream = True

    # Whether the LLM supports streaming of Pydantic model output
    _supports_model_stream = True

    __abstract = True

    def _get_model_kwargs(self, model_spec: MODEL_TYPE | dict) -> dict[str, Any]:
        if model_spec in self.model_kwargs:
            model_kwargs = self.model_kwargs.get(model_spec) or self.model_kwargs["default"]
        else:
            model_kwargs = self.model_kwargs["default"]
            model_kwargs["model"] = model_spec  # override the default model with user provided model
        return dict(model_kwargs)

    @property
    def _client_kwargs(self) -> dict[str, Any]:
        return {}

    def _add_system_message(
        self,
        messages: list[Message],
        system: str,
        input_kwargs: dict[str, Any]
    ) -> tuple[list[Message], dict[str, Any]]:
        if system:
            messages = [{"role": "system", "content": system}] + messages
        return messages, input_kwargs

    async def invoke(
        self,
        messages: list[Message],
        system: str = "",
        response_model: BaseModel | None = None,
        allow_partial: bool = False,
        model_spec: MODEL_TYPE | dict = "default",
        **input_kwargs,
    ) -> BaseModel:
        """
        Invokes the LLM and returns its response.

        Arguments
        ---------
        messages: list[Message]
            A list of messages to feed to the LLM.
        system: str
            A system message to provide to the LLM.
        response_model: BaseModel | None
            A Pydantic model that the LLM should materialize.
        allow_partial: bool
            Whether to allow the LLM to only partially fill
            the provided response_model.
        model: Literal['default' | 'reasoning' | 'sql']
            The model as listed in the model_kwargs parameter
            to invoke to answer the query.

        Returns
        -------
        The completed response_model.
        """
        system = system.strip().replace("\n\n", "\n")
        messages, input_kwargs = self._add_system_message(messages, system, input_kwargs)

        kwargs = dict(self._client_kwargs)
        kwargs.update(input_kwargs)

        if response_model is not None:
            if allow_partial:
                response_model = Partial[response_model]
            kwargs["response_model"] = response_model

        output = await self.run_client(model_spec, messages, **kwargs)
        if output is None or output == "":
            raise ValueError("LLM failed to return valid output.")
        return output

    @classmethod
    def _get_delta(cls, chunk) -> str:
        if chunk.choices:
            return chunk.choices[0].delta.content or ""
        return ""

    async def stream(
        self,
        messages: list[Message],
        system: str = "",
        response_model: BaseModel | None = None,
        field: str | None = None,
        model_spec: str | dict = "default",
        **kwargs,
    ):
        """
        Invokes the LLM and streams its response.

        Arguments
        ---------
        messages: list[Message]
            A list of messages to feed to the LLM.
        system: str
            A system message to provide to the LLM.
        response_model: BaseModel | None
            A Pydantic model that the LLM should materialize.
        field: str
            The field in the response_model to stream.
        model: Literal['default' | 'reasoning' | 'sql']
            The model as listed in the model_kwargs parameter
            to invoke to answer the query.

        Yields
        ------
        The string or response_model field.
        """
        if ((response_model and not self._supports_model_stream) or
            not self._supports_stream):
            yield await self.invoke(
                messages,
                system=system,
                response_model=response_model,
                model_spec=model_spec,
                **kwargs,
            )
            return

        string = ""
        chunks = await self.invoke(
            messages,
            system=system,
            response_model=response_model,
            stream=True,
            allow_partial=True,
            model_spec=model_spec,
            **kwargs,
        )
        try:
            async for chunk in chunks:
                if response_model is None:
                    delta = self._get_delta(chunk)
                    string += delta
                    yield string
                else:
                    yield getattr(chunk, field) if field is not None else chunk
        except TypeError:
            for chunk in chunks:
                if response_model is None:
                    delta = self._get_delta(chunk)
                    string += delta
                    yield string
                else:
                    yield getattr(chunk, field) if field is not None else chunk

    async def run_client(self, model_spec: MODEL_TYPE | dict, messages: list[Message], **kwargs):
        if response_model := kwargs.get("response_model"):
            log_debug(f"\033[93m{response_model.__name__}\033[0m model used", show_sep=True)
        for i, message in enumerate(messages):
            if message["role"] == "system":
                continue
            if message["role"] == "user":
                log_debug(f"\033[95m{i} (u)\033[0m. {message['content']}")
            else:
                log_debug(f"\033[95m{i} (a)\033[0m. {message['content']}")
        log_debug(f"Length is \033[94m{len(messages)} messages\033[0m including system")

        client = await self.get_client(model_spec, **kwargs)
        return await client(messages=messages, **kwargs)


class Llama(Llm):
    """
    A LLM implementation using Llama.cpp Python wrapper together
    with huggingface_hub to fetch the models.
    """

    chat_format = param.String(constant=True)

    temperature = param.Number(default=0.4, bounds=(0, None), constant=True)

    model_kwargs = param.Dict(default={
        "default": {
            "repo": "Qwen/Qwen2.5-Coder-7B-Instruct-GGUF",
            "model_file": "qwen2.5-coder-7b-instruct-q5_k_m.gguf",
            "chat_format": "qwen",
            "n_ctx": 131072,
        },
    })

    def _get_model_kwargs(self, model_spec: MODEL_TYPE | dict) -> dict[str, Any]:
        if isinstance(model_spec, dict):
            return model_spec

        if model_spec in self.model_kwargs or "/" not in model_spec:
            model_kwargs = self.model_kwargs.get(model_spec) or self.model_kwargs["default"]
        else:
            model_kwargs = self.model_kwargs["default"]
            repo, model_spec = model_spec.rsplit("/", 1)
            if ":" in model_spec:
                model_file, chat_format = model_spec.split(":")
                model_kwargs["chat_format"] = chat_format
            else:
                model_file = model_spec
            model_kwargs["repo"] = repo
            model_kwargs["model_file"] = model_file
        return dict(model_kwargs)

    @property
    def _client_kwargs(self) -> dict[str, Any]:
        return {"temperature": self.temperature}

    def _cache_model(self, model_spec: MODEL_TYPE | dict, **kwargs):
        from llama_cpp import Llama as LlamaCpp
        llm = LlamaCpp(**kwargs)

        raw_client = llm.create_chat_completion_openai_v1
        # patch works with/without response_model
        client_callable = patch(
            create=raw_client,
            mode=Mode.JSON_SCHEMA,
        )
        pn.state.cache[model_spec] = client_callable
        return client_callable

    async def get_client(self, model_spec: MODEL_TYPE | dict, response_model: BaseModel | None = None, **kwargs):
        if client_callable := pn.state.cache.get(model_spec):
            return client_callable
        from huggingface_hub import hf_hub_download

        model_kwargs = self._get_model_kwargs(model_spec)
        repo = model_kwargs["repo"]
        model_file = model_kwargs["model_file"]
        chat_format = model_kwargs["chat_format"]
        n_ctx = model_kwargs["n_ctx"]
        model_path = await asyncio.to_thread(hf_hub_download, repo, model_file)
        llm_kwargs = dict(
            model_path=model_path,
            n_gpu_layers=-1,
            n_ctx=n_ctx,
            seed=128,
            chat_format=chat_format,
            logits_all=False,
            use_mlock=True,
            verbose=False
        )
        client_callable = await asyncio.to_thread(self._cache_model, model_spec, **llm_kwargs)
        return client_callable

    async def run_client(self, model_spec: MODEL_TYPE | dict, messages: list[Message], **kwargs):
        client = await self.get_client(model_spec, **kwargs)
        return client(messages=messages, **kwargs)


class OpenAI(Llm):
    """
    An LLM implementation using the OpenAI cloud.
    """

    api_key = param.String(doc="The OpenAI API key.")

    endpoint = param.String(doc="The OpenAI API endpoint.")

    mode = param.Selector(default=Mode.TOOLS)

    temperature = param.Number(default=0.2, bounds=(0, None), constant=True)

    organization = param.String(doc="The OpenAI organization to charge.")

    model_kwargs = param.Dict(default={
        "default": {"model": "gpt-4o-mini"},
        "reasoning": {"model": "gpt-4o"},
    })

    use_logfire = param.Boolean(default=False, doc="""
        Whether to log LLM calls and responses to logfire.""")

    @property
    def _client_kwargs(self):
        return {"temperature": self.temperature}

    async def get_client(self, model_spec: MODEL_TYPE | dict, response_model: BaseModel | None = None, **kwargs):
        import openai

        model_kwargs = self._get_model_kwargs(model_spec)
        model = model_kwargs.pop("model")
        if self.endpoint:
            model_kwargs["base_url"] = self.endpoint
        if self.api_key:
            model_kwargs["api_key"] = self.api_key
        if self.organization:
            model_kwargs["organization"] = self.organization
        llm = openai.AsyncOpenAI(**model_kwargs)

        if self.interceptor:
            self.interceptor.patch_client(llm, mode="store_inputs")

        if response_model:
            llm = patch(llm)

        if self.interceptor:
            # must be called after instructor
            self.interceptor.patch_client_response(llm)

        client_callable = partial(llm.chat.completions.create, model=model)

        if self.use_logfire:
            import logfire
            logfire.configure()
            logfire.instrument_openai(llm)
        return client_callable


class AzureOpenAI(Llm):
    """
    A LLM implementation that uses the Azure OpenAI integration.
    """

    api_key = param.String(doc="The Azure API key.")

    api_version = param.String(doc="The Azure AI Studio API version.")

    endpoint = param.String(doc="The Azure AI Studio endpoint.")

    mode = param.Selector(default=Mode.TOOLS)

    temperature = param.Number(default=0.2, bounds=(0, None), constant=True)

    @property
    def _client_kwargs(self):
        return {"temperature": self.temperature}

    async def get_client(self, model_spec: MODEL_TYPE | dict, response_model: BaseModel | None = None, **kwargs):
        import openai

        model_kwargs = self._get_model_kwargs(model_spec)
        model = model_kwargs.pop("model")
        if self.api_version:
            model_kwargs["api_version"] = self.api_version
        if self.api_key:
            model_kwargs["api_key"] = self.api_key
        if self.endpoint:
            model_kwargs["azure_endpoint"] = self.endpoint
        llm = openai.AsyncAzureOpenAI(**model_kwargs)

        if self.interceptor:
            self.interceptor.patch_client(llm, mode="store_inputs")

        if response_model:
            llm = patch(llm)

        if self.interceptor:
            # must be called after instructor
            self.interceptor.patch_client_response(llm)

        client_callable = partial(llm.chat.completions.create, model=model)
        return client_callable


class MistralAI(Llm):
    """
    A LLM implementation that calls Mistral AI.
    """

    api_key = param.String(default=os.getenv("MISTRAL_API_KEY"), doc="The Mistral AI API key.")

    mode = param.Selector(default=Mode.MISTRAL_TOOLS, objects=[Mode.JSON_SCHEMA, Mode.MISTRAL_TOOLS])

    temperature = param.Number(default=0.7, bounds=(0, 1), constant=True)

    model_kwargs = param.Dict(default={
        "default": {"model": "mistral-small-latest"},
        "reasoning": {"model": "mistral-large-latest"},
    })

    _supports_model_stream = False  # instructor doesn't work with Mistral's streaming

    @property
    def _client_kwargs(self):
        return {"temperature": self.temperature}

    async def get_client(self, model_spec: str | dict, response_model: BaseModel | None = None, **kwargs):
        from mistralai import Mistral

        model_kwargs = self._get_model_kwargs(model_spec)
        model_kwargs["api_key"] = self.api_key
        model = model_kwargs.pop("model")
        llm = Mistral(**model_kwargs)

        stream = kwargs.get("stream", False)
        llm.chat.completions = SimpleNamespace(create=None)  # make it like OpenAI for simplicity
        llm.chat.completions.create = llm.chat.stream_async if stream else llm.chat.complete_async

        if self.interceptor:
            self.interceptor.patch_client(llm, mode="store_inputs")

        if response_model:
            llm = patch(llm)

        if self.interceptor:
            self.interceptor.patch_client_response(llm)

        client_callable = partial(llm.chat.completions.create, model=model)
        return client_callable

    @classmethod
    def _get_delta(cls, chunk):
        if chunk.data.choices:
            return chunk.data.choices[0].delta.content or ""
        return ""

<<<<<<< HEAD
    async def invoke(
        self,
        messages: list[Message],
        system: str = "",
        response_model: BaseModel | None = None,
        allow_partial: bool = False,
        model_spec: str | dict = "default",
        **input_kwargs,
    ) -> BaseModel:
        if isinstance(messages, str):
            messages = [{"role": "user", "content": messages}]

        if messages[0]["role"] == "assistant":
            # Mistral cannot start with assistant
            messages = messages[1:]

        if messages and messages[-1]["role"] == "assistant":
            # Nor can it end with assistant
            messages.append({"role": "user", "content": "--"})

        return await super().invoke(
            messages,
            system,
            response_model,
            allow_partial,
            model_spec,
            **input_kwargs,
        )

=======
>>>>>>> 41c02ec7

class AzureMistralAI(MistralAI):
    """
    A LLM implementation that calls Mistral AI models on Azure.
    """

    api_key = param.String(default=os.getenv("AZURE_API_KEY"), doc="The Azure API key")

    endpoint = param.String(default=os.getenv("AZURE_ENDPOINT"), doc="The Azure API endpoint to invoke.")

    model_kwargs = param.Dict(default={
        "default": {"model": "azureai"},
    })

    async def get_client(self, model_spec: str | dict, response_model: BaseModel | None = None, **kwargs):
        from mistralai_azure import MistralAzure

        async def llm_chat_non_stream_async(*args, **kwargs):
            response = await llm.chat.complete_async(*args, **kwargs)
            return response.choices[0].message.content

        model_kwargs = self._get_model_kwargs(model_spec)
        model_kwargs["api_key"] = self.api_key
        model_kwargs["azure_endpoint"] = self.endpoint
        model = model_kwargs.pop("model")
        llm = MistralAzure(**model_kwargs)

        stream = kwargs.get("stream", False)
        llm.chat.completions = SimpleNamespace(create=None)  # make it like OpenAI for simplicity
        llm.chat.completions.create = llm.chat.stream_async if stream else llm.chat.complete_async

        if self.interceptor:
            self.interceptor.patch_client(llm, mode="store_inputs")

        if response_model:
            llm = patch(llm)

        if self.interceptor:
            self.interceptor.patch_client_response(llm)

        client_callable = partial(llm.chat.completions.create, model=model)
        return client_callable


class AnthropicAI(Llm):
    """
    A LLM implementation that calls Anthropic models such as Claude.
    """

    api_key = param.String(default=os.getenv("ANTHROPIC_API_KEY"), doc="The Anthropic API key.")

    mode = param.Selector(default=Mode.ANTHROPIC_TOOLS, objects=[Mode.ANTHROPIC_JSON, Mode.ANTHROPIC_TOOLS])

    temperature = param.Number(default=0.7, bounds=(0, 1), constant=True)

    model_kwargs = param.Dict(default={
        "default": {"model": "claude-3-haiku-20240307"},
        "reasoning": {"model": "claude-3-5-sonnet-20240620"},
    })

    _supports_model_stream = True

    @property
    def _client_kwargs(self):
        return {"temperature": self.temperature, "max_tokens": 1024}

    async def get_client(self, model_spec: MODEL_TYPE | dict, response_model: BaseModel | None = None, **kwargs):
        if self.interceptor:
            raise NotImplementedError("Interceptors are not supported for AnthropicAI.")

        from anthropic import AsyncAnthropic

        model_kwargs = self._get_model_kwargs(model_spec)
        model = model_kwargs.pop("model")

        llm = AsyncAnthropic(api_key=self.api_key, **model_kwargs)

        if response_model:
            client = instructor.from_anthropic(llm)
            return partial(client.messages.create, model=model)
        else:
            return partial(llm.messages.create, model=model)

    @classmethod
    def _get_delta(cls, chunk: Any) -> str:
        if hasattr(chunk, 'delta'):
            if hasattr(chunk.delta, "text"):
                return chunk.delta.text
        return ""

    def _add_system_message(self, messages: list[Message], system: str, input_kwargs: dict[str, Any]):
        input_kwargs["system"] = system
<<<<<<< HEAD
        return messages, input_kwargs

    async def invoke(
        self,
        messages: list[Message],
        system: str = "",
        response_model: BaseModel | None = None,
        allow_partial: bool = False,
        model_spec: MODEL_TYPE | dict = "default",
        **input_kwargs,
    ) -> BaseModel:
        if isinstance(messages, str):
            messages = [{"role": "user", "content": messages}]

        # check that first message is user message; if not, insert empty message
        if messages[0]["role"] != "user":
            messages.insert(0, {"role": "user", "content": "--"})

        # check that role alternates between user and assistant and
        # there are no duplicates in a row; if so insert empty message
        for i in range(len(messages) - 1):
            if messages[i]["role"] == messages[i + 1]["role"]:
                role = "user" if messages[i]["role"] == "assistant" else "assistant"
                messages.insert(i + 1, {"role": role, "content": "--"})
            if messages[i]["content"] == messages[i + 1]["content"]:
                messages.insert(i + 1, {"role": "assistant", "content": "--"})

            # ensure no empty messages
            if not messages[i]["content"]:
                messages[i]["content"] = "--"

        if messages and messages[-1]["role"] == "assistant":
            # cannot end with assistant
            messages.append({"role": "user", "content": "--"})

        return await super().invoke(messages, system, response_model, allow_partial, model_spec, **input_kwargs)
=======
        return messages, input_kwargs
>>>>>>> 41c02ec7
<|MERGE_RESOLUTION|>--- conflicted
+++ resolved
@@ -462,38 +462,6 @@
             return chunk.data.choices[0].delta.content or ""
         return ""
 
-<<<<<<< HEAD
-    async def invoke(
-        self,
-        messages: list[Message],
-        system: str = "",
-        response_model: BaseModel | None = None,
-        allow_partial: bool = False,
-        model_spec: str | dict = "default",
-        **input_kwargs,
-    ) -> BaseModel:
-        if isinstance(messages, str):
-            messages = [{"role": "user", "content": messages}]
-
-        if messages[0]["role"] == "assistant":
-            # Mistral cannot start with assistant
-            messages = messages[1:]
-
-        if messages and messages[-1]["role"] == "assistant":
-            # Nor can it end with assistant
-            messages.append({"role": "user", "content": "--"})
-
-        return await super().invoke(
-            messages,
-            system,
-            response_model,
-            allow_partial,
-            model_spec,
-            **input_kwargs,
-        )
-
-=======
->>>>>>> 41c02ec7
 
 class AzureMistralAI(MistralAI):
     """
@@ -586,43 +554,4 @@
 
     def _add_system_message(self, messages: list[Message], system: str, input_kwargs: dict[str, Any]):
         input_kwargs["system"] = system
-<<<<<<< HEAD
-        return messages, input_kwargs
-
-    async def invoke(
-        self,
-        messages: list[Message],
-        system: str = "",
-        response_model: BaseModel | None = None,
-        allow_partial: bool = False,
-        model_spec: MODEL_TYPE | dict = "default",
-        **input_kwargs,
-    ) -> BaseModel:
-        if isinstance(messages, str):
-            messages = [{"role": "user", "content": messages}]
-
-        # check that first message is user message; if not, insert empty message
-        if messages[0]["role"] != "user":
-            messages.insert(0, {"role": "user", "content": "--"})
-
-        # check that role alternates between user and assistant and
-        # there are no duplicates in a row; if so insert empty message
-        for i in range(len(messages) - 1):
-            if messages[i]["role"] == messages[i + 1]["role"]:
-                role = "user" if messages[i]["role"] == "assistant" else "assistant"
-                messages.insert(i + 1, {"role": role, "content": "--"})
-            if messages[i]["content"] == messages[i + 1]["content"]:
-                messages.insert(i + 1, {"role": "assistant", "content": "--"})
-
-            # ensure no empty messages
-            if not messages[i]["content"]:
-                messages[i]["content"] = "--"
-
-        if messages and messages[-1]["role"] == "assistant":
-            # cannot end with assistant
-            messages.append({"role": "user", "content": "--"})
-
-        return await super().invoke(messages, system, response_model, allow_partial, model_spec, **input_kwargs)
-=======
-        return messages, input_kwargs
->>>>>>> 41c02ec7
+        return messages, input_kwargs