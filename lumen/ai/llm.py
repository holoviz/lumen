from __future__ import annotations

import asyncio
import json
import os

from functools import partial
from types import SimpleNamespace
from typing import Any, Literal, TypedDict

import instructor
import panel as pn
import param

from instructor.dsl.partial import Partial
from instructor.patch import Mode, patch
from pydantic import BaseModel

from .components import StatusBadge
from .interceptor import Interceptor
from .models import YesNo
from .utils import format_exception, log_debug, truncate_string


class Message(TypedDict):
    role: Literal["system", "user", "assistant"]
    content: str
    name: str | None

BASE_MODES = list(Mode)


class Llm(param.Parameterized):
    """
    Baseclass for LLM implementations.

    An LLM implementation wraps a local or cloud based LLM provider
    with instructor to enable support for correctly validating Pydantic
    models.
    """

    create_kwargs = param.Dict(default={}, doc="""
        Additional keyword arguments to pass to the LLM provider
        when calling chat.completions.create.""")

    mode = param.Selector(default=Mode.JSON_SCHEMA, objects=BASE_MODES, doc="""
        The calling mode used by instructor to guide the LLM towards generating
        outputs matching the schema.""")

    interceptor = param.ClassSelector(default=None, class_=Interceptor, doc="""
        Intercepter instance to intercept LLM calls, e.g. for logging.""")

    model_kwargs = param.Dict(default={}, doc="""
        LLM model definitions indexed by type. Supported types include
        'default', 'reasoning' and 'sql'. Agents may pick which model to
        invoke for different reasons.""")

    # Whether the LLM supports streaming of any kind
    _supports_stream = True

    # Whether the LLM supports streaming of Pydantic model output
    _supports_model_stream = True

    __abstract = True

    def __init__(self, **params):
        if "mode" in params:
            if isinstance(params["mode"], str):
                params["mode"] = Mode[params["mode"].upper()]
        super().__init__(**params)
<<<<<<< HEAD
        self._status = StatusBadge(name="LLM Pending", description="Waiting for LLM to initialize")
        self._raw_client = None
=======
        self._status = StatusBadge(name="LLM Pending", description="Waiting for LLM to initialize", align="center")
>>>>>>> d8038ad7
        if not self.model_kwargs.get("default"):
            raise ValueError(
                f"Please specify a 'default' model in the model_kwargs "
                f"parameter for {self.__class__.__name__}."
            )

    def _get_model_kwargs(self, model_spec: str | dict) -> dict[str, Any]:
        """
        Can specify model kwargs as a dict or as a string that is a key in the model_kwargs
        or as a string that is a model type; else the actual name of the model.
        """
        if isinstance(model_spec, dict):
            return model_spec

        model_kwargs = self.model_kwargs.get(model_spec) or self.model_kwargs["default"]
        log_debug(f"LLM Model: \033[96m{model_kwargs.get('model')!r}\033[0m")
        return dict(model_kwargs)

    @property
    def _client_kwargs(self) -> dict[str, Any]:
        return {}

    def _add_system_message(
        self,
        messages: list[Message],
        system: str,
        input_kwargs: dict[str, Any]
    ) -> tuple[list[Message], dict[str, Any]]:
        if system:
            messages = [{"role": "system", "content": system}] + messages
        return messages, input_kwargs

    @classmethod
    def warmup(cls, model_kwargs: dict | None):
        """
        Allows LLM provider to perform actions that ensure that
        the model(s) are ready to run, e.g. downloading the model
        files.
        """

    async def get_raw_client(self):
        """Get the raw client, ensuring it's initialized first"""
        if self._raw_client is None:
            await self.get_client("default")
        return self._raw_client

    async def invoke(
        self,
        messages: list[Message],
        system: str = "",
        response_model: BaseModel | None = None,
        allow_partial: bool = False,
        model_spec: str | dict = "default",
        **input_kwargs,
    ) -> BaseModel:
        """
        Invokes the LLM and returns its response.

        Arguments
        ---------
        messages: list[Message]
            A list of messages to feed to the LLM.
        system: str
            A system message to provide to the LLM.
        response_model: BaseModel | None
            A Pydantic model that the LLM should materialize.
        allow_partial: bool
            Whether to allow the LLM to only partially fill
            the provided response_model.
        model: Literal['default' | 'reasoning' | 'sql']
            The model as listed in the model_kwargs parameter
            to invoke to answer the query.

        Returns
        -------
        The completed response_model.
        """
        system = system.strip().replace("\n\n", "\n")
        messages, input_kwargs = self._add_system_message(messages, system, input_kwargs)

        kwargs = dict(self._client_kwargs)
        kwargs.update(input_kwargs)

        if response_model is not None:
            if allow_partial:
                response_model = Partial[response_model]
            kwargs["response_model"] = response_model

        output = await self.run_client(model_spec, messages, **kwargs)
        if output is None or output == "":
            raise ValueError("LLM failed to return valid output.")
        return output

    @classmethod
    def _get_delta(cls, chunk) -> str:
        if chunk.choices:
            return chunk.choices[0].delta.content or ""
        return ""

    def status(self):
        return self._status

    async def initialize(self, log_level: str):
        try:
            self._status.status = "running"
            await self.invoke(
                messages=[{'role': 'user', 'content': 'Are you there? YES | NO'}],
                model_spec="ui",
                response_model=YesNo
            )
            self._status.param.update(status="success", name='LLM Ready', description=f"Ready to use LLM from {self.__class__.__name__} (default: {self.model_kwargs['default'].get('model', 'unknown')}).")
        except Exception as e:
            self._status.param.update(
                status="failed",
                name="LLM Not Connected",
                description='❌ '+(format_exception(e, limit=3) if log_level == 'DEBUG' else "Failed to connect to LLM"),
            )
            raise e

    async def stream(
        self,
        messages: list[Message],
        system: str = "",
        response_model: BaseModel | None = None,
        field: str | None = None,
        model_spec: str | dict = "default",
        **kwargs,
    ):
        """
        Invokes the LLM and streams its response.

        Arguments
        ---------
        messages: list[Message]
            A list of messages to feed to the LLM.
        system: str
            A system message to provide to the LLM.
        response_model: BaseModel | None
            A Pydantic model that the LLM should materialize.
        field: str
            The field in the response_model to stream.
        model: Literal['default' | 'reasoning' | 'sql']
            The model as listed in the model_kwargs parameter
            to invoke to answer the query.

        Yields
        ------
        The string or response_model field.
        """
        if ((response_model and not self._supports_model_stream) or
            not self._supports_stream):
            yield await self.invoke(
                messages,
                system=system,
                response_model=response_model,
                model_spec=model_spec,
                **kwargs,
            )
            return

        string = ""
        chunks = await self.invoke(
            messages,
            system=system,
            response_model=response_model,
            stream=True,
            allow_partial=True,
            model_spec=model_spec,
            **kwargs,
        )
        try:
            async for chunk in chunks:
                if response_model is None:
                    delta = self._get_delta(chunk)
                    string += delta
                    yield string
                else:
                    yield getattr(chunk, field) if field is not None else chunk
        except TypeError:
            for chunk in chunks:
                if response_model is None:
                    delta = self._get_delta(chunk)
                    string += delta
                    yield string
                else:
                    yield getattr(chunk, field) if field is not None else chunk

    async def run_client(self, model_spec: str | dict, messages: list[Message], **kwargs):
        log_debug(f"Input messages: \033[95m{len(messages)} messages\033[0m including system")
        previous_role = None
        for i, message in enumerate(messages):
            role = message["role"]
            if role == "system":
                continue
            if role == "user":
                log_debug(f"Message \033[95m{i} (u)\033[0m: {message['content']}")
            else:
                log_debug(f"Message \033[95m{i} (a)\033[0m: {message['content']}")
            if previous_role == role:
                log_debug(
                    "\033[91mWARNING: Two consecutive messages from the same role; "
                    "some providers disallow this.\033[0m"
                )
            previous_role = role

        client = await self.get_client(model_spec, **kwargs)
        result = await client(messages=messages, **kwargs)
        if response_model := kwargs.get("response_model"):
            log_debug(f"Response model: \033[93m{response_model.__name__!r}\033[0m")
        log_debug(f"LLM Response: \033[95m{truncate_string(str(result), max_length=1000)}\033[0m\n---")
        return result


class LlamaCpp(Llm):
    """
    A LLM implementation using Llama.cpp Python wrapper together
    with huggingface_hub to fetch the models.
    """

    chat_format = param.String(constant=True)

    temperature = param.Number(default=0.4, bounds=(0, None), constant=True)

    mode = param.Selector(default=Mode.JSON_SCHEMA, objects=BASE_MODES)

    model_kwargs = param.Dict(default={
        "default": {
            "repo": "Qwen/Qwen2.5-Coder-7B-Instruct-GGUF",
            "model_file": "qwen2.5-coder-7b-instruct-q5_k_m.gguf",
            "chat_format": "qwen",
        },
    })

    def _get_model_kwargs(self, model_spec: str | dict) -> dict[str, Any]:
        if isinstance(model_spec, dict):
            return model_spec

        model_kwargs = self.model_kwargs["default"]
        if model_spec in self.model_kwargs or "/" not in model_spec:
            model_kwargs = super()._get_model_kwargs(model_kwargs)
        else:
            repo, model_spec = model_spec.rsplit("/", 1)
            if ":" in model_spec:
                model_file, chat_format = model_spec.split(":")
                model_kwargs["chat_format"] = chat_format
            else:
                model_file = model_spec
            model_kwargs["repo"] = repo
            model_kwargs["model_file"] = model_file

        if "n_ctx" not in model_kwargs:
            # 0 = from model
            model_kwargs["n_ctx"] = 0
        return dict(model_kwargs)

    @property
    def _client_kwargs(self) -> dict[str, Any]:
        return {"temperature": self.temperature}

    def _cache_model(self, model_spec: str | dict, mode: str, **kwargs):
        from llama_cpp import Llama as LlamaCpp
        llm = LlamaCpp(**kwargs)

        raw_client = llm.create_chat_completion_openai_v1
        # patch works with/without response_model
        client_callable = patch(create=raw_client, mode=mode)
        pn.state.cache[(model_spec, mode)] = client_callable
        return client_callable

    @classmethod
    def warmup(cls, model_kwargs: dict | None):
        model_kwargs = model_kwargs or cls.model_kwargs
        if 'default' not in model_kwargs:
            model_kwargs['default'] = cls.model_kwargs['default']
        huggingface_models = {
            model: llm_spec for model, llm_spec in model_kwargs.items()
            if 'repo' in llm_spec or 'repo_id' in llm_spec
        }
        if not huggingface_models:
            return

        from huggingface_hub import hf_hub_download
        print(f"{cls.__name__} provider is downloading following models:\n\n{json.dumps(huggingface_models, indent=2)}")  # noqa: T201
        for kwargs in model_kwargs.values():
            repo = kwargs.get('repo', kwargs.get('repo_id'))
            model_file = kwargs.get('model_file')
            hf_hub_download(repo, model_file)

    async def get_client(self, model_spec: str | dict, response_model: BaseModel | None = None, **kwargs):
        model_kwargs = self._get_model_kwargs(model_spec)
        mode = model_kwargs.pop("mode", self.mode)
        if client_callable := pn.state.cache.get((model_spec, mode)):
            return client_callable
        if 'repo' in model_kwargs:
            from huggingface_hub import hf_hub_download
            repo = model_kwargs.get('repo', model_kwargs.get('repo_id'))
            model_file = model_kwargs.get('model_file')
            model_path = await asyncio.to_thread(hf_hub_download, repo, model_file)
        elif 'model_path' in model_kwargs:
            model_path = model_kwargs['model_path']
        else:
            raise ValueError(
                "LlamaCpp.model_kwargs must contain either a 'repo' and 'model_file' "
                "(to fetch a model using `huggingface_hub` or a 'model_path' pointing "
                "to a model on disk."
            )
        llm_kwargs = dict(
            model_path=model_path,
            n_gpu_layers=-1,
            seed=128,
            logits_all=False,
            use_mlock=True,
            verbose=False,
        )
        llm_kwargs.update(model_kwargs)
        client_callable = await asyncio.to_thread(self._cache_model, model_spec, mode=mode, **llm_kwargs)
        return client_callable

    async def run_client(self, model_spec: str | dict, messages: list[Message], **kwargs):
        client = await self.get_client(model_spec, **kwargs)
        return client(messages=messages, **kwargs)


class OpenAI(Llm):
    """
    An LLM implementation using the OpenAI cloud.
    """

    api_key = param.String(doc="The OpenAI API key.")

    endpoint = param.String(doc="The OpenAI API endpoint.")

    mode = param.Selector(default=Mode.TOOLS)

    temperature = param.Number(default=0.25, bounds=(0, None), constant=True)

    organization = param.String(doc="The OpenAI organization to charge.")

    model_kwargs = param.Dict(default={
        "default": {"model": "gpt-4o-mini"},
        "sql": {"model": "gpt-4.1-mini"},
        "vega_lite": {"model": "gpt-4.1-mini"},
        "reasoning": {"model": "gpt-4.1-mini"},
    })

    use_logfire = param.Boolean(default=False, doc="""
        Whether to log LLM calls and responses to logfire.""")

    @property
    def _client_kwargs(self):
        return {"temperature": self.temperature}

    async def get_client(self, model_spec: str | dict, response_model: BaseModel | None = None, **kwargs):
        import openai

        model_kwargs = self._get_model_kwargs(model_spec)
        model = model_kwargs.pop("model")
        mode = model_kwargs.pop("mode", self.mode)
        if self.endpoint:
            model_kwargs["base_url"] = self.endpoint
        if self.api_key:
            model_kwargs["api_key"] = self.api_key
        if self.organization:
            model_kwargs["organization"] = self.organization

        if self._raw_client is None:
            self._raw_client = openai.AsyncOpenAI(**model_kwargs)
        llm = self._raw_client

        if self.interceptor:
            self.interceptor.patch_client(llm, mode="store_inputs")

        if response_model:
            llm = patch(llm, mode=mode)

        if self.interceptor:
            # must be called after instructor
            self.interceptor.patch_client_response(llm)

        client_callable = partial(llm.chat.completions.create, model=model, **self.create_kwargs)

        if self.use_logfire:
            import logfire
            logfire.configure()
            logfire.instrument_openai(llm)
        return client_callable


class AzureOpenAI(Llm):
    """
    A LLM implementation that uses the Azure OpenAI integration.
    """

    api_key = param.String(default=os.getenv("AZUREAI_ENDPOINT_KEY"), doc="The Azure API key.")

    api_version = param.String(default="2024-10-21", doc="The Azure AI Studio API version.")

    endpoint = param.String(default=os.getenv('AZUREAI_ENDPOINT_URL'), doc="The Azure AI Studio endpoint.")

    mode = param.Selector(default=Mode.TOOLS)

    model_kwargs = param.Dict(default={
        "default": {"model": "gpt-4o-mini"},
        "reasoning": {"model": "gpt-4o"},
    })

    temperature = param.Number(default=1, bounds=(0, None), constant=True)

    @property
    def _client_kwargs(self):
        return {"temperature": self.temperature}

    async def get_client(self, model_spec: str | dict, response_model: BaseModel | None = None, **kwargs):
        import openai

        model_kwargs = self._get_model_kwargs(model_spec)
        model = model_kwargs.pop("model")
        mode = model_kwargs.pop("mode", self.mode)
        if self.api_version:
            model_kwargs["api_version"] = self.api_version
        if self.api_key:
            model_kwargs["api_key"] = self.api_key
        if self.endpoint:
            model_kwargs["azure_endpoint"] = self.endpoint

        if self._raw_client is None:
            self._raw_client = openai.AsyncAzureOpenAI(**model_kwargs)
        llm = self._raw_client

        if self.interceptor:
            self.interceptor.patch_client(llm, mode="store_inputs")

        if response_model:
            llm = patch(llm, mode=mode)

        if self.interceptor:
            # must be called after instructor
            self.interceptor.patch_client_response(llm)

        client_callable = partial(llm.chat.completions.create, model=model, **self.create_kwargs)
        return client_callable


class MistralAI(Llm):
    """
    A LLM implementation that calls Mistral AI.
    """

    api_key = param.String(default=os.getenv("MISTRAL_API_KEY"), doc="The Mistral AI API key.")

    mode = param.Selector(default=Mode.MISTRAL_TOOLS, objects=[Mode.JSON_SCHEMA, Mode.MISTRAL_TOOLS])

    temperature = param.Number(default=0.7, bounds=(0, 1), constant=True)

    model_kwargs = param.Dict(default={
        "default": {"model": "mistral-small-latest"},
        "reasoning": {"model": "mistral-large-latest"},
    })

    _supports_model_stream = False  # instructor doesn't work with Mistral's streaming

    @property
    def _client_kwargs(self):
        return {"temperature": self.temperature}

    async def get_client(self, model_spec: str | dict, response_model: BaseModel | None = None, **kwargs):
        from mistralai import Mistral

        model_kwargs = self._get_model_kwargs(model_spec)
        model_kwargs["api_key"] = self.api_key
        model = model_kwargs.pop("model")
        mode = model_kwargs.pop("mode", self.mode)

        if self._raw_client is None:
            self._raw_client = Mistral(**model_kwargs)
        llm = self._raw_client

        stream = kwargs.get("stream", False)
        llm.chat.completions = SimpleNamespace(create=None)  # make it like OpenAI for simplicity
        llm.chat.completions.create = llm.chat.stream_async if stream else llm.chat.complete_async

        if self.interceptor:
            self.interceptor.patch_client(llm, mode="store_inputs")

        if response_model:
            llm = patch(llm, mode=mode)

        if self.interceptor:
            self.interceptor.patch_client_response(llm)

        client_callable = partial(llm.chat.completions.create, model=model, **self.create_kwargs)
        return client_callable

    @classmethod
    def _get_delta(cls, chunk):
        if chunk.data.choices:
            return chunk.data.choices[0].delta.content or ""
        return ""


class AzureMistralAI(MistralAI):
    """
    A LLM implementation that calls Mistral AI models on Azure.
    """

    api_key = param.String(default=os.getenv("AZUREAI_ENDPOINT_KEY"), doc="The Azure API key")

    endpoint = param.String(default=os.getenv('AZUREAI_ENDPOINT_URL'), doc="The Azure API endpoint to invoke.")

    model_kwargs = param.Dict(default={
        "default": {"model": "azureai"},
    })

    async def get_client(self, model_spec: str | dict, response_model: BaseModel | None = None, **kwargs):
        from mistralai_azure import MistralAzure

        async def llm_chat_non_stream_async(*args, **kwargs):
            response = await llm.chat.complete_async(*args, **kwargs)
            return response.choices[0].message.content

        model_kwargs = self._get_model_kwargs(model_spec)
        model_kwargs["api_key"] = self.api_key
        model_kwargs["azure_endpoint"] = self.endpoint
        model = model_kwargs.pop("model")
        mode = model_kwargs.pop("mode", self.mode)

        if self._raw_client is None:
            self._raw_client = MistralAzure(**model_kwargs)
        llm = self._raw_client

        stream = kwargs.get("stream", False)
        llm.chat.completions = SimpleNamespace(create=None)  # make it like OpenAI for simplicity
        llm.chat.completions.create = llm.chat.stream_async if stream else llm.chat.complete_async

        if self.interceptor:
            self.interceptor.patch_client(llm, mode="store_inputs")

        if response_model:
            llm = patch(llm, mode=mode)

        if self.interceptor:
            self.interceptor.patch_client_response(llm)

        client_callable = partial(llm.chat.completions.create, model=model, **self.create_kwargs)
        return client_callable


class AnthropicAI(Llm):
    """
    A LLM implementation that calls Anthropic models such as Claude.
    """

    api_key = param.String(default=os.getenv("ANTHROPIC_API_KEY"), doc="The Anthropic API key.")

    mode = param.Selector(default=Mode.ANTHROPIC_TOOLS, objects=[Mode.ANTHROPIC_JSON, Mode.ANTHROPIC_TOOLS])

    temperature = param.Number(default=0.7, bounds=(0, 1), constant=True)

    model_kwargs = param.Dict(default={
        "default": {"model": "claude-3-5-haiku-latest"},
        "reasoning": {"model": "claude-3-5-sonnet-latest"},
    })

    _supports_model_stream = True

    @property
    def _client_kwargs(self):
        return {"temperature": self.temperature, "max_tokens": 1024}

    async def get_client(self, model_spec: str | dict, response_model: BaseModel | None = None, **kwargs):
        if self.interceptor:
            raise NotImplementedError("Interceptors are not supported for AnthropicAI.")

        from anthropic import AsyncAnthropic

        model_kwargs = self._get_model_kwargs(model_spec)
        model = model_kwargs.pop("model")
        mode = model_kwargs.pop("mode", self.mode)

        if self._raw_client is None:
            self._raw_client = AsyncAnthropic(api_key=self.api_key, **model_kwargs)
        llm = self._raw_client

        if response_model:
            client = instructor.from_anthropic(llm, mode=mode)
            return partial(client.messages.create, model=model, **self.create_kwargs)
        else:
            return partial(llm.messages.create, model=model, **self.create_kwargs)

    @classmethod
    def _get_delta(cls, chunk: Any) -> str:
        if hasattr(chunk, 'delta'):
            if hasattr(chunk.delta, "text"):
                return chunk.delta.text
        return ""

    def _add_system_message(self, messages: list[Message], system: str, input_kwargs: dict[str, Any]):
        input_kwargs["system"] = system
        return messages, input_kwargs


class GoogleAI(Llm):
    """
    A LLM implementation that calls Google's Gemini models.
    """

    api_key = param.String(default=os.getenv("GEMINI_API_KEY"), doc="The Google API key.")

    mode = param.Selector(default=Mode.GENAI_TOOLS, objects=[Mode.GENAI_TOOLS, Mode.GENAI_STRUCTURED_OUTPUTS])

    temperature = param.Number(default=1, bounds=(0, 1), constant=True)

    model_kwargs = param.Dict(default={
        "default": {"model": "gemini-2.0-flash"},  # Cost-optimized, low latency
        "reasoning": {"model": "gemini-2.5-flash-preview-05-20"},  # Thinking model, balanced price/performance
    })

    _supports_model_stream = True

    @property
    def _client_kwargs(self):
        return {}

    @classmethod
    def _get_delta(cls, chunk: Any) -> str:
        """Extract delta content from streaming response."""
        if hasattr(chunk, 'text'):
            return chunk.text
        elif hasattr(chunk, 'content') and chunk.content:
            return chunk.content
        return ""

    async def get_client(self, model_spec: str | dict, response_model: BaseModel | None = None, **kwargs):
        from google import genai
        model_kwargs = self._get_model_kwargs(model_spec)
        model = model_kwargs.pop("model")
        mode = model_kwargs.pop("mode", self.mode)

        llm = genai.Client(api_key=self.api_key, **model_kwargs)

        if response_model:
            client = instructor.from_genai(llm, mode=mode, use_async=True)
            return partial(client.chat.completions.create, model=model, **self.create_kwargs)
        else:
            chat = llm.aio.models
            if kwargs.pop("stream"):
                return partial(chat.generate_content_stream, model=model, **self.create_kwargs)
            else:
                return partial(chat.generate_content, model=model, **self.create_kwargs)

    async def run_client(self, model_spec: str | dict, messages: list[Message], **kwargs):
        """Override to handle Gemini-specific message format conversion."""
        try:
            from google.genai.types import GenerateContentConfig
        except ImportError as exc:
            raise ImportError(
                "Please install the `google-generativeai` package to use Google AI models. "
                "You can install it with `pip install -U google-genai`."
            ) from exc

        client = await self.get_client(model_spec, **kwargs)

        if kwargs.get("response_model"):
            config = GenerateContentConfig(temperature=self.temperature)
            return await client(messages=messages, config=config, **kwargs)
        else:
            kwargs.pop("stream")
            system_instruction = next(
                message["content"] for message in messages if message["role"] == "system"
            )
            config = GenerateContentConfig(temperature=self.temperature, system_instruction=system_instruction)
            prompt = messages.pop(-1)["content"]
            return await client(contents=[prompt], **kwargs)


class AINavigator(OpenAI):
    """
    A LLM implementation that calls the [Anaconda AI Navigator](https://www.anaconda.com/products/ai-navigator) API.
    """

    endpoint = param.String(
        default="http://localhost:8080/v1", doc="""
            The API endpoint; should include the full address, including the port.""")

    mode = param.Selector(default=Mode.JSON_SCHEMA)


class MessageModel(BaseModel):
    role: Literal["system", "user", "assistant"]
    content: str
    name: str | None


class Choice(BaseModel):

    delta: MessageModel | None

    message: MessageModel | None

    finish_reason: str | None


class Response(BaseModel):

    choices: list[Choice]


class WebLLM(Llm):

    model_kwargs = param.Dict({'default': {'model_slug': 'Qwen2.5-7B-Instruct-q4f16_1-MLC'}})

    mode = param.Parameter(default=Mode.JSON_SCHEMA)

    temperature = param.Number(default=0.4, bounds=(0, None))

    def __init__(self, **params):
        from panel_web_llm import WebLLM as pnWebLLM
        self._llm = pnWebLLM()
        super().__init__(**params)

    async def _create_completion(self, messages, **kwargs):
        if kwargs.get('stream', False):
            async def generator():
                async for chunk in self._llm.create_completion(messages, **kwargs):
                    yield Response(choices=[
                        Choice(
                            delta=MessageModel(
                                content=chunk['delta']['content'],
                                role=chunk['delta']['role'],
                                name=None
                            ) if chunk['delta'] else None,
                            message=None,
                            finish_reason=chunk['finish_reason']
                        )
                    ])
        else:
            content, reason, role = "", "", ""
            async for chunk in self._llm.create_completion(messages, **kwargs):
                content = chunk['message']['content']
                role = chunk['message']['role']
                reason = chunk['finish_reason']
            msg = MessageModel(content=content, name=None, role=role)
            return Response(choices=[Choice(message=msg, delta=None, finish_reason=reason)])
        return generator()

    async def get_client(self, model_spec: str | dict, response_model: BaseModel | None = None, **kwargs):
        model_kwargs = self._get_model_kwargs(model_spec)
        mode = model_kwargs.pop("mode", self.mode)
        if not self._llm.loaded:
            self._llm.param.update(**{k: v for k, v in model_kwargs.items() if k in self._llm.param})
            self._llm.param.trigger('load_model')
        client_callable = patch(create=self._create_completion, mode=mode)
        return client_callable

    def status(self):
        return pn.Row(self._status, self._llm)

    async def initialize(self, log_level: str):
        await asyncio.sleep(2)
        progress = self._llm.param.load_status.rx().get("progress", 0)*100
        self._status.name = pn.rx('Loading LLM {:.1f}%').format(progress)
        try:
            await self.invoke(
                messages=[{'role': 'user', 'content': 'Are you there? YES | NO'}],
                model_spec="ui",
                response_model=YesNo
            )
        except Exception as e:
            self._status.param.update(
                status="failed",
                name="LLM Not Connected",
                description='❌ '+(format_exception(e, limit=3) if log_level == 'DEBUG' else "Failed to connect to LLM"),
            )
            raise e
        else:
            self._status.param.update(status="success", name='LLM Ready')


class LiteLLM(Llm):
    """
    A LLM implementation using LiteLLM that supports multiple providers
    through a unified interface.

    LiteLLM allows you to call 100+ LLMs using the same OpenAI-compatible
    input/output format, including providers like OpenAI, Anthropic, Cohere,
    Hugging Face, Azure, Vertex AI, and more.
    """

    mode = param.Selector(default=Mode.TOOLS, objects=BASE_MODES)

    temperature = param.Number(default=0.7, bounds=(0, 2), constant=True)

    model_kwargs = param.Dict(default={
        "default": {"model": "gpt-4o-mini"},
        "reasoning": {"model": "claude-3-5-sonnet-latest"},
        "sql": {"model": "gpt-4o-mini"},
    }, doc="""
        Model configurations by type. LiteLLM supports model strings like:
        - OpenAI: "gpt-4", "gpt-4o-mini"
        - Anthropic: "claude-3-5-sonnet-latest", "claude-3-haiku"
        - Google: "gemini/gemini-pro", "gemini/gemini-1.5-flash"
        - And many more with format: "provider/model" or just "model" for defaults
    """)

    litellm_params = param.Dict(default={}, doc="""
        Additional parameters to pass to litellm.acompletion().
        Examples: custom_llm_provider, api_base, api_version, etc.""")

    enable_caching = param.Boolean(default=False, doc="""
        Enable LiteLLM's built-in caching for repeated queries.""")

    fallback_models = param.List(default=[], doc="""
        List of fallback models to try if the primary model fails.
        Example: ["gpt-4o-mini", "claude-3-haiku", "gemini/gemini-1.5-flash"]""")

    router_settings = param.Dict(default={}, doc="""
        Settings for LiteLLM Router for load balancing across multiple models.
        Example: {"routing_strategy": "least-busy", "num_retries": 3}""")

    _supports_stream = True
    _supports_model_stream = True

    def __init__(self, **params):
        super().__init__(**params)
        # Configure caching if enabled
        if self.enable_caching:
            self._setup_caching()

    def _setup_caching(self):
        """Enable LiteLLM caching."""
        import litellm

        from litellm import Cache
        litellm.cache = Cache()

    @property
    def _client_kwargs(self):
        """Base kwargs for all LiteLLM calls."""
        kwargs = {
            "temperature": self.temperature,
        }
        kwargs.update(self.litellm_params)
        return kwargs

    def _get_model_string(self, model_spec: str | dict) -> str:
        """Extract the model string from model spec."""
        model_kwargs = self._get_model_kwargs(model_spec)
        return model_kwargs.get("model")

    async def get_client(self, model_spec: str | dict, response_model: BaseModel | None = None, **kwargs):
        """
        Get a client callable that's compatible with instructor.

        For LiteLLM, we create a wrapper around litellm.acompletion that
        can be patched by instructor.
        """
        import litellm

        model = self._get_model_string(model_spec)
        model_kwargs = self._get_model_kwargs(model_spec)
        model = model_kwargs.pop("model")
        mode = model_kwargs.pop("mode", self.mode)

        llm = litellm.acompletion
        if response_model:
            llm = instructor.from_litellm(llm, mode=mode)
            return partial(llm.chat.completions.create, model=model, **self.create_kwargs)
        else:
            return partial(llm, model=model, **self._client_kwargs, **model_kwargs)

    @classmethod
    def _get_delta(cls, chunk) -> str:
        """Extract delta content from streaming chunks."""
        # LiteLLM returns OpenAI-compatible responses
        if hasattr(chunk, 'choices') and chunk.choices:
            choice = chunk.choices[0]
            if hasattr(choice, 'delta') and hasattr(choice.delta, 'content'):
                return choice.delta.content or ""
        return ""<|MERGE_RESOLUTION|>--- conflicted
+++ resolved
@@ -68,12 +68,8 @@
             if isinstance(params["mode"], str):
                 params["mode"] = Mode[params["mode"].upper()]
         super().__init__(**params)
-<<<<<<< HEAD
-        self._status = StatusBadge(name="LLM Pending", description="Waiting for LLM to initialize")
+        self._status = StatusBadge(name="LLM Pending", description="Waiting for LLM to initialize", align="center")
         self._raw_client = None
-=======
-        self._status = StatusBadge(name="LLM Pending", description="Waiting for LLM to initialize", align="center")
->>>>>>> d8038ad7
         if not self.model_kwargs.get("default"):
             raise ValueError(
                 f"Please specify a 'default' model in the model_kwargs "
