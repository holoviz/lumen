import panel as pn
import param

from instructor.dsl.partial import Partial
from instructor.patch import Mode, patch
from pydantic import BaseModel

from .models import String


class Llm(param.Parameterized):

    mode = param.Selector(
        default=Mode.JSON_SCHEMA, objects=[Mode.JSON_SCHEMA, Mode.JSON]
    )

    retry = param.Integer(default=2)

    # Allows defining a dictionary of default models.
    _models = {}

    __abstract = True

    def __init__(self, model: str | None = None, **params):
        if model is not None:
            if model in self._models:
                params = dict(self._models[model], **params)
            else:
                raise ValueError(
                    f"No model named {model!r} available. Known models include "
                    f"{', '.join(self._models)}."
                )
        super().__init__(**params)
        self._client = None

    def _create_client(self, create):
        return patch(create=create, mode=self.mode)

    @property
    def _client_kwargs(self):
        return {}

    def invoke(
        self,
        messages: list | str,
        system: str = "",
        response_model: BaseModel = String,
        allow_partial: bool = True,
        **input_kwargs,
    ) -> BaseModel:
        if self._client is None:
            self._init_model()

        if isinstance(messages, str):
            messages = [{"role": "user", "content": messages}]
        if system:
            messages = [{"role": "system", "content": system}] + messages

        kwargs = dict(self._client_kwargs)
        kwargs.update(input_kwargs)
        if response_model is String:
            client = self._raw_client
        else:
            client = self._client
            if allow_partial:
                response_model = Partial[response_model]
            kwargs["response_model"] = response_model

        output = None
        for r in range(self.retry):
            try:
                output = client(messages=messages, **kwargs)
                break
            except Exception as e:
                print(f"Error encountered: {e}")
<<<<<<< HEAD
                if "response_model" in kwargs:
                    kwargs["response_model"] = Maybe(response_model)
                messages = messages + [
                    {
                        "role": "system",
                        "content": f"You just encountered the following error, make sure you don't repeat it: {e}",
                    }
                ]
=======
                if 'response_model' in kwargs:
                    kwargs['response_model'] = response_model
                messages = messages + [{"role": "system", "content": f"You just encountered the following error, make sure you don't repeat it: {e}" }]
>>>>>>> 25d62e24
        print(f"Invoked output: {output!r}")
        return output

    def stream(
        self,
        messages: list | str,
        system: str = "",
        response_model: BaseModel = String,
        field: str = "output",
        **kwargs,
    ):
        if self._client is None:
            self._init_model()

        string = ""
        for chunk in self.invoke(
            messages,
            system=system,
            response_model=response_model,
            stream=True,
            **dict(self._client_kwargs, **kwargs),
        ):
            if response_model is String:
                delta = chunk.choices[0].delta.content
                if delta:
                    string += delta
                yield string
            else:
                yield getattr(chunk, field)


class Llama(Llm):

    chat_format = param.String(constant=True)

    repo = param.String(constant=True)

    model_file = param.String(constant=True)

    temperature = param.Number(default=0.4, bounds=(0, None), constant=True)

    _models = {
        "default": {
            "repo": "TheBloke/OpenHermes-2.5-Mistral-7B-GGUF",
            "model_file": "openhermes-2.5-mistral-7b.Q4_K_M.gguf",
            "chat_format": "chatml",
        },
        "mistral": {
            "repo": "TheBloke/Mistral-7B-Instruct-v0.2-GGUF",
            "model_file": "mistral-7b-instruct-v0.2.Q5_K_M.gguf",
            "chat_format": "mistral-instruct",
        },
        "sql": {
            "repo": "TheBloke/sqlcoder2-GGUF",
            "model_file": "sqlcoder2.Q5_K_M.gguf",
            "chat_format": "chatml",
        },
    }

    @property
    def _client_kwargs(self):
        return {"temperature": self.temperature}

    def _init_model(self):
        from huggingface_hub import hf_hub_download
        from llama_cpp import Llama
<<<<<<< HEAD
        from llama_cpp.llama_speculative import LlamaPromptLookupDecoding

        draft_model = LlamaPromptLookupDecoding(num_pred_tokens=10)
        self._model = pn.state.as_cached(
            "Llama",
            partial(Llama, draft_model=draft_model),
=======
        self._model = pn.state.as_cached(
            'Llama',
            Llama,
>>>>>>> 25d62e24
            model_path=hf_hub_download(self.repo, self.model_file),
            n_gpu_layers=-1,
            n_ctx=8192,
            seed=128,
            chat_format=self.chat_format,
            logits_all=False,
<<<<<<< HEAD
            verbose=False,
=======
            use_mlock=True,
            verbose=False
>>>>>>> 25d62e24
        )
        self._raw_client = self._model.create_chat_completion_openai_v1
        self._client = self._create_client(self._raw_client)


class OpenAI(Llm):

    api_key = param.String()

    base_url = param.String()

    model_name = param.String()

    mode = param.Selector(
        default=Mode.FUNCTIONS, objects=[Mode.JSON_SCHEMA, Mode.JSON, Mode.FUNCTIONS]
    )

    temperature = param.Number(default=0.2, bounds=(0, None), constant=True)

    organization = param.String()

    _models = {
        "gpt-3.5-turbo": {"model_name": "gpt-3.5-turbo"},
        "gpt-4": {"model_name": "gpt-4"},
        "gpt-4-turbo-preview": {"model_name": "gpt-4-turbo-preview"},
    }

    @property
    def _client_kwargs(self):
        return {"model": self.model_name, "temperature": self.temperature}

    def _init_model(self):
        import openai

        model_kwargs = {}
        if self.base_url:
            model_kwargs["base_url"] = self.base_url
        if self.api_key:
            model_kwargs["api_key"] = self.api_key
        if self.organization:
            model_kwargs["organization"] = self.organization
        self._model = openai.OpenAI(**model_kwargs)
        self._raw_client = self._model.chat.completions.create
        self._client = self._create_client(self._raw_client)


class AILauncher(OpenAI):

    base_url = param.String(default="http://localhost:8080/v1")

    mode = param.Selector(default=Mode.JSON_SCHEMA)

    _models = {"default": {"model_name": "gpt-3.5-turbo"}}<|MERGE_RESOLUTION|>--- conflicted
+++ resolved
@@ -73,20 +73,9 @@
                 break
             except Exception as e:
                 print(f"Error encountered: {e}")
-<<<<<<< HEAD
-                if "response_model" in kwargs:
-                    kwargs["response_model"] = Maybe(response_model)
-                messages = messages + [
-                    {
-                        "role": "system",
-                        "content": f"You just encountered the following error, make sure you don't repeat it: {e}",
-                    }
-                ]
-=======
                 if 'response_model' in kwargs:
                     kwargs['response_model'] = response_model
                 messages = messages + [{"role": "system", "content": f"You just encountered the following error, make sure you don't repeat it: {e}" }]
->>>>>>> 25d62e24
         print(f"Invoked output: {output!r}")
         return output
 
@@ -153,30 +142,17 @@
     def _init_model(self):
         from huggingface_hub import hf_hub_download
         from llama_cpp import Llama
-<<<<<<< HEAD
-        from llama_cpp.llama_speculative import LlamaPromptLookupDecoding
-
-        draft_model = LlamaPromptLookupDecoding(num_pred_tokens=10)
-        self._model = pn.state.as_cached(
-            "Llama",
-            partial(Llama, draft_model=draft_model),
-=======
         self._model = pn.state.as_cached(
             'Llama',
             Llama,
->>>>>>> 25d62e24
             model_path=hf_hub_download(self.repo, self.model_file),
             n_gpu_layers=-1,
             n_ctx=8192,
             seed=128,
             chat_format=self.chat_format,
             logits_all=False,
-<<<<<<< HEAD
-            verbose=False,
-=======
             use_mlock=True,
             verbose=False
->>>>>>> 25d62e24
         )
         self._raw_client = self._model.create_chat_completion_openai_v1
         self._client = self._create_client(self._raw_client)
