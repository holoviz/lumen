from __future__ import annotations

import os

from functools import partial

import instructor
import panel as pn
import param

from instructor.dsl.partial import Partial
from instructor.patch import Mode, patch
from pydantic import BaseModel

from .interceptor import OpenAIInterceptor


class Llm(param.Parameterized):

    mode = param.Selector(
        default=Mode.JSON_SCHEMA, objects=[Mode.JSON_SCHEMA, Mode.JSON, Mode.FUNCTIONS]
    )

    use_logfire = param.Boolean(default=False)

    interceptor_path = param.String(default=None)

    # Allows defining a dictionary of default models.
    model_kwargs = param.Dict(default={})

    _supports_model_stream = True

    __abstract = True

    def __init__(self, **params):
        super().__init__(**params)
        self._interceptor = None

    def _get_model_kwargs(self, model_key):
        if model_key in self.model_kwargs:
            model_kwargs = self.model_kwargs.get(model_key)
        else:
            model_kwargs = self.model_kwargs["default"]
        return dict(model_kwargs)

    @property
    def _client_kwargs(self):
        return {}

    def _add_system_message(self, messages, system, input_kwargs):
        if system:
            messages = [{"role": "system", "content": system}] + messages
        return messages, input_kwargs

    async def invoke(
        self,
        messages: list | str,
        system: str = "",
        response_model: BaseModel | None = None,
        allow_partial: bool = False,
        model_key: str = "default",
        **input_kwargs,
    ) -> BaseModel:
        system = system.strip().replace("\n\n", "\n")
        if isinstance(messages, str):
            messages = [{"role": "user", "content": messages}]
        messages, input_kwargs = self._add_system_message(messages, system, input_kwargs)

        kwargs = dict(self._client_kwargs)
        kwargs.update(input_kwargs)

        if response_model is not None:
            if allow_partial:
                response_model = Partial[response_model]
            kwargs["response_model"] = response_model

        output = await self.run_client(model_key, messages, **kwargs)
        if output is None or output == "":
            raise ValueError("LLM failed to return valid output.")
        return output

    @classmethod
    def _get_delta(cls, chunk):
        if chunk.choices:
            return chunk.choices[0].delta.content or ""
        return ""

    async def stream(
        self,
        messages: list | str,
        system: str = "",
        response_model: BaseModel | None = None,
        field: str | None = None,
        model_key: str = "default",
        **kwargs,
    ):
        if response_model and not self._supports_model_stream:
            yield await self.invoke(
                messages,
                system=system,
                response_model=response_model,
                model_key=model_key,
                **kwargs,
            )
            return

        string = ""
        chunks = await self.invoke(
            messages,
            system=system,
            response_model=response_model,
            stream=True,
            allow_partial=True,
            model_key=model_key,
            **kwargs,
        )
        try:
            async for chunk in chunks:
                if response_model is None:
                    delta = self._get_delta(chunk)
                    string += delta
                    yield string
                else:
                    yield getattr(chunk, field) if field is not None else chunk
        except TypeError:
            for chunk in chunks:
                if response_model is None:
                    delta = self._get_delta(chunk)
                    string += delta
                    yield string
                else:
                    yield getattr(chunk, field) if field is not None else chunk

    async def run_client(self, model_key, messages, **kwargs):
        client = self.get_client(model_key, **kwargs)
        return await client(messages=messages, **kwargs)


class Llama(Llm):

    chat_format = param.String(constant=True)

    temperature = param.Number(default=0.4, bounds=(0, None), constant=True)

    model_kwargs = param.Dict(default={
        "default": {
            "repo": "TheBloke/Mistral-7B-Instruct-v0.2-GGUF",
            "model_file": "mistral-7b-instruct-v0.2.Q5_K_M.gguf",
            "chat_format": "mistral-instruct",
        },
        "sql": {
            "repo": "TheBloke/sqlcoder2-GGUF",
            "model_file": "sqlcoder2.Q5_K_M.gguf",
            "chat_format": "chatml",
        },
    })

    @property
    def _client_kwargs(self):
        return {"temperature": self.temperature}

    def get_client(self, model_key: str, response_model: BaseModel | None = None, **kwargs):
        if client_callable := pn.state.cache.get(model_key):
            return client_callable
        from huggingface_hub import hf_hub_download
        from llama_cpp import Llama

        model_kwargs = self._get_model_kwargs(model_key)
        repo = model_kwargs["repo"]
        model_file = model_kwargs["model_file"]
        chat_format = model_kwargs["chat_format"]
        llm = Llama(
            model_path=hf_hub_download(repo, model_file),
            n_gpu_layers=-1,
            n_ctx=8192,
            seed=128,
            chat_format=chat_format,
            logits_all=False,
            use_mlock=True,
            verbose=False
        )

        raw_client = llm.create_chat_completion_openai_v1
        # patch works with/without response_model
        client_callable = patch(
            create=raw_client,
            mode=Mode.JSON_SCHEMA,  # (2)!
        )
        pn.state.cache[model_key] = client_callable
        return client_callable

    async def run_client(self, model_key, messages, **kwargs):
        client = self.get_client(model_key, **kwargs)
        return await client(messages=messages, **kwargs)


class OpenAI(Llm):

    api_key = param.String()

    base_url = param.String()

    mode = param.Selector(default=Mode.FUNCTIONS)

    temperature = param.Number(default=0.2, bounds=(0, None), constant=True)

    organization = param.String()

    model_kwargs = param.Dict(default={
        "default": {"model": "gpt-4o-mini"},
        "reasoning": {"model": "gpt-4-turbo-preview"},
    })

    @property
    def _client_kwargs(self):
        return {"temperature": self.temperature}

    def get_client(self, model_key: str, response_model: BaseModel | None = None, **kwargs):
        import openai

        model_kwargs = self._get_model_kwargs(model_key)
        model = model_kwargs.pop("model")
        if self.base_url:
            model_kwargs["base_url"] = self.base_url
        if self.api_key:
            model_kwargs["api_key"] = self.api_key
        if self.organization:
            model_kwargs["organization"] = self.organization
        llm = openai.AsyncOpenAI(**model_kwargs)

        if self.interceptor_path:
            if self._interceptor is None:
                self._interceptor = OpenAIInterceptor(db_path=self.interceptor_path)
            self._interceptor.patch_client(llm, mode="store_inputs")

        if response_model:
<<<<<<< HEAD
            llm = patch(llm)

        if self.interceptor_path:
            # must be called after instructor
            self._interceptor.patch_client_response(llm)

        client_callable = partial(llm.chat.completions.create, model=model)
=======
            client = instructor.from_openai(llm)
            client_callable = partial(client.chat.completions.create, model=model)
        else:
            client_callable = partial(llm.chat.completions.create, model=model)
>>>>>>> cc861185

        if self.use_logfire:
            import logfire
            logfire.configure()
            logfire.instrument_openai(llm)
        return client_callable

class AzureOpenAI(Llm):

    api_key = param.String()

    api_version = param.String()

    azure_endpoint = param.String()

    mode = param.Selector(default=Mode.FUNCTIONS)

    temperature = param.Number(default=0.2, bounds=(0, None), constant=True)

    @property
    def _client_kwargs(self):
        return {"temperature": self.temperature}

    def get_client(self, model_key: str, response_model: BaseModel | None = None, **kwargs):
        import openai

        model_kwargs = self._get_model_kwargs(model_key)
        model = model_kwargs.pop("model")
        if self.api_version:
            model_kwargs["api_version"] = self.api_version
        if self.api_key:
            model_kwargs["api_key"] = self.api_key
        if self.azure_endpoint:
            model_kwargs["azure_endpoint"] = self.azure_endpoint
        llm = openai.AsyncAzureOpenAI(**model_kwargs)

        if self.interceptor_path:
            if self._interceptor is None:
                self._interceptor = OpenAIInterceptor(db_path=self.interceptor_path)
            self._interceptor.patch_client(llm, mode="store_inputs")

        if response_model:
<<<<<<< HEAD
            llm = patch(llm)

        if self.interceptor_path:
            # must be called after instructor
            self._interceptor.patch_client_response(llm)

        client_callable = partial(llm.chat.completions.create, model=model)
=======
            client = instructor.from_openai(llm)
            client_callable = partial(client.chat.completions.create, model=model)
        else:
            client_callable = partial(llm.chat.completions.create, model=model)
>>>>>>> cc861185
        return client_callable


class AILauncher(OpenAI):

    base_url = param.String(default="http://localhost:8080/v1")

    mode = param.Selector(default=Mode.JSON_SCHEMA)

    model_kwargs = param.Dict(default={
        "default": {"model": "gpt-3.5-turbo"},
        "reasoning": {"model": "gpt-4-turbo-preview"},
    })


class MistralAI(Llm):

    api_key = param.String(default=os.getenv("MISTRAL_API_KEY"))

    mode = param.Selector(default=Mode.MISTRAL_TOOLS, objects=[Mode.JSON_SCHEMA, Mode.MISTRAL_TOOLS])

    temperature = param.Number(default=0.7, bounds=(0, 1), constant=True)

    model_kwargs = param.Dict(default={
        "default": {"model": "mistral-small-latest"},
        "reasoning": {"model": "mistral-large-latest"},
    })

    _supports_model_stream = False  # instructor doesn't work with Mistral's streaming

    @property
    def _client_kwargs(self):
        return {"temperature": self.temperature}

    def get_client(self, model_key: str, response_model: BaseModel | None = None, **kwargs):
        from mistralai import Mistral

        async def llm_chat_non_stream_async(*args, **kwargs):
            response = await llm.chat.complete_async(*args, **kwargs)
            return response.choices[0].message.content

        model_kwargs = self._get_model_kwargs(model_key)
        model = model_kwargs.pop("model")

        llm = Mistral(api_key=self.api_key)
        if response_model:
            # can't use from_mistral due to new mistral API
            # https://github.com/jxnl/instructor/issues/969
            return patch(
                create=partial(llm.chat.complete_async, model=model),
                mode=self.mode,
            )

        stream = kwargs.get("stream", False)
        if stream:
            return partial(llm.chat.stream_async, model=model)
        else:
            return partial(llm_chat_non_stream_async, model=model)

    @classmethod
    def _get_delta(cls, chunk):
        if chunk.data.choices:
            return chunk.data.choices[0].delta.content or ""
        return ""

    async def invoke(
        self,
        messages: list | str,
        system: str = "",
        response_model: BaseModel | None = None,
        allow_partial: bool = False,
        model_key: str = "default",
        **input_kwargs,
    ) -> BaseModel:
        if isinstance(messages, str):
            messages = [{"role": "user", "content": messages}]

        if messages[0]["role"] == "assistant":
            # Mistral cannot start with assistant
            messages = messages[1:]

        return await super().invoke(
            messages,
            system,
            response_model,
            allow_partial,
            model_key,
            **input_kwargs,
        )



class AzureMistralAI(MistralAI):

    api_key = param.String(default=os.getenv("AZURE_API_KEY"))

    azure_endpoint = param.String(default=os.getenv("AZURE_ENDPOINT"))

    model_kwargs = param.Dict(default={
        "default": {"model": "azureai"},
    })

    def get_client(self, model_key: str, response_model: BaseModel | None = None, **kwargs):
        from mistralai_azure import MistralAzure

        async def llm_chat_non_stream_async(*args, **kwargs):
            response = await llm.chat.complete_async(*args, **kwargs)
            return response.choices[0].message.content

        model_kwargs = self._get_model_kwargs(model_key)
        model = model_kwargs.pop("model")

        llm = MistralAzure(azure_api_key=self.api_key, azure_endpoint=self.azure_endpoint)
        if response_model:
            return patch(
                create=partial(llm.chat.complete_async, model=model),
                mode=self.mode,
            )

        stream = kwargs.get("stream", False)
        if stream:
            return partial(llm.chat.stream_async, model=model)
        else:
            return partial(llm_chat_non_stream_async, model=model)


class AnthropicAI(Llm):

    api_key = param.String(default=os.getenv("ANTHROPIC_API_KEY"))

    mode = param.Selector(default=Mode.JSON_SCHEMA, objects=[Mode.JSON_SCHEMA, Mode.TOOLS])

    temperature = param.Number(default=0.7, bounds=(0, 1), constant=True)

    model_kwargs = param.Dict(default={
        "default": {"model": "claude-3-haiku-20240307"},
        "reasoning": {"model": "claude-3-5-sonnet-20240620"},
    })

    _supports_model_stream = True

    @property
    def _client_kwargs(self):
        return {"temperature": self.temperature, "max_tokens": 1024}

    def get_client(self, model_key: str, response_model: BaseModel | None = None, **kwargs):
        from anthropic import AsyncAnthropic

        model_kwargs = self._get_model_kwargs(model_key)
        model = model_kwargs.pop("model")

        llm = AsyncAnthropic(api_key=self.api_key)

        if response_model:
            client = instructor.from_anthropic(llm)
            return partial(client.messages.create, model=model)
        else:
            return partial(llm.messages.create, model=model)

    @classmethod
    def _get_delta(cls, chunk):
        if hasattr(chunk, 'delta'):
            if hasattr(chunk.delta, "text"):
                return chunk.delta.text
        return ""

    def _add_system_message(self, messages, system, input_kwargs):
        input_kwargs["system"] = system
        return messages, input_kwargs

    async def invoke(
        self,
        messages: list | str,
        system: str = "",
        response_model: BaseModel | None = None,
        allow_partial: bool = False,
        model_key: str = "default",
        **input_kwargs,
    ) -> BaseModel:
        if isinstance(messages, str):
            messages = [{"role": "user", "content": messages}]

        # check that first message is user message; if not, insert empty message
        if messages[0]["role"] != "user":
            messages.insert(0, {"role": "user", "content": "--"})

        # check that role alternates between user and assistant and
        # there are no duplicates in a row; if so insert empty message
        for i in range(len(messages) - 1):
            if messages[i]["role"] == messages[i + 1]["role"]:
                role = "user" if messages[i]["role"] == "assistant" else "assistant"
                messages.insert(i + 1, {"role": role, "content": "--"})
            if messages[i]["content"] == messages[i + 1]["content"]:
                messages.insert(i + 1, {"role": "assistant", "content": "--"})

            # ensure no empty messages
            if not messages[i]["content"]:
                messages[i]["content"] = "--"

        return await super().invoke(messages, system, response_model, allow_partial, model_key, **input_kwargs)<|MERGE_RESOLUTION|>--- conflicted
+++ resolved
@@ -234,7 +234,6 @@
             self._interceptor.patch_client(llm, mode="store_inputs")
 
         if response_model:
-<<<<<<< HEAD
             llm = patch(llm)
 
         if self.interceptor_path:
@@ -242,12 +241,6 @@
             self._interceptor.patch_client_response(llm)
 
         client_callable = partial(llm.chat.completions.create, model=model)
-=======
-            client = instructor.from_openai(llm)
-            client_callable = partial(client.chat.completions.create, model=model)
-        else:
-            client_callable = partial(llm.chat.completions.create, model=model)
->>>>>>> cc861185
 
         if self.use_logfire:
             import logfire
@@ -290,7 +283,6 @@
             self._interceptor.patch_client(llm, mode="store_inputs")
 
         if response_model:
-<<<<<<< HEAD
             llm = patch(llm)
 
         if self.interceptor_path:
@@ -298,12 +290,6 @@
             self._interceptor.patch_client_response(llm)
 
         client_callable = partial(llm.chat.completions.create, model=model)
-=======
-            client = instructor.from_openai(llm)
-            client_callable = partial(client.chat.completions.create, model=model)
-        else:
-            client_callable = partial(llm.chat.completions.create, model=model)
->>>>>>> cc861185
         return client_callable
 
 
