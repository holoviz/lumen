--- conflicted
+++ resolved
@@ -317,7 +317,6 @@
 
     return decorator
 
-<<<<<<< HEAD
 @contextmanager
 def immediate_dispatch(doc=None):
     """
@@ -338,7 +337,6 @@
     doc.callbacks.unhold()
     doc.callbacks._hold = hold
     doc.callbacks._held_events = old_events
-=======
 
 def slugify(value, allow_unicode=False) -> str:
     """
@@ -359,5 +357,4 @@
             .decode("ascii")
         )
     value = re.sub(r"[^\w\s-]", "", value.lower())
-    return re.sub(r"[-\s]+", "-", value).strip("-_")
->>>>>>> d375ffce
+    return re.sub(r"[-\s]+", "-", value).strip("-_")