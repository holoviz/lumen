import datetime as dt
import os
import tempfile

import pandas as pd
import pytest

from lumen.transforms.sql import SQLGroupBy

try:
    from lumen.sources.duckdb import DuckDBSource
    pytestmark = pytest.mark.xdist_group("duckdb")
except ImportError:
    pytestmark = pytest.mark.skip(reason="Duckdb is not installed")



@pytest.fixture
def duckdb_source():
    root = os.path.dirname(__file__)
    duckdb_source = DuckDBSource(
        initializers=[
            "INSTALL sqlite;",
            "LOAD sqlite;",
            f"SET home_directory='{root}';"
        ],
        root=root,
        sql_expr="SELECT A, B, C, D::TIMESTAMP_NS AS D FROM {table}",
        tables={
            'test_sql': f"sqlite_scan('{root + '/test.db'}', 'mixed')",
            'test_sql_with_none': f"sqlite_scan('{root + '/test.db'}', 'mixed_none')",
        }
    )
    return duckdb_source


@pytest.fixture
def duckdb_memory_source(mixed_df):
    source = DuckDBSource(uri=':memory:', ephemeral=True)
    source._connection.from_df(mixed_df).to_view('mixed')
    return source


def test_duckdb_resolve_module_type():
    assert DuckDBSource._get_type('lumen.sources.duckdb.DuckDBSource') is DuckDBSource
    assert DuckDBSource.source_type == 'duckdb'


def test_duckdb_get_tables(duckdb_source, source_tables):
    tables = duckdb_source.get_tables()
    assert not len(set(tables) - set(source_tables.keys()))
    for table in tables:
        pd.testing.assert_frame_equal(
            duckdb_source.get(table),
            source_tables[table],
        )


def test_duckdb_get_schema(duckdb_source):
    expected_sql = {
        'A': {'inclusiveMaximum': 4.0, 'inclusiveMinimum': 0.0, 'type': 'number'},
        'B': {'inclusiveMaximum': 1.0, 'inclusiveMinimum': 0.0, 'type': 'number'},
        'C': {'enum': ['foo1', 'foo2', 'foo3', 'foo4', 'foo5'], 'type': 'string'},
        'D': {
            'format': 'datetime',
            'inclusiveMaximum': '2009-01-07 00:00:00',
            'inclusiveMinimum': '2009-01-01 00:00:00',
            'type': 'string'
        },
        '__len__': 5
    }
    source = duckdb_source.get_schema('test_sql')
    source["C"]["enum"].sort()
    assert source == expected_sql
    assert list(duckdb_source._schema_cache.keys()) == ['test_sql']


def test_duckdb_get_schema_with_limit(duckdb_source):
    expected_sql = {
        'A': {'inclusiveMaximum': 0.0, 'inclusiveMinimum': 0.0, 'type': 'number'},
        'B': {'inclusiveMaximum': 0.0, 'inclusiveMinimum': 0.0, 'type': 'number'},
        'C': {'enum': ['foo1'], 'type': 'string'},
        'D': {
            'format': 'datetime',
            'inclusiveMaximum': '2009-01-01T00:00:00',
            'inclusiveMinimum': '2009-01-01T00:00:00',
            'type': 'string'
        },
        '__len__': 5
    }
    source = duckdb_source.get_schema('test_sql', limit=1)
    source["C"]["enum"].sort()
    assert source == expected_sql
    assert list(duckdb_source._schema_cache.keys()) == ['test_sql']


def test_duckdb_get_schema_with_none(duckdb_source):
    enum = ['foo1', None, 'foo3', 'foo5']
    expected_sql = {
        'A': {'inclusiveMaximum': 4.0, 'inclusiveMinimum': 0.0, 'type': 'number'},
        'B': {'inclusiveMaximum': 1.0, 'inclusiveMinimum': 0.0, 'type': 'number'},
        'C': {'enum': enum, 'type': 'string'},
        'D': {
            'format': 'datetime',
            'inclusiveMaximum': '2009-01-07 00:00:00',
            'inclusiveMinimum': '2009-01-01 00:00:00',
            'type': 'string'
        },
        '__len__': 5
    }
    source = duckdb_source.get_schema('test_sql_with_none')
    source["C"]["enum"].sort(key=enum.index)
    assert source == expected_sql
    assert list(duckdb_source._schema_cache.keys()) == ['test_sql_with_none']


def test_duckdb_get_schema_cache(duckdb_source):
    duckdb_source.get_schema('test_sql')
    assert 'test_sql' in duckdb_source._schema_cache


@pytest.mark.parametrize(
    "table_column_value_type", [
        ('test_sql', 'A', 1, 'single_value'),
        ('test_sql', 'A', (1, 3), 'range'),
        ('test_sql', 'A', [(0, 1), (3, 4)], 'range_list'),
        ('test_sql', 'C', 'foo2', 'single_value'),
        ('test_sql', 'C', ['foo1', 'foo3'], 'list'),
        ('test_sql', 'D', dt.datetime(2009, 1, 2), 'single_value'),
        ('test_sql', 'D', (dt.datetime(2009, 1, 2), dt.datetime(2009, 1, 5)), 'range'),
        ('test_sql', 'D', dt.date(2009, 1, 2), 'date'),
        ('test_sql', 'D', (dt.date(2009, 1, 2), dt.date(2009, 1, 5)), 'date_range'),
        ('test_sql_with_none', 'C', None, 'single_value'),
        ('test_sql_with_none', 'C', [None, 'foo5'], 'list'),
    ]
)
@pytest.mark.parametrize("dask", [True, False])
def test_duckdb_filter(duckdb_source, table_column_value_type, dask, expected_filtered_df):
    table, column, value, _ = table_column_value_type
    kwargs = {column: value}
    filtered = duckdb_source.get(table, __dask=dask, **kwargs)
    pd.testing.assert_frame_equal(filtered, expected_filtered_df.reset_index(drop=True))


@pytest.mark.flaky(reruns=3)
def test_duckdb_transforms(duckdb_source, source_tables):
    df_test_sql = source_tables['test_sql']
    transforms = [SQLGroupBy(by=['B'], aggregates={'SUM': 'A'})]
    transformed = duckdb_source.get('test_sql', sql_transforms=transforms)
    expected = df_test_sql.groupby('B')['A'].sum().reset_index()
    pd.testing.assert_frame_equal(transformed, expected)


@pytest.mark.flaky(reruns=3)
def test_duckdb_transforms_cache(duckdb_source, source_tables):
    df_test_sql = source_tables['test_sql']
    transforms = [SQLGroupBy(by=['B'], aggregates={'SUM': 'A'})]

    duckdb_source.get('test_sql', sql_transforms=transforms)
    cache_key = duckdb_source._get_key('test_sql', sql_transforms=transforms)
    assert cache_key in duckdb_source._cache

    expected = df_test_sql.groupby('B')['A'].sum().reset_index()
    pd.testing.assert_frame_equal(duckdb_source._cache[cache_key], expected)

    cache_key = duckdb_source._get_key('test_sql', sql_transforms=transforms)
    assert cache_key in duckdb_source._cache


def test_duckdb_clear_cache(duckdb_source):
    duckdb_source.get('test_sql')
    duckdb_source.get_schema('test_sql')
    assert len(duckdb_source._cache) == 1
    assert len(duckdb_source._schema_cache) == 1
    duckdb_source.clear_cache()
    assert len(duckdb_source._cache) == 0
    assert len(duckdb_source._schema_cache) == 0


def test_duckdb_source_ephemeral_roundtrips(duckdb_memory_source, mixed_df):
    source = DuckDBSource.from_spec(duckdb_memory_source.to_spec())
    df = source.get('mixed')
    for col in df.columns:
        assert (df[col]==mixed_df[col]).all()


def test_duckdb_source_mirrors_source(duckdb_source):
    mirrored = DuckDBSource(uri=':memory:', mirrors={'mixed': (duckdb_source, 'test_sql')})
    pd.testing.assert_frame_equal(duckdb_source.get('test_sql'), mirrored.get('mixed'))


@pytest.fixture
def sample_csv_files():
    """Create temporary CSV files for testing."""
    test_dir = tempfile.mkdtemp()

    # Sample data
    customers_data = pd.DataFrame({
        'id': [1, 2, 3],
        'name': ['Alice', 'Bob', 'Charlie'],
        'city': ['NYC', 'LA', 'Chicago']
    })

    orders_data = pd.DataFrame({
        'id': [101, 102, 103],
        'customer_id': [1, 2, 1],
        'total': [250.5, 150.75, 300.0]
    })

    # Save to CSV files
    customers_path = os.path.join(test_dir, 'customers.csv')
    orders_path = os.path.join(test_dir, 'orders.csv')
    test_path = os.path.join(test_dir, 'test.csv')
    test2_path = os.path.join(test_dir, 'test2.csv')

    customers_data.to_csv(customers_path, index=False)
    orders_data.to_csv(orders_path, index=False)
    customers_data.to_csv(test_path, index=False)  # For user's examples
    orders_data.to_csv(test2_path, index=False)   # For user's examples

    files_dict = {
        'dir': test_dir,
        'customers': customers_path,
        'orders': orders_path,
        'test': test_path,
        'test2': test2_path,
        'customers_data': customers_data,
        'orders_data': orders_data
    }

    yield files_dict

    # Cleanup
    import shutil
    shutil.rmtree(test_dir, ignore_errors=True)


def test_file_path_detection():
    """Test the _is_file_path method with various inputs."""
    source = DuckDBSource(uri=':memory:', tables={})

    # Should detect as file paths
    assert source._is_file_path('customers.csv') == True
    assert source._is_file_path('data/orders.parquet') == True
    assert source._is_file_path('products.json') == True
    assert source._is_file_path('/absolute/path/data.csv') == True

    # Should detect as SQL
    assert source._is_file_path('SELECT * FROM customers') == False
    assert source._is_file_path('SELECT * FROM READ_CSV(\'data.csv\')') == False
    assert source._is_file_path('WITH cte AS (SELECT * FROM orders) SELECT * FROM cte') == False
    assert source._is_file_path('INSERT INTO customers VALUES (1, \'John\')') == False

    # Edge cases - these could go either way depending on SQLGlot parsing
    # Just ensure they don't crash
    try:
        source._is_file_path('customers')
        source._is_file_path('data')
        source._is_file_path('')
    except Exception as e:
        pytest.fail(f"_is_file_path should handle edge cases gracefully: {e}")


def test_automatic_csv_view_creation(sample_csv_files):
    """Test automatic view creation from CSV file paths."""
    files = sample_csv_files

    # Change to test directory so relative paths work
    original_cwd = os.getcwd()
    try:
        os.chdir(files['dir'])

        # Test automatic file detection - your simplified syntax
        source = DuckDBSource(
            uri=':memory:',
            tables={
                'customers': 'customers.csv',  # File path -> automatic view
                'orders': 'orders.csv'         # File path -> automatic view
            }
        )

        # Check tables are available
        tables = source.get_tables()
        assert 'customers' in tables
        assert 'orders' in tables

        # Test querying the views
        customers_result = source.execute("SELECT * FROM customers")
        orders_result = source.execute("SELECT * FROM orders")

        # Verify data matches
        pd.testing.assert_frame_equal(
            customers_result.sort_values('id').reset_index(drop=True),
            files['customers_data'].sort_values('id').reset_index(drop=True)
        )
        pd.testing.assert_frame_equal(
            orders_result.sort_values('id').reset_index(drop=True),
            files['orders_data'].sort_values('id').reset_index(drop=True)
        )

    finally:
        os.chdir(original_cwd)


def test_create_sql_expr_source_preserves_original_sql(sample_csv_files):
    """Test that create_sql_expr_source preserves original SQL expressions, not generic SELECT * FROM."""
    files = sample_csv_files
    original_cwd = os.getcwd()
    
    try:
        os.chdir(files['dir'])
        
        # Create initial source with CSV files
        source = DuckDBSource(
            uri=':memory:',
            tables={
                'customers': 'customers.csv',
                'orders': 'orders.csv'
            }
        )
        
        # Create a new source with SQL expressions
        new_tables = {
            'filtered_customers': 'SELECT * FROM customers WHERE id > 1',
            'order_summary': 'SELECT customer_id, COUNT(*) as order_count, SUM(total) as total_amount FROM orders GROUP BY customer_id'
        }
        
        new_source = source.create_sql_expr_source(new_tables)
        
        # Check that the new source has the tables
        tables = new_source.get_tables()
        assert 'filtered_customers' in tables
        assert 'order_summary' in tables
        
        # Most importantly: check that the stored SQL expressions are the original ones,
        # not generic "SELECT * FROM table_name"
        assert new_source.tables['filtered_customers'] == 'SELECT * FROM customers WHERE id > 1'
        assert new_source.tables['order_summary'] == 'SELECT customer_id, COUNT(*) as order_count, SUM(total) as total_amount FROM orders GROUP BY customer_id'
        
        # Verify the SQL expressions actually work
        filtered_result = new_source.get('filtered_customers')
        assert len(filtered_result) == 2  # Only customers with id > 1 (Bob and Charlie)
        assert all(filtered_result['id'] > 1)
        
        summary_result = new_source.get('order_summary')
        assert len(summary_result) == 2  # 2 unique customer_ids
        assert 'order_count' in summary_result.columns
        assert 'total_amount' in summary_result.columns
        
    finally:
        os.chdir(original_cwd)


def test_user_examples(sample_csv_files):
    """Test the exact examples from the user's code."""
    files = sample_csv_files
    original_cwd = os.getcwd()

    try:
        os.chdir(files['dir'])

        # Example 1: Traditional approach (still works)
        source1 = DuckDBSource(
            uri=':memory:',
            tables={
                "test": "SELECT * FROM READ_CSV('test.csv')",
                "test2": "SELECT * FROM READ_CSV('test2.csv')",
                "test 3": "SELECT * FROM READ_CSV('test.csv')",  # Space in name
            }
        )

        # Example 2: New simplified approach
        source2 = DuckDBSource(
            uri=':memory:',
            tables={
                "test": "test.csv",    # File path detected -> creates view
                "test2": "test2.csv",  # File path detected -> creates view
                "test_3": "test.csv",  # Space in name -> creates view
            }
        )

        # All should work and produce same results
        result1_test = source1.execute("SELECT * FROM test")
        result1_test2 = source1.execute("SELECT * FROM test2")
        result1_test3 = source1.execute("SELECT * FROM 'test_3'")  # Space in name

        result2_test = source2.execute("SELECT * FROM test")
        result2_test2 = source2.execute("SELECT * FROM test2")
        result2_test3 = source2.execute("SELECT * FROM 'test_3'")

        # Compare results (should be identical)
        pd.testing.assert_frame_equal(
            result1_test.sort_values('id').reset_index(drop=True),
            result2_test.sort_values('id').reset_index(drop=True)
        )
        pd.testing.assert_frame_equal(
            result1_test2.sort_values('id').reset_index(drop=True),
            result2_test2.sort_values('id').reset_index(drop=True)
        )
        pd.testing.assert_frame_equal(
            result1_test3.sort_values('id').reset_index(drop=True),
            result2_test3.sort_values('id').reset_index(drop=True)
        )
    finally:
        os.chdir(original_cwd)


def test_mixed_file_paths_and_sql(sample_csv_files):
    """Test mixing file paths with SQL expressions."""
    files = sample_csv_files
    original_cwd = os.getcwd()

    try:
        os.chdir(files['dir'])

        source = DuckDBSource(
            uri=':memory:',
            tables={
                # File paths - should create views
                'customers': 'customers.csv',
                'orders': 'orders.csv',

                # SQL expressions - should be processed normally
                'high_value_orders': 'SELECT * FROM orders WHERE total > 200',
                'customer_count': 'SELECT COUNT(*) as count FROM customers',

                # Complex SQL
                'customer_orders': '''
                    SELECT c.name, COUNT(o.id) as order_count
                    FROM customers c
                    LEFT JOIN orders o ON c.id = o.customer_id
                    GROUP BY c.name
                '''
            }
        )

        # Test all table types work
        tables = source.get_tables()
        expected_tables = {'customers', 'orders', 'high_value_orders', 'customer_count', 'customer_orders'}
        assert set(tables) == expected_tables

        # Test file-based views
        customers = source.execute("SELECT * FROM customers")
        assert len(customers) == 3

        # Test SQL-based tables
        high_value = source.execute("SELECT * FROM high_value_orders")
        assert len(high_value) == 2  # Orders with total > 200

        count_result = source.execute("SELECT * FROM customer_count")
        assert count_result.iloc[0, 0] == 3  # 3 customers

        # Test complex join
        customer_orders = source.execute("SELECT * FROM customer_orders ORDER BY name")
        assert len(customer_orders) == 3  # 3 customers

    finally:
        os.chdir(original_cwd)


def test_fallback_behavior_missing_files():
    """Test fallback behavior when files don't exist."""
    source = DuckDBSource(
        uri=':memory:',
        tables={
            'missing_file': 'nonexistent.csv',  # Should fallback to SQL expression
            'valid_sql': 'SELECT 1 as test_col'  # Should work normally
        }
    )

    # Valid SQL should work
    result = source.execute("SELECT * FROM valid_sql")
    assert result.iloc[0, 0] == 1

    # Missing file handling depends on implementation details
    # At minimum, it shouldn't crash the entire source creation
    tables = source.get_tables()
    assert 'valid_sql' in tables


def test_different_file_extensions():
    """Test detection of different file extensions."""
    source = DuckDBSource(uri=':memory:', tables={})

    # Test various extensions are detected as file paths
    file_extensions = [
        'data.csv',
        'data.parquet',
        'data.json',
        'data.jsonl',
        'data.ndjson'
    ]

    for file_path in file_extensions:
        assert source._is_file_path(file_path) == True, f"{file_path} should be detected as file path"


def test_table_key_naming():
    """Test that dict keys become table names correctly."""
    # Test with sample data since we can't rely on external files
    df = pd.DataFrame({'col1': [1, 2, 3], 'col2': ['a', 'b', 'c']})

    source = DuckDBSource.from_df({'my_custom_table_name': df})

    tables = source.get_tables()
    assert 'my_custom_table_name' in tables

    result = source.execute("SELECT * FROM my_custom_table_name")
    pd.testing.assert_frame_equal(result, df)


def test_absolute_vs_relative_paths(sample_csv_files):
    """Test handling of absolute vs relative file paths."""
    files = sample_csv_files
    original_cwd = os.getcwd()

    try:
        os.chdir(files['dir'])

        source = DuckDBSource(
            uri=':memory:',
            tables={
                'relative_path': 'customers.csv',              # Relative path
                'absolute_path': files['customers'],           # Absolute path
            }
        )

        # Both should work and give same results
        result_relative = source.execute("SELECT * FROM relative_path")
        result_absolute = source.execute("SELECT * FROM absolute_path")

        pd.testing.assert_frame_equal(
            result_relative.sort_values('id').reset_index(drop=True),
            result_absolute.sort_values('id').reset_index(drop=True)
        )

    finally:
        os.chdir(original_cwd)

<<<<<<< HEAD


=======
>>>>>>> a91710db
def test_mirrors_not_in_tables_from_spec():
    """Test that mirrors are not included in the tables from_spec."""
    spec = DuckDBSource(tables={"obs": "SELECT * FROM obs"}).to_spec()
    source = DuckDBSource.from_spec(spec)
    assert "mirrors" not in source.tables
    assert source.mirrors == {}<|MERGE_RESOLUTION|>--- conflicted
+++ resolved
@@ -537,11 +537,7 @@
     finally:
         os.chdir(original_cwd)
 
-<<<<<<< HEAD
-
-
-=======
->>>>>>> a91710db
+
 def test_mirrors_not_in_tables_from_spec():
     """Test that mirrors are not included in the tables from_spec."""
     spec = DuckDBSource(tables={"obs": "SELECT * FROM obs"}).to_spec()
