--- conflicted
+++ resolved
@@ -560,12 +560,9 @@
                 power_plants;
         """
         result = SQLRemoveSourceSeparator.apply_to(sql_in, read="duckdb")
-<<<<<<< HEAD
         assert " ⦙ " not in result
         assert "READ_CSV('plant_specific_buffers.csv')" in result
         assert "READ_CSV('data_centers.csv')" in result
-=======
-        assert "__@__" not in result
 
     def test_string_literals_preserved(self):
         """Test that string literals with quotes are preserved during source separator removal."""
@@ -594,5 +591,4 @@
         assert result == expected
         # Verify string literals are preserved
         assert "'United States of America'" in result
-        assert "'Michael PHELPS'" in result
->>>>>>> c46b5ef2
+        assert "'Michael PHELPS'" in result