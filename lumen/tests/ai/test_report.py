--- conflicted
+++ resolved
@@ -92,16 +92,11 @@
 
     assert action.views == outs
     assert len(outs) == 2
-<<<<<<< HEAD
-    out = outs[1]
-    assert isinstance(out, Markdown)
-=======
     out1, out2 = outs
     assert isinstance(out1, Typography)
     assert out1.object == "### A1"
     assert isinstance(out1, Markdown)
     assert out2.object == "**Hello**"
->>>>>>> c0be745c
 
     assert len(action._view) == 1
     assert action._view[0] is out2
@@ -150,10 +145,6 @@
     assert isinstance(v1, Column)
     assert len(v1.objects) == 1
     assert v1.objects[0].object == "A done"
-<<<<<<< HEAD
-
-=======
->>>>>>> c0be745c
     assert isinstance(v2, Column)
     assert len(v2.objects) == 1
     assert v2.objects[0].object == "B done"
