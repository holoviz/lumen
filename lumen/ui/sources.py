import os
import pathlib

import panel as pn
import param
import requests
import yaml

from panel.reactive import ReactiveHTML

from lumen.sources import Source
<<<<<<< HEAD
from lumen.state import state as lm_state
=======
from lumen.util import catch_and_notify
>>>>>>> 974561a4

from .base import WizardItem
from .fast import FastComponent
from .gallery import Gallery, GalleryItem
from .state import state

ASSETS_DIR = pathlib.Path(__file__).parent / 'assets'


class SourceEditor(FastComponent):

    cache_dir = param.String(label="Cache directory (optional)", precedence=1, doc="""
        Enter a relative cache directory.""")

    form = param.Parameter()

    preview = param.Parameter()

    source_type = param.String(default="")

    shared = param.Boolean(default=False, precedence=1, doc="""
        Whether the Source can be shared.""")

    sizing_mode = param.String(default='stretch_width')

    source = param.Parameter(precedence=-1)

    spec = param.Dict(precedence=-1)

    resize = param.Integer(default=0)

    margin = param.Integer(default=10)

    _preview_display = param.String(default='none')

    _scripts = {
        'resize': ['window.dispatchEvent(new Event("resize"))']
    }

    _template = """
    <span style="font-size: 2em"><b>{{ name }} - {{ source_type }}</b></span>
    <div id="preview-area" style="display: ${_preview_display}; margin-top: 4.5em;">
      <form id="form" role="form" style="flex: 30%; max-width: 250px; line-height: 2em; margin-top">${form}</form>
      <div id="preview" style="flex: auto; margin-left: 1em; overflow-y: auto;">${preview}</div>
    </div>
    """

    _default_thumbnail = ASSETS_DIR / 'source.png'

    def __new__(cls, **params):
        if cls is not SourceEditor:
            return super().__new__(cls)
        editors = param.concrete_descendents(cls)
        source_type = params.get('spec', {}).get('type')
        for editor in editors.values():
            if editor.source_type == source_type:
                return super().__new__(editor)
        return super().__new__(cls)

    def __init__(self, **params):
        spec = params.pop('spec', {})
        params.update(**{
            k: v for k, v in spec.items() if k in self.param and k not in params
        })
        self._thumbnail = params.pop('thumbnail', None)
        super().__init__(spec=spec, **params)
        self.form = pn.Column(sizing_mode='stretch_width')
        theme = 'midnight' if getattr(pn.config, 'theme', 'default') == 'dark' else 'simple'
        self.preview = pn.widgets.Tabulator(
            sizing_mode='stretch_width', pagination='remote', page_size=12,
            theme=theme, height=400
        )
        self._select_table = pn.widgets.Select(
            name='Select table', margin=0, sizing_mode='stretch_width'
        )
        self._load_table = pn.widgets.Button(
            name='Load table', sizing_mode='stretch_width', margin=(15, 0)
        )
        def load_table(event):
            self.preview.value = self._source.get(self._select_table.value)
        self._load_table.on_click(load_table)
        self.form[:] = [self._select_table, self._load_table]

    @property
    def thumbnail(self):
        if self._thumbnail:
            return self._thumbnail
        return self._default_thumbnail

    def _update_spec(self, *events):
        for event in events:
            self.spec[event.name] = event.new

    def _preview(self, event):
        self._preview_display = 'flex' if self._preview_display == 'none' else 'none'
        self._source = Source.from_spec(self.spec)
        self._select_table.options = self._source.get_tables()
        self.resize += 1

    def _save(self):
        pass


class SourceGalleryItem(GalleryItem):

    editor = param.ClassSelector(class_=SourceEditor, precedence=-1)

    thumbnail = param.Filename()

    def __init__(self, **params):
        if 'description' not in params:
            params['description'] = ''
        super().__init__(**params)
        self.view = pn.pane.PNG(self.thumbnail, height=200, max_width=300, align='center')
        self._modal_content = [self.editor]

    @param.depends('selected', watch=True)
    def _add_spec(self):
        sources = state.spec['sources']
        if self.selected:
            spec = self.spec.copy()
            spec.pop('metadata', None)
            source = Source.from_spec(dict(spec, name=self.name))
            lm_state.sources[self.name] = source
            sources[self.name] = spec
        elif self.name in sources:
            del sources[self.name]
            del lm_state.sources[self.name]


class SourceGallery(WizardItem, Gallery):
    """
    Select the data sources to add to your dashboard specification.
    """

    path = param.Foldername()

    sources = param.Dict(default={}, doc="The list of sources added to the dashboard.", precedence=-1)

    _template = """
    <span style="font-size: 1.5em">Sources</span>
    <fast-divider></fast-divider>
    <span style="font-size: 1.2em; font-weight: bold;">{{ __doc__ }}</p>
    <div id="items" style="margin: 1em 0; display: flex; flex-wrap: wrap; gap: 1em;">
    {% for item in items.values() %}
      <fast-card id="source-container" style="width: 350px; height: 400px;">
        ${item}
      </fast-card>
    {% endfor %}
      <fast-card id="sources-container-new" style="height: 400px; width: 350px; padding: 1em;">
        <div style="display: grid;">
          <span style="font-size: 1.25em; font-weight: bold;">Add new source</span>
          <i id="add-button" onclick="${_open_modal}" class="fa fa-plus" style="font-size: 14em; margin: 0.2em auto;" aria-hidden="true"></i>
        </div>
      </fast-card>
    </div>
    """

    _gallery_item = SourceGalleryItem

    _editor_type = SourceEditor

    def __init__(self, **params):
        super().__init__(**params)
        for name, item in self.items.items():
            self.sources[name] = item.editor
        self._editor = SourcesEditor(spec={}, margin=10)
        self._save_button = pn.widgets.Button(name='Save sources')
        self._save_button.on_click(self._save_sources)
        self._modal_content = [self._editor, self._save_button]

    @param.depends('spec', watch=True)
    def _update_params(self):
        for name, source in self.spec.items():
            self.sources[name] = editor = SourceEditor(name=name, spec=source)
            self.items[name] = SourceGalleryItem(
                name=name, spec=source, selected=True, editor=editor,
                thumbnail=editor.thumbnail
            )
        self.param.trigger('sources')
        self.param.trigger('items')

    def _add_source(self, event):
        state.modal[:] = self._modal_content
        state.template.open_modal()

    def _save_sources(self, event):
        for name, source in self._editor.sources.items():
            path = pathlib.Path(self.path) / f'{name}.yaml'
            with open(path, 'w', encoding='utf-8') as f:
                f.write(yaml.dump(source.spec))
            self.spec[name] = source.spec
            item = SourceGalleryItem(
                name=name, spec=source.spec, margin=0, selected=True,
                editor=source, thumbnail=source.thumbnail
            )
            lm_state.sources[name] = Source.from_spec(dict(source.spec, name=name))
            self.items[name] = item
            self.sources[name] = source
        self.param.trigger('items')
        self.param.trigger('sources')
        self._editor.sources = {}
        state.template.close_modal()



class IntakeSourceEditor(SourceEditor):
    """
    Declare the Intake catalog either by entering the URI of the catalog file, uploading a file or manually entering the catalog file.
    """

    uri = param.String(precedence=1)

    source_type = param.String(default='intake', readonly=True)

    editor = param.Parameter(precedence=-1)

    upload = param.Parameter(precedence=-1)

    _template = """
    <span style="font-size: 1.5em">{{ name }} - Intake Source</span>
    <p>{{ __doc__ }}</p>
    <fast-divider></fast-divider>
    <form>
      <div style="display: flex; flex-wrap: wrap;">
        <div style="flex: 25%; min-width: 200px; margin-right: 1em;">
          <div style="display: grid;">
            <label for="URI"><b>URI</b></label>
            <fast-text-field id="uri" placeholder="Enter a URI" value="${uri}">
            </fast-text-field>
          </div>
          <div id="upload" style="display: grid; margin-top: 1em;">${upload}</div>
        </div>
        <div style="flex: 70%; min-width: 600px; display: block">
          <label for="catalog"><b>Catalog</b></label>
          <div id="catalog">${editor}</div>
        </div>
      </div>
      <div style="display: flex; margin-top: 1em;">
        <div style="display: grid; margin-right: 1em;">
          <label for="cache_dir"><b>{{ param.cache_dir.label }}</b></label>
          <fast-text-field id="cache_dir" placeholder="{{ param.cache_dir.doc }}" value="${cache_dir}" style="min-width: 300px;">
          </fast-text-field>
        </div>
        <div style="display: grid;">
          <label for="shared"><b>{{ param.shared.label }}</b></label>
          <fast-checkbox id="shared" value="${shared}"></fast-checkbox>
        </div>
      </div>
    </form>
    <fast-button id="preview-button" onclick="${_preview}" style="position: absolute; right: 5px; margin-top: 1.5em; z-index: 100;">
      Preview
    </fast-button>
    <fast-divider></fast-divider>
    <div id="preview-area" style="display: ${_preview_display}; margin-top: 4.5em;">
      <form id="form" role="form" style="flex: 30%; max-width: 250px; line-height: 2em;">${form}</form>
      <div id="preview" style="flex: auto; margin-left: 1em; overflow-y: auto;">${preview}</div>
    </div>
    """

    _dom_events = {'cache_dir': ['keyup'], 'uri': ['keyup']}

    _default_thumbnail = pathlib.Path(__file__).parent / 'assets' / 'intake.png'

    def __init__(self, **params):
        import lumen.sources.intake  # noqa
        params.pop('source_type', None)
        self.editor = pn.widgets.Ace(language='yaml', theme='dracula', margin=0, sizing_mode='stretch_width')
        self.upload = pn.widgets.FileInput(sizing_mode='stretch_width', margin=0)
        super().__init__(**params)

    @param.depends('upload.value', watch=True)
    def _upload_catalog(self):
        self.editor.value = self.upload.value.decode('utf-8')

    @param.depends('editor.value', watch=True)
    def _update_catalog(self):
        self.spec['catalog'] = yaml.safe_load(self.editor.value)

    @catch_and_notify
    @param.depends('uri', watch=True)
    def _load_file(self):
        uri = os.path.expanduser(self.uri)
        if os.path.isfile(uri):
            with open(uri) as f:
                self.editor.value = f.read()
        else:
            self.editor.value = requests.get(self.uri).content


class IntakeDremioSourceEditor(SourceEditor):
    """
    Provide a Dremio URI.
    """

    cert = param.String(default=None)

    load_schema = param.Boolean(default=False)

    tls = param.Boolean(doc="Enable TLS")

    uri = param.String(doc="Enter a URI")

    username = param.String(doc="Enter a username")

    password = param.String(doc="Enter a password")

    source_type = param.String(default='intake_dremio', readonly=True)

    _template = """
    <span style="font-size: 1.5em">{{ name }} - Intake Dremio Source</span>
    <p>{{ __doc__ }}</p>
    <fast-divider></fast-divider>
    <form>
      <div style="display: flex; flex-wrap: wrap;">
        <div style="flex: 25%; min-width: 200px; margin-right: 1em;">
          <div style="display: grid;">
            <label for="URI"><b>URI</b></label>
            <fast-text-field id="uri" placeholder="Enter a URI" value="${uri}">
            </fast-text-field>
          </div>
          <div style="display: grid;">
            <label for="username"><b>Username</b></label>
            <fast-text-field id="username" placeholder="Enter your username" value="${username}">
            </fast-text-field>
          </div>
          <div style="display: grid;">
            <label for="password"><b>Password</b></label>
            <fast-text-field id="password" type="password" placeholder="Enter password" value="${password}">
            </fast-text-field>
          </div>
          <fast-checkbox id="load_schema" checked="${load_schema}">Load schema</fast-checkbox>
          <fast-checkbox id="tls" checked="${tls}">Enable TLS</fast-checkbox>
          <div style="display: grid;">
            <label for="cert"><b>Certificate</b></label>
            <fast-text-field id="cert" disabled=${tls} placeholder="Enter path to a certificate" value="${cert}">
            </fast-text-field>
          </div>
        </div>
      </div>
      <div style="display: flex; margin-top: 1em;">
        <div style="display: grid; margin-right: 1em;">
          <label for="cache_dir"><b>{{ param.cache_dir.label }}</b></label>
          <fast-text-field id="cache_dir" placeholder="{{ param.cache_dir.doc }}" value="${cache_dir}" style="min-width: 300px;">
          </fast-text-field>
        </div>
        <div style="display: grid;">
          <label for="shared"><b>{{ param.shared.label }}</b></label>
          <fast-checkbox id="shared" value="${shared}"></fast-checkbox>
        </div>
      </div>
    </form>
    <fast-button id="preview-button" onclick="${_preview}" style="position: absolute; right: 5px; margin-top: 1.5em; z-index: 100;">
      Preview
    </fast-button>
    <fast-divider></fast-divider>
    <div id="preview-area" style="display: ${_preview_display}; margin-top: 4.5em;">
      <form id="form" role="form" style="flex: 30%; max-width: 250px; line-height: 2em;">${form}</form>
      <div id="preview" style="flex: auto; margin-left: 1em; overflow-y: auto;">${preview}</div>
    </div>
    """

    _dom_events = {'uri': ['keyup'], 'username': ['keyup'], 'password': ['keyup']}

    _default_thumbnail = pathlib.Path(__file__).parent / 'assets' / 'intake.png'

    def __init__(self, **params):
        import lumen.sources.intake  # noqa
        super().__init__(**params)

    @param.depends('cert', 'load_schema', 'tls', 'uri', 'password', 'username', watch=True)
    def _update_spec(self):
        for p in ('cert', 'load_schema', 'tls', 'uri', 'password', 'username'):
            self.spec[p] = getattr(self, p)



class FileSourceTable(ReactiveHTML):

    uri = param.String(doc="Enter a URI")

    margin = param.Integer(default=0)

    remove = param.Boolean(default=False, precedence=-1)

    sizing_mode = param.String(default='stretch_width')

    _template = """
    <form style="display: flex; flex-wrap: wrap; margin-top: 0.5em;">
      <div style="flex: 25%; min-width: 150px; display: grid; margin-right: 1em;">
        <label for="name"><b>Table Name</b></label>
        <fast-text-field id="name" placeholder="Enter a name" value="${name}"></fast-text-field>
      </div>
      <div style="flex: 60%; min-width: 300px; display: grid; margin-right: 1em;">
        <label for="uri"><b>URI</b></label>
        <fast-text-field id="uri" placeholder="{{ param.uri.doc }}" value="${uri}"></fast-text-field>
      </div>
      <fast-button style="width: 20px; margin-top: auto;" id="remove-source" onclick="${_remove}" appearance="accent">
        <b>－</b>
      </fast-button>
    </form>
    """

    _dom_events = {'uri': ['keyup'], 'name': ['keyup']}

    def _remove(self, event):
        self.remove = True


class FileSourceEditor(SourceEditor):
    """
    Declare a list of tables by providing a name and a URI to a local or remote file for each.
    """

    source_type = param.String(default='file', readonly=True)

    table_editors = param.List()

    kwargs = param.Dict(default={})

    _template = """
    <span style="font-size: 1.5em">{{ name }} - File Source</span>
    <p>{{ __doc__ }}</p>
    <fast-divider></fast-divider>
    <div id="tables">
      <fast-button id="add-table" onclick="${_add_table}" appearance="outline" style="float: right">
        <b>+</b>
      </fast-button>
      <span style="font-size: 1.2em; margin: 1em 0;"><b>Tables</b></span>
      ${table_editors}
    </div>
    <div style="display: flex; margin-top: 1em;">
      <div style="display: grid; margin-right: 1em;">
        <label for="cache_dir"><b>{{ param.cache_dir.label }}</b></label>
        <fast-text-field id="cache_dir" placeholder="{{ param.cache_dir.doc }}" value="${cache_dir}" style="min-width: 300px;">
        </fast-text-field>
      </div>
      <div style="display: grid;">
        <label for="shared"><b>{{ param.shared.label }}</b></label>
        <fast-checkbox id="shared" value="${shared}"></fast-checkbox>
      </div>
    </div>
    <fast-button id="preview-button" onclick="${_preview}" style="position: absolute; right: 5px; margin-top: 1.5em; z-index: 100;">
      Preview
    </fast-button>
    <fast-divider></fast-divider>
    <div id="preview-area" style="display: ${_preview_display}; margin-top: 4.5em;">
      <form id="form" role="form" style="flex: 30%; max-width: 300px; line-height: 2em;">${form}</form>
      <div id="preview" style="flex: auto; margin-left: 2em; overflow-y: auto;">${preview}</div>
    </div>
    """

    _dom_events = {'cache_dir': ['keyup']}

    def __init__(self, **params):
        super().__init__(**params)
        for name, table in self.spec.get('tables', {}).items():
            self._add_table(name=name, uri=table)

    @property
    def thumbnail(self):
        if self._thumbnail:
            return self._thumbnail
        assets = pathlib.Path(__file__).parent / 'assets'
        exts = {table.uri.split('.')[-1] for table in self.table_editors}
        if len(exts) == 1:
            filename = assets/ f'{list(exts)[0]}.png'
            if os.path.isfile(filename):
                return filename

    def _add_table(self, event=None, **kwargs):
        table = FileSourceTable(**kwargs)
        table.param.watch(self._remove_table, 'remove')
        self.table_editors += [table]

    def _remove_table(self, event):
        self.tables.remove(event.obj)
        self.param.trigger('table_editors')


class SourcesEditor(WizardItem):
    """
    Declare the data sources for your dashboard by giving your source
    a name, selecting the source type and adding the source.
    """

    disabled = param.Boolean(default=True)

    sources = param.Dict(default={}, doc="The list of sources added to the dashboard.")

    source_name = param.String(doc="Enter a name for the source")

    source_type = param.Selector(doc="Select the type of source")

    _template = """
    <span style="font-size: 2em">Source Editor</span>
    <p>{{ __doc__ }}</p>
    <fast-divider></fast-divider>
    <div style="display: flex;">
      <form role="form" style="flex: 20%; max-width: 250px; line-height: 2em;">
        <div style="display: grid;">
          <label for="source-name-${id}"><b>{{ param.source_name.label }}</b></label>
          <fast-text-field id="source-name" placeholder="{{ param.source_name.doc }}" value="${source_name}">
          </fast-text-field>
        </div>
        <div style="display: flex;">
          <div style="display: grid; flex: auto;">
            <label for="type-${id}">
              <b>{{ param.source_type.label }}</b>
            </label>
            <fast-select id="source-select" style="min-width: 150px;" value="${source_type}">
              {% for stype in param.source_type.objects %}
              <fast-option id="source-option-{{ loop.index0 }}" value="{{ stype }}">{{ stype.title() }}</fast-option>
              {% endfor %}
            </fast-select>
            <fast-tooltip anchor="type-${id}">{{ param.source_type.doc }}</fast-tooltip>
          </div>
          <fast-button id="submit" appearance="accent" style="margin-top: auto; margin-left: 1em; width: 20px;" onclick="${_add_source}" disabled="${disabled}">
            <b style="font-size: 2em;">+</b>
          </fast-button>
        </div>
      </form>
      <div id="sources" style="flex: 75%; margin-left: 1em;">
        {% for source in sources.values() %}
        <div id="source-container">${source}</div>
        <fast-divider></faster-divider>
        {% endfor %}
      </div>
    </div>
    """

    _dom_events = {'source-name': ['keyup']}

    def __init__(self, **params):
        super().__init__(**params)
        sources = param.concrete_descendents(Source)
        self.param.source_type.objects = types = [
            source.source_type for source in sources.values()
            if source.source_type is not None
        ]+['intake', 'intake_dremio']
        if self.source_type is None and types:
            self.source_type = types[0]

    @param.depends('source_name', watch=True)
    def _enable_add(self):
        self.disabled = not bool(self.source_name)

    def _add_source(self, event):
        self.spec[self.source_name] = spec = {'type': self.source_type}
        editor = SourceEditor(
            type=self.source_type, name=self.source_name, spec=spec,
            sizing_mode='stretch_width'
        )
        self.sources[self.source_name] = editor
        self.param.trigger('sources')
        self.source_name = ''
        self.ready = True<|MERGE_RESOLUTION|>--- conflicted
+++ resolved
@@ -9,11 +9,8 @@
 from panel.reactive import ReactiveHTML
 
 from lumen.sources import Source
-<<<<<<< HEAD
 from lumen.state import state as lm_state
-=======
 from lumen.util import catch_and_notify
->>>>>>> 974561a4
 
 from .base import WizardItem
 from .fast import FastComponent
