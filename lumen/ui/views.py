import panel as pn
import param

from panel.reactive import ReactiveHTML

<<<<<<< HEAD
from lumen.state import state as lm_state
=======
from lumen.sources import Source
from lumen.util import catch_and_notify
>>>>>>> 974561a4
from lumen.views import View

from .base import WizardItem
from .gallery import Gallery, GalleryItem
from .sources import ASSETS_DIR
from .state import state


class ViewsEditor(WizardItem):
    """
    Declare the views for your dashboard.
    """

    spec = param.List(default=[], precedence=-1)

    pipeline  = param.String()

    view_type = param.Selector()

    pipelines = param.List(label='Select a pipeline')

    views = param.List()

    _template = """
    <span style="font-size: 2em">View Editor</span>
    <p>{{ __doc__ }}</p>
    <fast-divider></fast-divider>
    <div style="display: flex;">
      <form role="form" style="flex: 30%; max-width: 300px; line-height: 2em;">
        <div style="display: grid; flex: auto;">
          <label for="view-select-${id}"><b>{{ param.view_type.label }}</b></label>
          <fast-select id="view-select" style="min-width: 150px;" value="${view_type}">
          {% for vtype in param.view_type.objects %}
            <fast-option value="{{ vtype }}">{{ vtype.title() }}</fast-option>
          {% endfor %}
          </fast-select>
          <fast-tooltip anchor="view-select-${id}">{{ param.view_type.doc }}</fast-tooltip>
        </div>
        <div style="display: flex;">
          <div style="display: grid;">
            <label for="pipelines-${id}"><b>{{ param.pipelines.label }}</b></label>
            <fast-select id="pipelines" style="max-width: 300px; min-width: 240px;" value="${pipeline}">
            {% for ppl in pipelines %}
              <fast-option value="{{ ppl|tojson }}">{{ ppl }}</fast-option>
            {% endfor %}
            </fast-select>
            <fast-tooltip anchor="pipelines-${id}">{{ param.pipelines.doc }}</fast-tooltip>
          </div>
          <fast-button id="submit" appearance="accent" style="margin-top: auto; margin-left: 1em; width: 20px;" onclick="${_add_view}">
            <b style="font-size: 2em;">+</b>
          </fast-button>
        </div>
      </form>
      <div id="view-list" style="flex: auto; margin-left: 2em;">
        {% for view in views %}
        <div id="view-container">${view}</div>
        <fast-divider></faster-divider>
        {% endfor %}
      </div>
    </div>
    """

    def __init__(self, **params):
        super().__init__(**params)
        views = param.concrete_descendents(View)
<<<<<<< HEAD
        self.param.view_type.objects = [
            view.view_type for view in views.values() if view.view_type
        ]
        state.pipelines.param.watch(self._update_pipelines, 'pipelines')
=======
        self.param.view_type.objects = [source.view_type for source in views.values()]
        self._source = None
        state.sources.param.watch(self._update_sources, 'sources')

    @catch_and_notify
    @param.depends('source', watch=True)
    def _update_tables(self):
        source = state.sources.sources[self.source]
        spec = dict(source.spec, cache_dir=None)
        spec.pop('filters', None)
        self._source = Source.from_spec(spec)
        self.tables = self._source.get_tables()
>>>>>>> 974561a4

    def _add_view(self, event):
        editor = ViewEditor(
            view_type=self.view_type, pipeline=self.pipeline,
            spec={'pipeline': self.pipeline, 'type': self.view_type}
        )
        editor.param.watch(self._remove_view, 'remove')
        editor.render()
        self.views.append(editor)
        self.param.trigger('views')

    def _update_pipelines(self, event):
        self.pipelines = list(event.new)
        if not self.pipeline and self.pipelines:
            self.pipeline = self.pipelines[0]

    def _remove_view(self, event):
        self.views.remove(event.obj)
        self.param.trigger('views')


class ViewEditor(ReactiveHTML):

    # Specification parameters

    spec = param.Dict(default={})

    sizing_mode = param.String(default='stretch_both')

    pipeline = param.Parameter(precedence=-1)

    view_type = param.String(default='None')

    # Display parameters

    remove = param.Boolean(default=False)

    view = param.Parameter()

    _template = """
    <span style="font-size: 2em">{{ view_type.title() }} Editor</span>
    <p>Configure the view.</p>
    <div style="width: 300px; display: grid; margin-right: 1em;">
      <label for="view-name"><b>View Name</b></label>
      <fast-text-field id="view-name" placeholder="Enter a name" value="${name}"></fast-text-field>
    </div>
    <fast-divider></fast-divider>
    <div id='view'>${view}</div>
    """

    _dom_events = {'view-name': ['keyup']}

    def __new__(cls, **params):
        if cls is not ViewEditor:
            return super().__new__(cls)
        editors = param.concrete_descendents(cls)
        view_type = params.get('spec', {}).get('type')
        for editor in editors.values():
            if editor.view_type == view_type:
                return super().__new__(editor)
        return super().__new__(cls)

    def __init__(self, **params):
        spec = params.pop('spec', {})
        params.update(**{
            k: v for k, v in spec.items() if k in self.param and k not in params
        })
        super().__init__(spec=spec, **params)

    @property
    def description(self):
        return (
            f"A {self.view_type} view of the {self.spec['pipeline']!r} source."
        )

    def render(self):
        pass

    @property
    def thumbnail(self):
        return ASSETS_DIR / 'view.png'

    def _remove(self, event):
        self.remove = True

    def _update_spec(self, *events):
        for event in events:
            if not isinstance(event.new, param.Parameterized):
                self.spec[event.name] = event.new


class ViewGalleryItem(GalleryItem):

    editor = param.ClassSelector(class_=ViewEditor, precedence=-1)

    selected = param.Boolean(default=False, doc="""
        Whether the item has been selected.""")

    def __init__(self, **params):
        super().__init__(**params)
        self.thumbnail = self.editor.thumbnail
        self.description = self.editor.description
        self.view = pn.pane.PNG(self.thumbnail, height=200, align='center')
        self._modal_content = [self.editor]

    def _open_modal(self, event):
        self.editor.render()
        super()._open_modal(event)


class ViewGallery(WizardItem, Gallery):
    """
    Select the views to add to your dashboard specification.
    """

    path = param.Foldername()

    spec = param.List()

    views = param.List(default=[], precedence=-1, doc="""
        The list of views added to the dashboard.""")

    _template = """
    <span style="font-size: 1.5em">Views</span>
    <fast-divider></fast-divider>
    <span style="font-size: 1.2em; font-weight: bold;">{{ __doc__ }}</p>
    <div id="items" style="margin: 1em 0; display: flex; flex-wrap: wrap; gap: 1em;">
    {% for item in items %}
      <fast-card id="view-container" class="gallery-item" style="width: 350px; height: 400px;">
        ${item}
      </fast-card>
    {% endfor %}
      <fast-card id="view-container-new" class="gallery-item" style="height: 400px; width: 350px; padding: 1em;">
        <div style="display: grid;">
          <span style="font-size: 1.25em; font-weight: bold;">Add new view</span>
          <i id="add-button" onclick="${_create_new}" class="fa fa-plus" style="font-size: 14em; margin: 0.2em auto;" aria-hidden="true"></i>
        </div>
      </fast-card>
    </div>
    """

    _editor_type = ViewEditor

    _gallery_item = ViewGalleryItem

    def __init__(self, **params):
        super().__init__(**params)
        self._items = self.items
        self._editor = ViewsEditor(spec=self.spec, margin=10)
        self._save_button = pn.widgets.Button(name='Save view')
        self._save_button.on_click(self._save_view)
        self._watchers = {}
        state.pipelines.param.watch(self._update_items, 'items')
        self._update_items()

    def _create_new(self, event):
        if state.modal.objects == [self._editor, self._save_button]:
            state.template.open_modal()
            return
        state.modal.loading = True
        state.template.open_modal()
        state.modal[:] = [self._editor, self._save_button]
        state.modal.loading = False

    def _update_items(self, *events):
        for name, item in state.pipelines.items.items():
            if name not in self._watchers:
                self._watchers[name] = item.param.watch(self._update_items, 'selected')
        for name, item in self.items.items():
            if name not in self._items:
                self._items[name] = item
        self.items = {
            name: item for name, item in self._items.items()
            if item.spec['pipeline'] in lm_state.pipelines
        }
        self.param.trigger('items')

    def _save_view(self, event):
        for view in self._editor.views:
            self.items[view.name] = ViewGalleryItem(
                name=view.name, spec=view.spec, selected=True, editor=view,
                thumbnail=view.thumbnail
            )
            self.views.append(view)
        self.param.trigger('views')
        self.param.trigger('items')
        self._editor.views = []
        state.template.close_modal()

    @param.depends('spec', watch=True)
    def _update_params(self):
        for name, spec in self.spec.items():
            self.views = editor = ViewEditor(name=name, spec=spec)
            self.items[name] = ViewGalleryItem(
                name=name, spec=spec, selected=True, editor=editor,
                thumbnail=editor.thumbnail
            )
        self.param.trigger('views')
        self.param.trigger('items')


class TableViewEditor(ViewEditor):

    page_size = param.Integer(default=15, doc="Declare the page size")

    view_type = param.String(default='table')

    _template = """
    <span style="font-size: 2em">{{ view_type.title() }} Editor</span>
    <p>Configure the view.</p>
    <div style="width: 300px; display: grid; margin-right: 1em;">
      <label for="view-name"><b>View Name</b></label>
      <fast-text-field id="view-name" placeholder="Enter a name" value="${name}"></fast-text-field>
    </div>
    <fast-divider></fast-divider>
    <div id="view">${view}</div>
    """

    _dom_events = {'view-name': ['keyup']}

    def render(self):
        kwargs = dict(self.spec)
        pipeline = lm_state.pipelines[kwargs.pop('pipeline')]
        if 'sizing_mode' not in kwargs:
            kwargs['sizing_mode'] = 'stretch_width'
        self.tabulator = pn.widgets.Tabulator(
            pipeline.data, pagination='remote', page_size=12, height=400, **kwargs
        )
        controls = ['theme', 'layout', 'page_size', 'pagination']
        control_widgets = self.tabulator.controls(
            controls, margin=(0, 20, 0, 0), jslink=False
        )
        control_widgets.width = 300
        for w in control_widgets:
            w.width = 250
        self.view = pn.Row(
            control_widgets,
            self.tabulator,
            sizing_mode='stretch_width'
        )
        self.tabulator.param.watch(self._update_spec, controls)
        self.tabulator.param.trigger(*controls)

    @property
    def thumbnail(self):
        return ASSETS_DIR / 'tabulator.png'


class PerspectiveViewEditor(ViewEditor):

    view_type = param.String(default='perspective')

    _defaults = dict(sizing_mode='stretch_both', min_height=500, theme='material-dark')

    def __init__(self, **params):
        super().__init__(**{k: v for k, v in params.items() if k in self.param})

    def render(self):
        kwargs = dict(self.spec)
        pipeline = lm_state.pipelines[kwargs.pop('pipeline')]
        self.view = pn.pane.Perspective(pipeline, **dict(self._defaults, **kwargs))
        self.view.param.watch(self._update_spec, list(self.view.param))

    @property
    def thumbnail(self):
        return ASSETS_DIR / 'perspective.png'


class hvPlotViewEditor(ViewEditor):

    selection_group = param.String(default=None, allow_None=True, precedence=-1)

    view_type = param.String(default='hvplot')

    def __init__(self, **params):
        import hvplot.pandas  # noqa
        super().__init__(**params)

    def render(self):
        from hvplot.ui import hvDataFrameExplorer
        kwargs = dict(self.spec)
        del kwargs['type']
        pipeline = lm_state.pipelines[kwargs.pop('pipeline')]
        self.view = hvDataFrameExplorer(pipeline.data, **kwargs)
        self.view.param.watch(self._update_spec, list(self.view.param))
        self.view.axes.param.watch(self._update_spec, list(self.view.axes.param))
        self.view.operations.param.watch(self._update_spec, list(self.view.operations.param))
        self.view.style.param.watch(self._update_spec, list(self.view.style.param))
        self.spec['x'] = self.view.x
        self.spec['y'] = self.view.y
        self.spec['kind'] = self.view.kind

    @property
    def thumbnail(self):
        return ASSETS_DIR / 'hvplot.png'

    def _update_spec(self, *events):
        pipeline = self.spec['pipeline']
        self.spec.clear()
        self.spec['type'] = self.view_type
        self.spec['pipeline'] = pipeline
        self.spec.update(self.view.settings())<|MERGE_RESOLUTION|>--- conflicted
+++ resolved
@@ -3,12 +3,8 @@
 
 from panel.reactive import ReactiveHTML
 
-<<<<<<< HEAD
 from lumen.state import state as lm_state
-=======
-from lumen.sources import Source
 from lumen.util import catch_and_notify
->>>>>>> 974561a4
 from lumen.views import View
 
 from .base import WizardItem
@@ -74,25 +70,10 @@
     def __init__(self, **params):
         super().__init__(**params)
         views = param.concrete_descendents(View)
-<<<<<<< HEAD
         self.param.view_type.objects = [
             view.view_type for view in views.values() if view.view_type
         ]
         state.pipelines.param.watch(self._update_pipelines, 'pipelines')
-=======
-        self.param.view_type.objects = [source.view_type for source in views.values()]
-        self._source = None
-        state.sources.param.watch(self._update_sources, 'sources')
-
-    @catch_and_notify
-    @param.depends('source', watch=True)
-    def _update_tables(self):
-        source = state.sources.sources[self.source]
-        spec = dict(source.spec, cache_dir=None)
-        spec.pop('filters', None)
-        self._source = Source.from_spec(spec)
-        self.tables = self._source.get_tables()
->>>>>>> 974561a4
 
     def _add_view(self, event):
         editor = ViewEditor(
@@ -104,6 +85,7 @@
         self.views.append(editor)
         self.param.trigger('views')
 
+    @catch_and_notify
     def _update_pipelines(self, event):
         self.pipelines = list(event.new)
         if not self.pipeline and self.pipelines:
