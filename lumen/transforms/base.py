--- conflicted
+++ resolved
@@ -833,18 +833,13 @@
     transform_type: ClassVar[str] = 'dropna'
 
     def apply(self, table: DataFrame) -> DataFrame:
-<<<<<<< HEAD
-        return table.dropna(
-            axis=self.axis, how=self.how, thresh=self.thresh, subset=self.subset
-        )
-=======
         kwargs = {'axis': self.axis, 'subset': self.subset}
         if self.how:
             kwargs['how'] = self.how
         if self.thresh:
             kwargs['thresh'] = self.thresh
         return table.dropna(**kwargs)
->>>>>>> b60cd1d0
+
 
 class project_lnglat(Transform):
     """
