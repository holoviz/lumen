from __future__ import annotations

import decimal
import re

from pathlib import Path

import pandas as pd
import param
import snowflake.connector

from cryptography.hazmat.backends import default_backend
from cryptography.hazmat.primitives.serialization import (
    Encoding, NoEncryption, PrivateFormat, load_pem_private_key,
)

from ..transforms.sql import SQLFilter, SQLSelectFrom
from .base import BaseSQLSource, cached

# PEM certificates have the pattern:
#   -----BEGIN PKEY-----  # renamed private... to pkey to prevent ruff from flagging
#   <- multiple lines of encoded data->
#   -----END PKEY-----
#
# The regex captures the header and footer into groups 1 and 3, the body into group 2
# group 1: "header" captures series of hyphens followed by anything that is
#           not a hyphen followed by another string of hyphens
# group 2: "body" capture everything upto the next hyphen
# group 3: "footer" duplicates group 1
_SIMPLE_PEM_CERTIFICATE_REGEX = "^(-+[^-]+-+)([^-]+)(-+[^-]+-+)"


class SnowflakeSource(BaseSQLSource):
    """
    SnowflakeSource uses the snowflake-python-connector library to load data
    from Snowflake.
    """

    account = param.String(default=None, doc="""
        The account identifier to connect to.""")

    authenticator = param.Selector(default=None, objects=[
        'externalbrowser', 'oauth', 'snowflake', 'username_password_mfa', 'SNOWFLAKE_JWT'], doc="""
        The authentication approach to use.""", allow_None=True)

    conn_kwargs = param.Dict(default={}, doc="""
        Additional connection parameters to pass to the Snowflake connector.""")

    database = param.String(default=None, doc="""
        The database to connect to.""")

    host = param.String(default=None, doc="""
        The host to authenticate with.""")

    token = param.String(default=None, doc="""
        The OAuth token if authenticator is set to "oauth".""")

    user = param.String(default=None, doc="""
        The user to authenticate as.""")

    password = param.String(default=None, doc="""
        The password to authenticate with (if authenticator is set to "snowflake").""")

    private_key = param.ClassSelector(
        default=None, class_=(str, bytes, Path), doc="""
        The path or contents of the private key file.""")

    private_key_password = param.String(default=None, doc="""
        The password to decrypt the private key file.""")

    schema = param.String(default=None, doc="""
        The database schema to load data from.""")

    warehouse = param.String(default=None, doc="""
        The warehouse to connect to.""")

    filter_in_sql = param.Boolean(default=True, doc="""
        Whether to apply filters in SQL or in-memory.""")

    sql_expr = param.String(default='SELECT * FROM {table}', doc="""
        The SQL expression to execute.""")

    tables = param.ClassSelector(class_=(list, dict), doc="""
        List or dictionary of tables.""")

    dialect = 'snowflake'

    def __init__(self, **params):
        conn = params.pop('conn', None)
        super().__init__(**params)
        conn_kwargs = self.conn_kwargs.copy()
        if self.account is not None:
            conn_kwargs['account'] = self.account
        if self.authenticator is not None:
            conn_kwargs['authenticator'] = self.authenticator
        if self.database is not None:
            conn_kwargs['database'] = self.database
        if self.host is not None:
            conn_kwargs['host'] = self.host
        if self.token is not None:
            conn_kwargs['token'] = self.token
        if self.password is not None:
            conn_kwargs['password'] = self.password
        if self.private_key is not None:
            conn_kwargs['private_key'] = self.resolve_private_key()
        if self.schema is not None:
            conn_kwargs['schema'] = self.schema
        if self.user is not None:
            conn_kwargs['user'] = self.user
        if self.warehouse is not None:
            conn_kwargs['warehouse'] = self.warehouse

        self._conn = conn or snowflake.connector.connect(**conn_kwargs)
        self._cursor = self._conn.cursor()

    @staticmethod
    def _decode_secret(secret: str | bytes) -> bytes | None:
        """
        Decode the provided secret into bytes.

        If the secret is not a string or bytes, or it is whitespace, then return None.

        Parameters
        ----------
        secret : str or bytes
            The value to decode.

        Returns
        -------
        bytes or None
            The decoded secret as bytes.
        """
        if not isinstance(secret, (bytes, str)) or len(secret) == 0 or secret.isspace():
            return None

        return secret if isinstance(secret, bytes) else secret.encode()

    @staticmethod
    def _compose_pem(private_key: bytes) -> bytes:
        """
        Validate structure of PEM certificate.

        The original key passed from Prefect is sometimes malformed.
        This function recomposes the key into a valid key that will
        pass the serialization step when resolving the key to a DER.

        Parameters
        ----------
        private_key : bytes
            A valid PEM format byte encoded string.

        Returns
        -------
        bytes
            Byte encoded certificate.

        Raises
        ------
        InvalidPemFormat
            If private key is an invalid format.
        """
        pem_parts = re.match(_SIMPLE_PEM_CERTIFICATE_REGEX, private_key.decode())
        if pem_parts is None:
            raise ValueError("Invalid PEM format")

        body = "\n".join(re.split(r"\s+", pem_parts[2].strip()))
        # reassemble header+body+footer
        return f"{pem_parts[1]}\n{body}\n{pem_parts[3]}".encode()

    def resolve_private_key(self):
        """
        Converts a PEM encoded private key into a DER binary key.

        Parameters
        ----------

        Returns
        -------
        bytes or None
            DER encoded key if private_key has been provided otherwise returns None.

        Raises
        ------
        InvalidPemFormat
            If private key is not in PEM format.
        """
        if Path(self.private_key).exists():
            private_key = Path(self.private_key).read_bytes()
        else:
            private_key = self._decode_secret(self.private_key)

        if self.private_key_password is not None:
            password = self._decode_secret(self.private_key_password)
        else:
            password = None

        composed_private_key = self._compose_pem(private_key)
        return load_pem_private_key(
            data=composed_private_key,
            password=password,
            backend=default_backend(),
        ).private_bytes(
            encoding=Encoding.DER,
            format=PrivateFormat.PKCS8,
            encryption_algorithm=NoEncryption(),
        )

    def create_sql_expr_source(self, tables: dict[str, str], **kwargs):
        """
        Creates a new SQL Source given a set of table names and
        corresponding SQL expressions.
        """
        params = dict(self.param.values(), **kwargs)
        params.pop("name", None)
        params['tables'] = tables
        params['conn'] = self._conn
        return SnowflakeSource(**params)

<<<<<<< HEAD
    def execute(self, sql_query: str, *args, **kwargs):
        return self._cursor.execute(sql_query, *args, **kwargs).fetch_pandas_all()
=======
    @staticmethod
    def _convert_decimals_to_float(df: pd.DataFrame, sample: int = 100) -> pd.DataFrame:
        """
        Convert decimal.Decimal to float in a pandas DataFrame, as
        most packages do not support decimal.Decimal natively.
        Samples only a subset of the DataFrame to check for decimal.Decimal.

        Arguments
        ---------
        df (pd.DataFrame):
            the DataFrame to convert
        sample (int):
            number of rows to sample to check for decimal.Decimal
        """
        df = df.copy()
        for col in df.select_dtypes(include=['object']).columns:
            try:
                if df[col].sample(min(sample, len(df))).apply(lambda x: isinstance(x, decimal.Decimal)).any():
                    df[col] = pd.to_numeric(df[col], errors='coerce')
            except Exception:
                df[col] = df[col].astype(str)
        return df

    def execute(self, sql_query: str):
        df = self._cursor.execute(sql_query).fetch_pandas_all()
        return self._convert_decimals_to_float(df)
>>>>>>> 443b7097

    def get_tables(self) -> list[str]:
        if isinstance(self.tables, dict | list):
            return list(self.tables)
        tables = self.execute(f'SELECT TABLE_NAME, TABLE_SCHEMA FROM {self.database}.INFORMATION_SCHEMA.TABLES;')
        return [f'{self.database}.{row.TABLE_SCHEMA}.{row.TABLE_NAME}' for _, row in tables.iterrows()]

    def get_sql_expr(self, table: str):
        if isinstance(self.tables, dict):
            table = self.tables[table]
        return SQLSelectFrom(sql_expr=self.sql_expr).apply(table)

    @cached
    def get(self, table, **query):
        query.pop('__dask', None)
        sql_expr = self.get_sql_expr(table)
        sql_transforms = query.pop('sql_transforms', [])
        conditions = list(query.items())
        if self.filter_in_sql:
            sql_transforms = [SQLFilter(conditions=conditions)] + sql_transforms
        for st in sql_transforms:
            sql_expr = st.apply(sql_expr)
        return self.execute(sql_expr)

    def _get_table_metadata(self, table: str | list[str], batched: bool = False) -> dict[str, dict]:
        """
        Generate metadata for a single table in Snowflake.
        Handles formats: database.schema.table_name, schema.table_name, or table_name.
        Schema can be None to be used as a wildcard.
        """
        if batched:
            # Process a list of tables in batch mode
            table_list = table if isinstance(table, list) else [table]

            # Parse each table to get their components
            parsed_tables = []
            for t in table_list:
                parts = t.split(".")
                if len(parts) == 3:
                    parsed_tables.append(parts)  # database.schema.table_name
                elif len(parts) == 2:
                    parsed_tables.append([self.database, parts[0], parts[1]])  # schema.table_name
                elif len(parts) == 1:
                    parsed_tables.append([self.database, self.schema, parts[0]])  # table_name
                else:
                    raise ValueError(f"Invalid table format: {t}")

            # Get all table slugs to filter
            table_slugs = [".".join(t) for t in parsed_tables]

            # Query metadata for all tables
            table_metadata = self.execute(
                """
                SELECT
                TABLE_CATALOG, TABLE_SCHEMA, TABLE_NAME, COMMENT as TABLE_DESCRIPTION, ROW_COUNT, LAST_ALTERED, CREATED
                FROM INFORMATION_SCHEMA.TABLES
                """
            )
            table_metadata["TABLE_SLUG"] = table_metadata[
                ["TABLE_CATALOG", "TABLE_SCHEMA", "TABLE_NAME"]
            ].agg(lambda x: ".".join(x), axis=1)

            # Filter to only include requested tables
            table_metadata = table_metadata[table_metadata["TABLE_SLUG"].isin(table_slugs)]

            table_metadata = table_metadata.drop(
                columns=["TABLE_CATALOG", "TABLE_SCHEMA", "TABLE_NAME"]
            ).set_index("TABLE_SLUG")

            # Get columns for the filtered tables
            table_columns = self.execute(
                """
                SELECT
                TABLE_CATALOG, TABLE_SCHEMA, TABLE_NAME, COLUMN_NAME, COMMENT AS COLUMN_DESCRIPTION, DATA_TYPE
                FROM INFORMATION_SCHEMA.COLUMNS
                """
            )
            table_columns["TABLE_SLUG"] = table_columns[
                ["TABLE_CATALOG", "TABLE_SCHEMA", "TABLE_NAME"]
            ].agg(lambda x: ".".join(x), axis=1)

            # Filter columns to only include requested tables
            table_columns = table_columns[table_columns["TABLE_SLUG"].isin(table_slugs)]

            table_columns = table_columns.drop(
                columns=["TABLE_CATALOG", "TABLE_SCHEMA", "TABLE_NAME"]
            ).set_index("TABLE_SLUG")

            table_metadata_columns = table_metadata.join(table_columns).reset_index()

            result = {}
            for table_slug, group in table_metadata_columns.groupby("TABLE_SLUG"):
                # Get metadata from the first row (all rows for a table have the same metadata)
                first_row = group.iloc[0]
                description = first_row["TABLE_DESCRIPTION"] or ""
                rows = first_row["ROW_COUNT"]
                if rows is not None:
                    rows = int(rows)
                updated_at = first_row["LAST_ALTERED"].isoformat()
                created_at = first_row["CREATED"].isoformat()
                columns = (
                    group[["COLUMN_NAME", "COLUMN_DESCRIPTION", "DATA_TYPE"]]
                    .rename({"COLUMN_DESCRIPTION": "description", "DATA_TYPE": "data_type"}, axis=1)
                    .set_index("COLUMN_NAME")
                    .to_dict()
                )
                result[table_slug] = {
                    "description": description,
                    "columns": columns,
                    "rows": rows,
                    "updated_at": updated_at,
                    "created_at": created_at,
                }
            return result  # Fixed indentation here - was previously inside the loop

        # Not batched below...
        parts = table.split(".")

        if len(parts) == 3:
            database, schema, table_name = parts
        elif len(parts) == 2:
            database, schema, table_name = self.database, parts[0], parts[1]
        elif len(parts) == 1:
            database, schema, table_name = self.database, self.schema, parts[0]
        else:
            raise ValueError(f"Invalid table format: {table}")
        schema_condition = "" if schema is None else "AND TABLE_SCHEMA = %s"
        params = (database, table_name) if schema is None else (database, schema, table_name)

        table_query = f"""
            SELECT TABLE_NAME, TABLE_SCHEMA, COMMENT, ROW_COUNT, LAST_ALTERED, CREATED
            FROM {database}.INFORMATION_SCHEMA.TABLES
            WHERE TABLE_CATALOG = %s {schema_condition} AND TABLE_NAME = %s
        """

        table_metadata = self.execute(table_query, params)
        if table_metadata.empty:
            return {"description": "", "columns": {}, "rows": 0, "updated_at": None, "created_at": None}

        actual_schema = table_metadata.iloc[0]['TABLE_SCHEMA']
        description = table_metadata.iloc[0]['COMMENT'] or ""
        rows = table_metadata.iloc[0]['ROW_COUNT']
        if rows is not None:
            rows = int(rows)
        updated_at = table_metadata.iloc[0]['LAST_ALTERED'].isoformat()
        created_at = table_metadata.iloc[0]['CREATED'].isoformat()

        # Get column metadata
        column_query = f"""
            SELECT COLUMN_NAME, COMMENT, DATA_TYPE
            FROM {database}.INFORMATION_SCHEMA.COLUMNS
            WHERE TABLE_CATALOG = %s AND TABLE_SCHEMA = %s AND TABLE_NAME = %s
            ORDER BY ORDINAL_POSITION
        """

        columns_info = self.execute(column_query, (database, actual_schema, table_name))
        columns = columns_info.set_index("COLUMN_NAME")[["COMMENT", "DATA_TYPE"]].fillna("").rename(
            {"COMMENT": "description", "DATA_TYPE": "data_type"}, axis=1
        ).to_dict()
        return {"description": description, "columns": columns, "rows": rows, "updated_at": updated_at, "created_at": created_at}<|MERGE_RESOLUTION|>--- conflicted
+++ resolved
@@ -216,10 +216,6 @@
         params['conn'] = self._conn
         return SnowflakeSource(**params)
 
-<<<<<<< HEAD
-    def execute(self, sql_query: str, *args, **kwargs):
-        return self._cursor.execute(sql_query, *args, **kwargs).fetch_pandas_all()
-=======
     @staticmethod
     def _convert_decimals_to_float(df: pd.DataFrame, sample: int = 100) -> pd.DataFrame:
         """
@@ -243,10 +239,9 @@
                 df[col] = df[col].astype(str)
         return df
 
-    def execute(self, sql_query: str):
-        df = self._cursor.execute(sql_query).fetch_pandas_all()
+    def execute(self, sql_query: str, *args, **kwargs):
+        df = self._cursor.execute(sql_query, *args, **kwargs).fetch_pandas_all()
         return self._convert_decimals_to_float(df)
->>>>>>> 443b7097
 
     def get_tables(self) -> list[str]:
         if isinstance(self.tables, dict | list):
