from __future__ import annotations

import hashlib
import json
import re
import shutil
import threading
import warnings
import weakref

from concurrent import futures
from functools import wraps
from itertools import product
from os.path import basename
from pathlib import Path
from typing import (
    TYPE_CHECKING, Any, ClassVar, Dict, List, Literal, Tuple, Type, Union,
)
from urllib.parse import quote, urlparse

import numpy as np
import pandas as pd
import panel as pn
import param  # type: ignore
import requests

from panel.io.cache import _generate_hash

from ..base import MultiTypeComponent
from ..filters.base import Filter
from ..state import state
from ..transforms.base import Filter as FilterTransform, Transform
from ..util import get_dataframe_schema, is_ref, merge_schemas
from ..validation import ValidationError, match_suggestion_message

if TYPE_CHECKING:
    from dask.dataframe import DataFrame as dDataFrame, Series as dSeries
    from panel.viewable import Viewable

    DataFrame = Union[pd.DataFrame, dDataFrame]
    Series = Union[pd.Series, dSeries]

    DataFrameTypes: Tuple[Type, ...]
    try:
        import dask.dataframe as dd
        DataFrameTypes = (pd.DataFrame, dd.DataFrame)
    except ImportError:
        dd = None  # type: ignore
        DataFrameTypes = (pd.DataFrame,)



def cached(method, locks=weakref.WeakKeyDictionary()):
    """
    Adds caching to a Source.get query.

    Returns
    -------
    Returns method wrapped in caching functionality.
    """
    @wraps(method)
    def wrapped(self, table, **query):
        if self._supports_sql and not self.cache_per_query and 'sql_transforms' in query:
            raise RuntimeError(
                'SQLTransforms cannot be used on a Source with cache_per_query '
                'being disabled. Ensure you set `cache_per_query=True`.'
            )
        if self in locks:
            main_lock = locks[self]['main']
        else:
            main_lock = threading.RLock()
            locks[self] = {'main': main_lock}
        with main_lock:
            if table in locks:
                lock = locks[self][table]
            else:
                locks[self][table] = lock = threading.RLock()
        cache_query = query if self.cache_per_query else {}
        with lock:
            df, no_query = self._get_cache(table, **cache_query)
        if df is None:
            if not self.cache_per_query and (hasattr(self, 'dask') or hasattr(self, 'use_dask')):
                cache_query['__dask'] = True
            df = method(self, table, **cache_query)
            with lock:
                self._set_cache(df, table, **cache_query)
        filtered = df
        if (not self.cache_per_query or no_query) and query:
            filtered = FilterTransform.apply_to(
                df, conditions=list(query.items())
            )
        if getattr(self, 'dask', False) or not hasattr(filtered, 'compute'):
            return filtered
        return filtered.compute()
    return wrapped


def cached_schema(method, locks=weakref.WeakKeyDictionary()):
    @wraps(method)
<<<<<<< HEAD
    def wrapped(self, table=None, limit=None):
=======
    def wrapped(self, table: str | None = None, limit: int | None = None):
>>>>>>> b60cd1d0
        if self in locks:
            main_lock = locks[self]['main']
        else:
            main_lock = threading.RLock()
            locks[self] = {'main': main_lock}
        with main_lock:
            schema = self._get_schema_cache() or {}
        tables = self.get_tables() if table is None else [table]
        if all(table in schema for table in tables) and limit is None:
            return schema if table is None else schema[table]
        for missing in tables:
            if missing in schema:
                continue
            with main_lock:
                if missing in locks[self]:
                    lock = locks[self][missing]
                else:
                    locks[self][missing] = lock = threading.RLock()
            with lock:
                with main_lock:
                    new_schema = self._get_schema_cache() or {}
                if missing in new_schema and limit is None:
                    schema[missing] = new_schema[missing]
                else:
                    schema[missing] = method(self, missing, limit)
            with main_lock:
                self._set_schema_cache(schema)
        return schema if table is None else schema[table]
    return wrapped


class Source(MultiTypeComponent):
    """
    `Source` components provide allow querying all kinds of data.

    A `Source` can return one or more tables queried using the
    `.get_tables` method, a description of the data returned by each
    table in the form of a JSON schema accessible via the `.get_schema`
    method and lastly a `.get` method that allows filtering the data.

    The Source base class also implements both in-memory and disk
    caching which can be enabled if a `cache_dir` is provided. Data
    cached to disk is stored as parquet files.
    """

    cache_with_dask = param.Boolean(default=True, doc="""
        Whether to read and write cache files with dask if available.""")

    cache_per_query = param.Boolean(default=True, doc="""
        Whether to query the whole dataset or individual queries.""")

    cache_dir = param.String(default=None, doc="""
        Whether to enable local cache and write file to disk.""")

    shared = param.Boolean(default=False, doc="""
        Whether the Source can be shared across all instances of the
        dashboard. If set to `True` the Source will be loaded on
        initial server load.""")

    root = param.ClassSelector(class_=Path, precedence=-1, doc="""
        Root folder of the cache_dir, default is config.root""")

    source_type: ClassVar[str | None] = None

    __abstract = True

    # Specification configuration
    _internal_params: ClassVar[List[str]] = ['name', 'root']

    # Declare whether source supports SQL transforms
    _supports_sql: ClassVar[bool] = False

    # Valid keys incude all parameters (except _internal_params)
    _valid_keys: ClassVar[List[str] | Literal['params'] | None] = 'params'

    @property
    def _reload_params(self) -> List[str]:
        "List of parameters that trigger a data reload."
        return list(self.param)

    @classmethod
    def _recursive_resolve(
        cls, spec: Dict[str, Any], source_type: Type['Source']
    ) -> Tuple[Dict[str, Any], Dict[str, Any]]:
        resolved_spec, refs = {}, {}
        if 'sources' in source_type.param and 'sources' in spec:
            resolved_spec['sources'] = {
                source: cls.from_spec(source)
                for source in spec.pop('sources')
            }
        if 'source' in source_type.param and 'source' in spec:
            resolved_spec['source'] = cls.from_spec(spec.pop('source'))
        for k, v in spec.items():
            if is_ref(v):
                refs[k] = v
                v = state.resolve_reference(v)
            elif isinstance(v, dict):
                v, subrefs = cls._recursive_resolve(v, source_type)
                for sk, sv in subrefs.items():
                    refs[f'{k}.{sk}'] = sv
            if k == 'filters' and 'source' in resolved_spec:
                assert isinstance(resolved_spec['source'], Source)
                source_schema = resolved_spec['source'].get_schema()
                v = [Filter.from_spec(fspec, source_schema) for fspec in v]
            if k == 'transforms':
                v = [Transform.from_spec(tspec) for tspec in v]
            resolved_spec[k] = v
        return resolved_spec, refs

    @classmethod
    def _validate_filters(
        cls, filter_specs: Dict[str, Dict[str, Any] | str], spec: Dict[str, Any], context: Dict[str, Any]
    ) -> Dict[str, Any]:
        warnings.warn(
            'Providing filters in a Source definition is deprecated, '
            'please declare filters as part of a Pipeline.', DeprecationWarning
        )
        return cls._validate_dict_subtypes('filters', Filter, filter_specs, spec, context)

    @classmethod
    def validate(cls, spec: Dict[str, Any] | str, context: Dict[str, Any] | None = None) -> Dict[str, Any] | str:
        if isinstance(spec, str):
            if context is None or spec not in context.get('sources', {}):
                msg = f'Referenced non-existent source {spec!r}.'
                sources = list(context.get('sources', {})) if context else []
                msg = match_suggestion_message(spec, sources, msg)
                raise ValidationError(msg, spec, spec)
            return spec
        return super().validate(spec, context)

    @classmethod
    def from_spec(cls, spec: Dict[str, Any] | str) -> 'Source':
        """
        Creates a Source object from a specification. If a Source
        specification references other sources these may be supplied
        in the sources dictionary and be referenced by name.

        Parameters
        ----------
        spec : dict or str
            Specification declared as a dictionary of parameter values
            or a string referencing a source in the sources dictionary.

        Returns
        -------
        Resolved and instantiated Source object
        """
        if isinstance(spec, str):
            if spec in state.sources:
                source = state.sources[spec]
            elif spec in state.spec.get('sources', {}):
                source = state.load_source(spec, state.spec['sources'][spec])
            return source

        spec = spec.copy()
        source_type = Source._get_type(spec.pop('type', None))
        resolved_spec, refs = cls._recursive_resolve(spec, source_type)
        return source_type(refs=refs, **resolved_spec)

    def __init__(self, **params):
        from ..config import config
        params['root'] = Path(params.get('root', config.root))
        super().__init__(**params)
        self.param.watch(self.clear_cache, self._reload_params)
        self._cache = {}
        self._schema_cache = {}

    def _get_key(self, table: str, **query) -> str:
        sha = hashlib.sha256()
        sha.update(self._get_source_hash().encode('utf-8'))
        sha.update(table.encode('utf-8'))
        if 'sql_transforms' in query:
            sha.update(_generate_hash([hash(t) for t in query.pop('sql_transforms')]))
        sha.update(_generate_hash(query))
        return sha.hexdigest()

    def _get_source_hash(self):
        sha = hashlib.sha256()
        for k, v in self.param.values().items():
            if k in ('root',):
                continue
            sha.update(k.encode('utf-8'))
            sha.update(_generate_hash(v))
        return sha.hexdigest()

    def _get_schema_cache(self) -> Dict[str, Dict[str, Any]]:
        schema = self._schema_cache if self._schema_cache else None
        sha = self._get_source_hash()
        if self.cache_dir:
            path = self.root / self.cache_dir / f'{self.name}_{sha}.json'
            if not path.is_file():
                return schema
            with open(path) as f:
                json_schema = json.load(f)
            if schema is None:
                schema = {}
            for table, tschema in json_schema.items():
                if table in schema:
                    continue
                for col, cschema in tschema.items():
                    if cschema.get('type') == 'string' and cschema.get('format') == 'datetime':
                        cschema['inclusiveMinimum'] = pd.to_datetime(
                            cschema['inclusiveMinimum']
                        )
                        cschema['inclusiveMaximum'] = pd.to_datetime(
                            cschema['inclusiveMaximum']
                        )
                schema[table] = tschema
        return schema

    def _set_schema_cache(self, schema):
        self._schema_cache = schema
        if not self.cache_dir:
            return
        sha = self._get_source_hash()
        path = self.root / self.cache_dir
        path.mkdir(parents=True, exist_ok=True)
        try:
            with open(path / f'{self.name}_{sha}.json', 'w') as f:
                json.dump(schema, f, default=str)
        except Exception as e:
            self.param.warning(
                f"Could not cache schema to disk. Error while "
                f"serializing schema to disk: {e}"
            )

    def _get_cache(self, table: str, **query) -> Tuple[DataFrame | None, bool]:
        query.pop('__dask', None)
        key = self._get_key(table, **query)
        if key in self._cache:
            return self._cache[key], not bool(query)
        elif self.cache_dir:
            if self.cache_with_dask:
                try:
                    import dask.dataframe as dd
                except Exception:
                    dd = None
            else:
                dd = None
            if query:
                filename = f'{key}_{table}.parq'
            else:
                filename = f'{table}.parq'
            path = self.root / self.cache_dir / filename
            if path.is_file():
                return pd.read_parquet(path), not bool(query)
            if dd and path.is_dir():
                return dd.read_parquet(path), not bool(query)
            path = path.with_suffix('')
            if dd and path.is_dir():
                return dd.read_parquet(path), not bool(query)
        return None, not bool(query)

    def _set_cache(
        self, data: DataFrame, table: str, write_to_file: bool = True, **query
    ):
        query.pop('__dask', None)
        key = self._get_key(table, **query)
        self._cache[key] = data
        if self.cache_dir and write_to_file:
            if self.cache_with_dask:
                try:
                    import dask.dataframe as dd
                except Exception:
                    dd = None
            else:
                dd = None
            path = self.root / self.cache_dir
            path.mkdir(parents=True, exist_ok=True)
            if query:
                filename = f'{key}_{table}.parq'
            else:
                filename = f'{table}.parq'
            filepath = path / filename
            if dd:
                if isinstance(data, dd.DataFrame):
                    filepath = filepath.with_suffix('')
            try:
                data.to_parquet(filepath)
            except Exception as e:
                if path.is_file():
                    path.unlink()
                elif path.is_dir():
                    shutil.rmtree(path)
                self.param.warning(
                    f"Could not cache '{table}' to parquet file. "
                    f"Error during saving process: {e}"
                )

    def clear_cache(self, *events: param.parameterized.Event):
        """
        Clears any cached data.
        """
        self._cache = {}
        self._schema_cache = {}
        if self.cache_dir:
            path = self.root / self.cache_dir
            if path.is_dir():
                shutil.rmtree(path)

    @property
    def panel(self) -> Viewable | None:
        """
        A Source can return a Panel object which displays information
        about the Source or controls how the Source queries data.
        """
        return None

    def get_tables(self) -> List[str]:
        """
        Returns the list of tables available on this source.

        Returns
        -------
        list
            The list of available tables on this source.
        """

    @cached_schema
    def get_schema(
        self, table: str | None = None, limit: int | None = None
    ) -> Dict[str, Dict[str, Any]] | Dict[str, Any]:
        """
        Returns JSON schema describing the tables returned by the
        Source.

        Parameters
        ----------
        table : str | None
            The name of the table to return the schema for. If None
            returns schema for all available tables.
        limit : int | None
            Limits the number of rows considered for the schema calculation

        Returns
        -------
        dict
            JSON schema(s) for one or all the tables.
        """
        schemas = {}
        names = list(self.get_tables())
        for name in names:
            if table is not None and name != table:
                continue
            df = self.get(name, __dask=True)
            schemas[name] = get_dataframe_schema(df)['items']['properties']
        try:
            return schemas if table is None else schemas[table]
        except KeyError as e:
            msg = f"{type(self).name} does not contain '{table}'"
            msg = match_suggestion_message(table or '', names, msg)
            raise ValidationError(msg) from e

    def get(self, table: str, **query) -> DataFrame:
        """
        Return a table; optionally filtered by the given query.

        Parameters
        ----------
        table : str
             The name of the table to query
        query : dict
             A dictionary containing all the query parameters

        Returns
        -------
        DataFrame
            A DataFrame containing the queried table.
        """


class RESTSource(Source):
    """
    `RESTSource` allows querying REST endpoints conforming to the Lumen REST specification.

    The `url` must offer two endpoints, the `/data` endpoint must
    return data in a records format while the `/schema` endpoint must
    return a valid Lumen JSON schema.
    """

    url = param.String(doc="URL of the REST endpoint to monitor.")

    source_type: ClassVar[str] = 'rest'

    @cached_schema
    def get_schema(
        self, table: str | None = None, limit: int | None = None
    ) -> Dict[str, Dict[str, Any]] | Dict[str, Any]:
        query = {} if table is None else {'table': table}
        response = requests.get(self.url+'/schema', params=query)
        return {table: schema['items']['properties'] for table, schema in
                response.json().items()}

    @cached
    def get(self, table: str, **query) -> pd.DataFrame:
        query = dict(table=table, **query)
        r = requests.get(self.url+'/data', params=query)
        df = pd.DataFrame(r.json())
        return df


class InMemorySource(Source):
    """
    `InMemorySource` can be used to work with in-memory data.
    """

    tables = param.Dict(default={})

    def get_tables(self) -> list[str]:
        return list(self.tables)

    def get_schema(
        self, table: str | None = None, limit: int | None = None
    ) -> Dict[str, Dict[str, Any]] | Dict[str, Any]:
        if table:
            df = self.get(table)
            return get_dataframe_schema(df)['items']['properties']
        else:
            return {t: get_dataframe_schema(self.get(t))['items']['properties'] for t in self.get_tables()}

    def get(self, table: str, **query) -> pd.DataFrame:
        dask = query.pop('__dask', False)
        table = self.tables.get(table)
        df = FilterTransform.apply_to(table, conditions=list(query.items()))
        return df if dask or not hasattr(df, 'compute') else df.compute()

    def add_table(self, name, table):
        self.tables[name] = table


class FileSource(Source):
    """
    `FileSource` loads CSV, Excel and Parquet files using pandas and dask `read_*` functions.

    The `FileSource` can declare a list or dictionary of local or
    remote files which are then loaded using either `pandas.read_*` or
    `dask.dataframe.read_*` functions depending on whether `use_dask`
    is enabled.
    """

    dask = param.Boolean(default=False, doc="""
        Whether to return a Dask dataframe.""")

    kwargs = param.Dict(doc="""
        Keyword arguments to the pandas/dask loading function.""")

    tables = param.ClassSelector(class_=(list, dict), doc="""
        List or dictionary of tables to load. If a list is supplied the
        names are computed from the filenames, otherwise the keys are
        the names. The values must filepaths or URLs to the data:

        ```
        {
            'local' : '/home/user/local_file.csv',
            'remote': 'https://test.com/test.csv'
        }
        ```

        if the filepath does not have a declared extension an extension
        may be provided in a list or tuple, e.g.:

        ```
        {'table': ['http://test.com/api', 'json']}
        ```
        """)

    use_dask = param.Boolean(default=True, doc="""
        Whether to use dask to load files.""")

    _pd_load_fns = {
        'csv': pd.read_csv,
        'xlsx': pd.read_excel,
        'xls': pd.read_excel,
        'parq': pd.read_parquet,
        'parquet': pd.read_parquet,
        'json': pd.read_json
    }

    _load_kwargs: ClassVar[Dict[str, Dict[str, Any]]] = {
        'csv': {'parse_dates': True}
    }

    _template_re = re.compile(r'(\$\{[\w.]+\})')

    source_type: ClassVar[str] = 'file'

    def __init__(self, **params):
        if 'files' in params:
            params['tables'] = params.pop('files')
        super().__init__(**params)

    def _load_fn(self, ext, dask=True):
        kwargs = dict(self._load_kwargs.get(ext, {}))
        if self.kwargs:
            kwargs.update(self.kwargs)
        if self.use_dask and dask:
            try:
                import dask.dataframe as dd
            except Exception:
                return self._load_fn(ext, dask=False)
            if ext == 'csv':
                return dd.read_csv, kwargs
            elif ext in ('parq', 'parquet'):
                return dd.read_parquet, kwargs
            elif ext == 'json':
                if 'orient' not in kwargs:
                    kwargs['orient'] = None
                return dd.read_json, kwargs
        if ext not in self._pd_load_fns:
            raise ValueError(f"File type '{ext}' not recognized and cannot be loaded.")
        return self._pd_load_fns[ext], kwargs

    def _set_cache(self, data: DataFrame, table: str, write_to_file: bool = True, **query):
        file, ext = self._named_files[table]
        if ext in ('parq', 'parquet') and Path(file).exists():
            write_to_file = False
        super()._set_cache(data, table, write_to_file, **query)

    @property
    def _named_files(self) -> Dict[str, Tuple[str, str]]:
        if isinstance(self.tables, list):
            tables = {}
            for f in self.tables:
                if isinstance(f, str) and f.startswith('http'):
                    name = f
                else:
                    name = '.'.join(basename(f).split('.')[:-1])
                tables[name] = f
        else:
            tables = self.tables or {}
        files = {}
        for name, table in tables.items():
            if isinstance(table, (list, tuple)):
                table, ext = table
            else:
                if isinstance(table, str) and table.startswith('http'):
                    file = basename(urlparse(table).path)
                else:
                    file = basename(table)
                ext = re.search(r"\.(\w+)$", file)
                if ext:
                    ext = ext.group(1)
            files[name] = (table, ext)
        return files

    def _resolve_template_vars(self, table: str) -> List[str]:
        for m in self._template_re.findall(str(table)):
            values = state.resolve_reference(f'${m[2:-1]}')
            values = ','.join([v for v in values])
            table = table.replace(m, quote(values))
        return [table]

    def get_tables(self) -> List[str]:
        return list(self._named_files)

    def _load_table(self, table: str, dask: bool = True) -> DataFrame:
        df = None
        for name, (filepath, ext) in self._named_files.items():
            if isinstance(filepath, Path) or '://' not in filepath:
                filepath = self.root / filepath
            if name != table:
                continue
            load_fn, kwargs = self._load_fn(ext, dask=dask)
            paths = self._resolve_template_vars(filepath)
            if self.use_dask and ext in ('csv', 'json', 'parquet', 'parq') and dask:
                try:
                    df = load_fn(paths, **kwargs)
                except Exception as e:
                    if dask:
                        return self._load_table(table, dask=False)
                    raise e
            else:
                try:
                    dfs = [load_fn(path, **kwargs) for path in paths]
                except Exception as e:
                    if dask:
                        return self._load_table(table, dask=False)
                    raise e
                if len(dfs) <= 1:
                    df = dfs[0] if dfs else None
                elif self.use_dask and hasattr(dfs[0], 'compute'):
                    import dask.dataframe as dd
                    df = dd.concat(dfs)
                else:
                    df = pd.concat(dfs)
            if hasattr(df, 'persist'):
                df = df.persist()
        if df is None:
            tables = list(self._named_files)
            raise ValueError(f"Table '{table}' not found. Available tables include: {tables}.")
        return df

    @cached
    def get(self, table: str, **query) -> DataFrame:
        dask = query.pop('__dask', self.dask)
        df = self._load_table(table)
        df = FilterTransform.apply_to(df, conditions=list(query.items()))
        return df if dask or not hasattr(df, 'compute') else df.compute()


class JSONSource(FileSource):
    """
    The JSONSource is very similar to the FileSource but loads json files.

    Both local and remote JSON files can be fetched by declaring them
    as a list or dictionaries of `tables`.
    """

    cache_per_query = param.Boolean(default=False, doc="""
        Whether to query the whole dataset or individual queries.""")

    chunk_size = param.Integer(default=0, doc="""
        Number of items to load per chunk if a template variable
        is provided.""")

    tables = param.ClassSelector(class_=(list, dict), doc="""
        List or dictionary of tables to load. If a list is supplied the
        names are computed from the filenames, otherwise the keys are
        the names. The values must filepaths or URLs to the data:

        ```
        {
            'local' : '/home/user/local_file.csv',
            'remote': 'https://test.com/test.csv'
        }
        ```
    """)

    source_type: ClassVar[str] = 'json'

    def _resolve_template_vars(self, template: str) -> List[str]:
        template_vars = self._template_re.findall(template)
        template_values = []
        for m in template_vars:
            values = state.resolve_reference(f'${m[2:-1]}')
            if not isinstance(values, list):
                values = [values]
            template_values.append(values)
        tables = []
        cross_product = list(product(*template_values))
        if self.chunk_size and len(cross_product) > self.chunk_size:
            for i in range(len(cross_product)//self.chunk_size):
                start = i*self.chunk_size
                chunk = cross_product[start: start+self.chunk_size]
                tvalues = zip(*chunk)
                table = template
                for m, tvals in zip(template_vars, tvalues):
                    tvals = ','.join([v for v in set(tvals)])
                    table = table.replace(m, quote(tvals))
                tables.append(table)
        else:
            table = template
            for m, tvals in zip(template_vars, zip(*cross_product)):
                values = ','.join([v for v in set(tvals)])
                table = table.replace(m, quote(values))
            tables.append(table)
        return tables

    def _load_fn(self, ext: str, dask: bool = True) -> DataFrame:
        return super()._load_fn('json', dask=dask)


class WebsiteSource(Source):
    """
    `WebsiteSource` queries whether a website responds with a 400 status code.
    """

    cache_per_query = param.Boolean(default=False, doc="""
        Whether to query the whole dataset or individual queries.""")

    urls = param.List(doc="URLs of the websites to monitor.")

    source_type: ClassVar[str] = 'live'

    @cached_schema
    def get_schema(
        self, table: str | None = None, limit: int | None = None
    ) -> Dict[str, Dict[str, Any]] | Dict[str, Any]:
        schema = {
            "status": {
                "url": {"type": "string", 'enum': self.urls},
                "live": {"type": "boolean"}
            }
        }
        return schema if table is None else schema[table]

    def get_tables(self) -> List[str]:
        return ['status']

    @cached
    def get(self, table: str, **query) -> pd.DataFrame:
        data = []
        for url in self.urls:
            try:
                r = requests.get(url)
                live = r.status_code == 200
            except Exception:
                live = False
            data.append({"live": live, "url": url})
        df = pd.DataFrame(data)
        return df


class PanelSessionSource(Source):
    """"
    `PanelSessionSource` queries the session_info endpoint of a Panel application.

    Panel applications with --rest-session-info enabled can be queried
    about session statistics. This source makes this data available to
    Lumen for monitoring.
    """

    cache_per_query = param.Boolean(default=False, doc="""
        Whether to query the whole dataset or individual queries.""")

    endpoint = param.String(default="rest/session_info")

    urls = param.List(doc="URL of the websites to monitor.")

    timeout = param.Parameter(default=5)

    source_type: ClassVar[str] = 'session_info'

    @cached_schema
    def get_schema(
        self, table: str | None = None, limit: int | None = None
    ) -> Dict[str, Dict[str, Any]] | Dict[str, Any]:
        schema = {
            "summary": {
                "url": {"type": "string", "enum": self.urls},
                "total": {"type": "int"},
                "live": {"type": "int"},
                "render_duration": {"type": "float"},
                "session_duration": {"type": "float"}
            },
            "sessions": {
                "url": {"type": "string", "enum": self.urls},
                "id": {"type": "string"},
                "started": {"type": "float"},
                "ended": {"type": "float"},
                "rendered": {"type": "float"},
                "render_duration": {"type": "float"},
                "session_duration": {"type": "float"},
                "user_agent": {"type": "string"}
            }
        }
        return schema if table is None else schema[table]

    def get_tables(self) -> List[str]:
        return ['summary', 'sessions']

    def _get_session_info(self, table: str, url: str) -> List[Dict[str, Any]]:
        res = requests.get(
            url + self.endpoint, verify=False, timeout=self.timeout
        )
        data: List[Dict[str, Any]] = []
        if res.status_code != 200:
            return data
        r = res.json()
        session_info = r['session_info']
        sessions = session_info['sessions']

        if table == "summary":
            rendered = [s for s in sessions.values()
                        if s['rendered'] is not None]
            ended = [s for s in sessions.values()
                     if s['ended'] is not None]
            row = {
                'url': url,
                'total': session_info['total'],
                'live': session_info['live'],
                'render_duration': np.mean([s['rendered']-s['started']
                                            for s in rendered]),
                'session_duration': np.mean([s['ended']-s['started']
                                             for s in ended])
            }
            data.append(row)
        elif table == "sessions":
            for sid, session in sessions.items():
                row = dict(url=url, id=sid, **session)
                if session["rendered"]:
                    row["render_duration"] = session["rendered"]-session["started"]
                else:
                    row["render_duration"] = float('NaN')
                if session["ended"]:
                    row["session_duration"] = session["ended"]-session["started"]
                else:
                    row["session_duration"] = float('NaN')
                data.append(row)
        return data

    @cached
    def get(self, table: str, **query) -> pd.DataFrame:
        data = []
        with futures.ThreadPoolExecutor(len(self.urls)) as executor:
            tasks = {executor.submit(self._get_session_info, table, url): url
                     for url in self.urls}
            for future in futures.as_completed(tasks):
                url = tasks[future] + self.endpoint
                try:
                    data.extend(future.result())
                except Exception as e:
                    exception = f"{type(e).__name__}({e})"
                    self.param.warning("Failed to fetch session_info from "
                                       f"{url}, errored with {exception}.")
        return pd.DataFrame(data, columns=list(self.get_schema(table)))


class JoinedSource(Source):
    """
    `JoinedSource` performs a join on tables from one or more sources.

    A JoinedSource applies a join on two or more sources returning
    new table(s) with data from all sources. It iterates over the
    `tables` specification and merges the specified tables from the
    declared sources on the supplied index.

    In this way multiple tables from multiple sources can be merged.
    Individual tables from sources that should not be joined may also
    be surfaced by declaring a single source and table in the
    specification.

    As a simple example we may have sources A and B, which contain
    tables 'foo' and 'bar' respectively. We now want to merge these
    tables on column 'a' in Table A with column 'b' in Table B::

        {'new_table': [
          {'source': 'A', 'table': 'foo', 'index': 'a'},
          {'source': 'B', 'table': 'bar', 'index': 'b'}
        ]}

    The joined source will now publish the "new_table" with all
    columns from tables "foo" and "bar" except for the index column
    from table "bar", which was merged with the index column "a" from
    table "foo".
    """

    sources = param.ClassSelector(class_=(list, dict), doc="""
        A dictionary of sources indexed by their assigned name.""")

    tables = param.Dict(default={}, doc="""
        A dictionary with the names of the joined sources as keys
        and a specification of the source, table and index to merge
        on.

        ```
        {"new_table": [
            {'source': <source_name>,
             'table': <table_name>,
             'index': <index_name>
            },
            {'source': <source_name>,
             'table': <table_name>,
             'index': <index_name>
            },
            ...
        ]}
        ```
        """)

    source_type: ClassVar[str] = 'join'

    def get_tables(self) -> List[str]:
        return list(self.tables)

    @cached_schema
    def get_schema(
        self, table: str | None = None, limit: int | None = None
    ) -> Dict[str, Dict[str, Any]] | Dict[str, Any]:
        schemas: Dict[str, Dict[str, Any]] = {}
        for name, specs in self.tables.items():
            if table is not None and name != table:
                continue
            schema: Dict[str, Any] = {}
            schemas[name] = schema
            for spec in specs:
                source, subtable = spec['source'], spec['table']
                table_schema = self.sources[source].get_schema(subtable)
                if not schema:
                    schema.update(table_schema)
                else:
                    for column, col_schema in table_schema.items():
                        schema[column] = merge_schemas(col_schema, schema.get(column))
        return schemas if table is None else schemas[table]

    @cached
    def get(self, table: str, **query) -> DataFrame:
        df, left_key = None, None
        for spec in self.tables[table]:
            source, subtable = spec['source'], spec['table']
            source_query = dict(query)
            right_key = spec.get('index')
            if df is not None and left_key and right_key not in query:
                source_query[right_key] = list(df[left_key].unique())
            df_merge = self.sources[source].get(subtable, **source_query)
            if df is None:
                df = df_merge
                left_key = spec.get('index')
            else:
                df = pd.merge(df, df_merge, left_on=left_key,
                              right_on=right_key, how='outer')
        return df  # type: ignore

    @property
    def panel(self) -> pn.Column:
        column = pn.Column(sizing_mode='stretch_width')
        for name, source in self.sources.items():
            panel = source.panel
            if not panel:
                continue
            header = pn.pane.Markdown(f'#### {name.title()}', margin=(0, 5))
            column.extend([header, *source.panel])
        return column

    def clear_cache(self):
        super().clear_cache()
        for source in self.sources.values():
            source.clear_cache()



class DerivedSource(Source):
    """
    `DerivedSource` applies filtering and transforms to tables from other sources.

    A DerivedSource references tables on other sources and optionally
    allows applying filters and transforms to the returned data which
    is then made available as a new (derived) table.

    The DerivedSource has two modes:

    **Table Mode**

    When an explicit `tables` specification is provided full control
    over the exact tables to filter and transform is available. This
    is referred to as the 'table' mode.

    In 'table' mode the tables can reference any table on any source
    using the reference syntax and declare filters and transforms to
    apply to that specific table, e.g. a table specification might
    look like this::

        {
          'derived_table': {
            'source': 'original_source',
            'table': 'original_table'
            'filters': [
              ...
            ],
            'transforms': [
              ...
            ]
          }
        }

    **Mirror mode**

    When a `source` is declared all tables on that Source are mirrored
    and filtered and transformed according to the supplied `filters`
    and `transforms`. This is referred to as 'mirror' mode.

    In mirror mode the DerivedSource may reference an existing source
    directly, e.g.::

        {
            'type': 'derived',
            'source': 'original_source',
            'filters': [...],
            'transforms': [...],
        }
    """

    cache_per_query = param.Boolean(default=False, doc="""
        Whether to query the whole dataset or individual queries.""")

    filters = param.List(doc="""
        A list of filters to apply to all tables of this source.""")

    source = param.ClassSelector(class_=Source, doc="""
        A source to mirror the tables on.""")

    tables = param.Dict(default={}, doc="""
        The dictionary of tables and associated filters and transforms.""")

    transforms = param.List(doc="""
        A list of transforms to apply to all tables of this source.""")

    source_type: ClassVar[str] = 'derived'

    @classmethod
    def _validate_filters(cls, *args, **kwargs) -> List[Dict[str, Any] | str]:  # type: ignore
        return cls._validate_list_subtypes('filters', Filter, *args, **kwargs)

    def _get_source_table(self, table: str) -> DataFrame:
        if self.tables:
            spec = self.tables.get(table)
            if spec is None:
                raise ValidationError(
                    f"Table '{table}' was not declared on the DerivedSource. "
                    f"Available tables include {list(self.tables)}."
                )
            source, table = spec['source'], spec['table']
            filters = spec.get('filters', []) + self.filters
        else:
            source = self.source
            filters = self.filters
        query = dict({filt.field: filt.value for filt in filters})
        return source.get(table, **query)

    @cached
    def get(self, table: str, **query) -> DataFrame:
        df = self._get_source_table(table)
        if self.tables:
            transforms = self.tables[table].get('transforms', []) + self.transforms
        else:
            transforms = self.transforms
        transforms.append(FilterTransform(conditions=list(query.items())))
        for transform in transforms:
            df = transform.apply(df)
        return df

    get.__doc__ = Source.get.__doc__

    def get_tables(self) -> List[str]:
        return list(self.tables) if self.tables else self.source.get_tables()

    def clear_cache(self):
        super().clear_cache()
        if self.tables:
            for spec in self.tables.values():
                spec['source'].clear_cache()
        else:
            self.source.clear_cache()

__all__ = [name for name, obj in locals().items() if isinstance(obj, type) and issubclass(obj, Source)]<|MERGE_RESOLUTION|>--- conflicted
+++ resolved
@@ -97,11 +97,7 @@
 
 def cached_schema(method, locks=weakref.WeakKeyDictionary()):
     @wraps(method)
-<<<<<<< HEAD
-    def wrapped(self, table=None, limit=None):
-=======
     def wrapped(self, table: str | None = None, limit: int | None = None):
->>>>>>> b60cd1d0
         if self in locks:
             main_lock = locks[self]['main']
         else:
